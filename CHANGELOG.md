--- conflicted
+++ resolved
@@ -4,11 +4,8 @@
 
 ### Fixes
 
-<<<<<<< HEAD
 - selector handling for `RETRY_CSS_SELECTORS` in `_handle_blocked_request` in `BeautifulSoupCrawler`
-=======
 - selector handling in `enqueue_links` in `BeautifulSoupCrawler`
->>>>>>> 896501ed
 
 ## [0.0.6](../../releases/tag/v0.0.6) - 2024-06-25
 
