[build-system]
requires = ["poetry-core"]
build-backend = "poetry.core.masonry.api"

[tool.poetry]
name = "crawlee"
version = "0.5.4"
description = "Crawlee for Python"
authors = ["Apify Technologies s.r.o. <support@apify.com>"]
license = "Apache-2.0"
readme = "README.md"
packages = [{ include = "crawlee", from = "src" }]
classifiers = [
    "Development Status :: 4 - Beta",
    "Intended Audience :: Developers",
    "License :: OSI Approved :: Apache Software License",
    "Operating System :: OS Independent",
    "Programming Language :: Python :: 3.9",
    "Programming Language :: Python :: 3.10",
    "Programming Language :: Python :: 3.11",
    "Programming Language :: Python :: 3.12",
    "Topic :: Software Development :: Libraries",
]
keywords = [
    "apify",
    "automation",
    "chrome",
    "crawlee",
    "crawler",
    "headless",
    "scraper",
    "scraping",
]

[tool.poetry.urls]
"Homepage" = "https://crawlee.dev/python"
"Apify Homepage" = "https://apify.com"
"Changelog" = "https://crawlee.dev/python/docs/changelog"
"Documentation" = "https://crawlee.dev/python/docs/quick-start"
"Issue Tracker" = "https://github.com/apify/crawlee-python/issues"
"Repository" = "https://github.com/apify/crawlee-python"

[tool.poetry.dependencies]
python = "^3.9"
apify = { version = ">=2.0.0", optional = true }
beautifulsoup4 = { version = ">=4.12.0", optional = true }
<<<<<<< HEAD
browserforge = { version = "*", optional = true }
=======
browserforge = { version = ">=1.2.3", optional = true }
>>>>>>> 2b156b4b
colorama = ">=0.4.0"
cookiecutter = ">=2.6.0"
curl-cffi = { version = ">=0.7.2", optional = true }
docutils = ">=0.21.0"
eval-type-backport = ">=0.2.0"
html5lib = { version = ">=1.0", optional = true }
httpx = {version = ">=0.27.0", extras = ["brotli", "http2", "zstd"]}
inquirer = ">=3.3.0"
jaro-winkler = { version = ">=2.0.3", optional = true }
lxml = { version = ">=5.2.0", optional = true }
more_itertools = ">=10.2.0"
parsel = { version = ">=1.9.0", optional = true }
playwright = { version = ">=1.27.0", optional = true }
psutil = ">=6.0.0"
pydantic = ">=2.8.1, !=2.10.0, !=2.10.1, !=2.10.2"
# TODO: relax the upper bound once the issue is resolved:
# https://github.com/apify/crawlee-python/issues/814
pydantic-settings = ">=2.2.0 <2.7.0"
pyee = ">=9.0.0"
scikit-learn =  [
    {version = ">=1.6.0", python = ">=3.10", optional = true},
    {version = "==1.5.2", python = "==3.9", optional = true}
]
sortedcollections = ">=2.1.0"
tldextract = ">=5.1.0"
typer = ">=0.12.0"
typing-extensions = ">=4.1.0"
yarl = ">=1.18.0"

[tool.poetry.group.dev.dependencies]
build = "~1.2.0"
filelock = "~3.17.0"
ipdb = "~0.13.0"
mypy = "~1.15.0"
pre-commit = "~4.1.0"
proxy-py = "~2.4.0"
pydoc-markdown = "~4.8.0"
pytest = "~8.3.0"
pytest-asyncio = "~0.25.0"
pytest-cov = "~6.0.0"
pytest-only = "~2.1.0"
pytest-timeout = "~2.3.0"
pytest-xdist = "~3.6.0"
respx = "~0.22.0"
ruff = "~0.8.0"
setuptools = "~75.8.0"                    # setuptools are used by pytest, but not explicitly required
sortedcontainers-stubs = "^2.4.2"
types-beautifulsoup4 = "~4.12.0.20240229"
types-colorama = "~0.4.15.20240106"
types-psutil = "~5.9.5.20240205"
types-python-dateutil = "~2.9.0.20240316"

[tool.poetry.extras]
<<<<<<< HEAD
all = ["beautifulsoup4", "curl-cffi", "lxml", "html5lib", "parsel", "playwright", "browserforge"]
beautifulsoup = ["beautifulsoup4", "lxml", "html5lib"]
curl-impersonate = ["curl-cffi"]
playwright = ["playwright", "browserforge"]
=======
# Support for re-using groups in other groups https://peps.python.org/pep-0735/ in poetry:
# https://github.com/python-poetry/poetry/issues/9751
adaptive-playwright = ["jaro-winkler", "playwright", "scikit-learn"]
all = ["beautifulsoup4", "browserforge", "curl-cffi", "html5lib", "jaro-winkler", "lxml", "parsel", "playwright", "scikit-learn"]
beautifulsoup = ["beautifulsoup4", "lxml", "html5lib"]
curl-impersonate = ["curl-cffi"]
playwright = ["browserforge", "playwright"]
>>>>>>> 2b156b4b
parsel = ["parsel"]

[tool.poetry.scripts]
crawlee = "crawlee._cli:cli"

[tool.ruff]
line-length = 120
include = ["src/**/*.py", "tests/**/*.py", "docs/**/*.py", "website/**/*.py"]
extend-exclude = ["project_template"]

[tool.ruff.lint]
select = ["ALL"]
ignore = [
    "ANN401",   # Dynamically typed expressions (typing.Any) are disallowed in {filename}
    "ASYNC109", # Async function definition with a `timeout` parameter
    "BLE001",   # Do not catch blind exception
    "C901",     # `{name}` is too complex
    "COM812",   # This rule may cause conflicts when used with the formatter
    "D100",     # Missing docstring in public module
    "D104",     # Missing docstring in public package
    "D107",     # Missing docstring in `__init__`
    "EM",       # flake8-errmsg
    "G004",     # Logging statement uses f-string
    "ISC001",   # This rule may cause conflicts when used with the formatter
    "FIX",      # flake8-fixme
    "PLR0911",  # Too many return statements
    "PLR0913",  # Too many arguments in function definition
    "PLR0915",  # Too many statements
    "PTH",      # flake8-use-pathlib
    "PYI034",   # `__aenter__` methods in classes like `{name}` usually return `self` at runtime
    "PYI036",   # The second argument in `__aexit__` should be annotated with `object` or `BaseException | None`
    "S102",     # Use of `exec` detected
    "S105",     # Possible hardcoded password assigned to
    "S106",     # Possible hardcoded password assigned to argument: "{name}"
    "S301",     # `pickle` and modules that wrap it can be unsafe when used to deserialize untrusted data, possible security issue
    "S303",     # Use of insecure MD2, MD4, MD5, or SHA1 hash function
    "S311",     # Standard pseudo-random generators are not suitable for cryptographic purposes
    "TD002",    # Missing author in TODO; try: `# TODO(<author_name>): ...` or `# TODO @<author_name>: ...
    "TRY003",   # Avoid specifying long messages outside the exception class
]

[tool.ruff.format]
quote-style = "single"
indent-style = "space"

[tool.ruff.lint.per-file-ignores]
"**/__init__.py" = [
    "F401", # Unused imports
]
"**/{tests}/*" = [
    "D",       # Everything from the pydocstyle
    "INP001",  # File {filename} is part of an implicit namespace package, add an __init__.py
    "PLR2004", # Magic value used in comparison, consider replacing {value} with a constant variable
    "S101",    # Use of assert detected
    "SLF001",  # Private member accessed: `{name}`
    "T20",     # flake8-print
    "TRY301",  # Abstract `raise` to an inner function
]
"**/{docs,website}/**" = [
    "D",      # Everything from the pydocstyle
    "INP001", # File {filename} is part of an implicit namespace package, add an __init__.py
    "F841",   # Local variable {variable} is assigned to but never used
    "N999",   # Invalid module name
]

[tool.ruff.lint.flake8-quotes]
docstring-quotes = "double"
inline-quotes = "single"

[tool.ruff.lint.flake8-type-checking]
runtime-evaluated-base-classes = [
    "pydantic.BaseModel",
    "pydantic_settings.BaseSettings",
]

[tool.ruff.lint.flake8-builtins]
builtins-ignorelist = ["id"]

[tool.ruff.lint.pydocstyle]
convention = "google"

[tool.ruff.lint.isort]
known-first-party = ["crawlee"]

[tool.ruff.lint.pylint]
max-branches = 18

[tool.pytest.ini_options]
addopts = "-ra"
asyncio_default_fixture_loop_scope = "function"
asyncio_mode = "auto"
timeout = 1200

[tool.mypy]
python_version = "3.9"
plugins = ["pydantic.mypy"]
exclude = ["project_template"]
files = ["src", "tests", "docs", "website"]
check_untyped_defs = true
disallow_incomplete_defs = true
disallow_untyped_calls = true
disallow_untyped_decorators = true
disallow_untyped_defs = true
no_implicit_optional = true
warn_redundant_casts = true
warn_return_any = true
warn_unreachable = true
warn_unused_ignores = true

[[tool.mypy.overrides]]
# Example codes are sometimes showing integration of crawlee with external tool, which is not dependency of crawlee.
module = [
    "apify",                # Example code shows integration of apify and crawlee.
    "camoufox",             # Example code shows integration of camoufox and crawlee.
    "jaro",                 # Untyped and stubs not available
    "sklearn.linear_model", # Untyped and stubs not available
]
ignore_missing_imports = true

[tool.basedpyright]
pythonVersion = "3.9"
typeCheckingMode = "standard"
include = ["src", "tests", "docs", "website"]

[tool.coverage.report]
exclude_lines = [
    "pragma: no cover",
    "if TYPE_CHECKING:",
    "assert_never()",
]

[tool.ipdb]
context = 7<|MERGE_RESOLUTION|>--- conflicted
+++ resolved
@@ -44,11 +44,7 @@
 python = "^3.9"
 apify = { version = ">=2.0.0", optional = true }
 beautifulsoup4 = { version = ">=4.12.0", optional = true }
-<<<<<<< HEAD
-browserforge = { version = "*", optional = true }
-=======
 browserforge = { version = ">=1.2.3", optional = true }
->>>>>>> 2b156b4b
 colorama = ">=0.4.0"
 cookiecutter = ">=2.6.0"
 curl-cffi = { version = ">=0.7.2", optional = true }
@@ -102,12 +98,6 @@
 types-python-dateutil = "~2.9.0.20240316"
 
 [tool.poetry.extras]
-<<<<<<< HEAD
-all = ["beautifulsoup4", "curl-cffi", "lxml", "html5lib", "parsel", "playwright", "browserforge"]
-beautifulsoup = ["beautifulsoup4", "lxml", "html5lib"]
-curl-impersonate = ["curl-cffi"]
-playwright = ["playwright", "browserforge"]
-=======
 # Support for re-using groups in other groups https://peps.python.org/pep-0735/ in poetry:
 # https://github.com/python-poetry/poetry/issues/9751
 adaptive-playwright = ["jaro-winkler", "playwright", "scikit-learn"]
@@ -115,7 +105,6 @@
 beautifulsoup = ["beautifulsoup4", "lxml", "html5lib"]
 curl-impersonate = ["curl-cffi"]
 playwright = ["browserforge", "playwright"]
->>>>>>> 2b156b4b
 parsel = ["parsel"]
 
 [tool.poetry.scripts]
