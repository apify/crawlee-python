--- conflicted
+++ resolved
@@ -36,15 +36,10 @@
     "apify_fingerprint_datapoints>=0.0.2",
     "browserforge>=1.2.3",
     "cachetools>=5.5.0",
-<<<<<<< HEAD
-    "certifi<=2025.1.31", # Not a direct dependency. Temporarily pinned. Dependency can be removed after: https://github.com/apify/crawlee-python/issues/1182
-=======
->>>>>>> bc5423b6
     "colorama>=0.4.0",
     "eval-type-backport>=0.2.0",
     "httpx[brotli,http2,zstd]>=0.27.0",
     "more-itertools>=10.2.0",
-    "opentelemetry-instrumentation>=0.55b1",
     "protego>=0.4.0",
     "psutil>=6.0.0",
     "pydantic-settings>=2.2.0,<2.7.0",
