[build-system]
requires = ["hatchling"]
build-backend = "hatchling.build"

[project]
name = "crawlee"
version = "0.6.6"
description = "Crawlee for Python"
authors = [{ name = "Apify Technologies s.r.o.", email = "support@apify.com" }]
license = { file = "LICENSE" }
readme = "README.md"
requires-python = ">=3.9"
classifiers = [
    "Development Status :: 4 - Beta",
    "Intended Audience :: Developers",
    "License :: OSI Approved :: Apache Software License",
    "Operating System :: OS Independent",
    "Programming Language :: Python :: 3.9",
    "Programming Language :: Python :: 3.10",
    "Programming Language :: Python :: 3.11",
    "Programming Language :: Python :: 3.12",
    "Programming Language :: Python :: 3.13",
    "Topic :: Software Development :: Libraries",
]
keywords = [
    "apify",
    "automation",
    "chrome",
    "crawlee",
    "crawler",
    "headless",
    "scraper",
    "scraping",
]
dependencies = [
    "apify_fingerprint_datapoints>=0.0.2",
    "browserforge>=1.2.3",
    "cachetools>=5.5.0",
    "colorama>=0.4.0",
    "eval-type-backport>=0.2.0",
    "httpx[brotli,http2,zstd]>=0.27.0",
    "more-itertools>=10.2.0",
    "psutil>=6.0.0",
    "pydantic-settings>=2.2.0,<2.7.0",
    "pydantic>=2.8.0,!=2.10.0,!=2.10.1,!=2.10.2",
    "pyee>=9.0.0",
    "sortedcollections>=2.1.0",
    "sortedcontainers>=2.4.0",
    "tldextract>=5.1.0",
    "typing-extensions>=4.1.0",
    "yarl>=1.18.0",
]

[project.optional-dependencies]
# TODO: automate the generation of all extra
# https://github.com/apify/crawlee-python/issues/995
all = [
    "beautifulsoup4[lxml]>=4.12.0",
    "cookiecutter>=2.6.0",
    "curl-cffi>=0.9.0",
    "html5lib>=1.0",
    "inquirer>=3.3.0",
    "jaro-winkler>=2.0.3",
    "parsel>=1.10.0",
    "playwright>=1.27.0",
    "scikit-learn==1.5.2; python_version == '3.9'",
    "scikit-learn>=1.6.0; python_version >= '3.10'",
    'typer>=0.12.0',
]
adaptive-crawler = [
    "jaro-winkler>=2.0.3",
    "playwright>=1.27.0",
    "scikit-learn==1.5.2; python_version == '3.9'",
    "scikit-learn>=1.6.0; python_version >= '3.10'",
]
beautifulsoup = ["beautifulsoup4[lxml]>=4.12.0", "html5lib>=1.0"]
cli = ["cookiecutter>=2.6.0", "inquirer>=3.3.0", "rich>=13.9.0", "typer>=0.12.0"]
curl-impersonate = ["curl-cffi>=0.9.0"]
parsel = ["parsel>=1.10.0"]
playwright = ["playwright>=1.27.0"]

[project.scripts]
crawlee = "crawlee._cli:cli"

[project.urls]
"Homepage" = "https://crawlee.dev/python"
"Apify homepage" = "https://apify.com"
"Changelog" = "https://crawlee.dev/python/docs/changelog"
"Documentation" = "https://crawlee.dev/python/docs/"
"Issue tracker" = "https://github.com/apify/crawlee-python/issues"
"Repository" = "https://github.com/apify/crawlee-python"

[dependency-groups]
dev = [
<<<<<<< HEAD
    "apify_client",  # For integration tests.
    "build~=1.2.0",
    "filelock~=3.18.0",
    "ipdb~=0.13.0",
=======
>>>>>>> dc49aa9f
    "mypy~=1.15.0",
    "pre-commit~=4.2.0",
    "proxy-py~=2.4.0",
    "pydoc-markdown~=4.8.0",
    "pytest-asyncio~=0.25.0",
    "pytest-cov~=6.0.0",
    "pytest-only~=2.1.0",
    "pytest-xdist~=3.6.0",
    "pytest~=8.3.0",
    "respx~=0.22.0",
    "ruff~=0.11.0",
    "setuptools~=77.0.1",                    # setuptools are used by pytest, but not explicitly required
    "sortedcontainers-stubs~=2.4.0",
    "types-beautifulsoup4~=4.12.0.20240229",
    "types-cachetools~=5.5.0.20240820",
    "types-colorama~=0.4.15.20240106",
    "types-psutil~=7.0.0.20250218",
    "types-python-dateutil~=2.9.0.20240316",
    "uvicorn[standard]~=0.34.0",
]

[tool.hatch.build.targets.wheel]
packages = ["src/crawlee"]

[tool.ruff]
line-length = 120
include = ["src/**/*.py", "tests/**/*.py", "docs/**/*.py", "website/**/*.py"]
extend-exclude = ["project_template"]

[tool.ruff.lint]
select = ["ALL"]
ignore = [
    "ANN401",   # Dynamically typed expressions (typing.Any) are disallowed in {filename}
    "ASYNC109", # Async function definition with a `timeout` parameter
    "BLE001",   # Do not catch blind exception
    "C901",     # `{name}` is too complex
    "COM812",   # This rule may cause conflicts when used with the formatter
    "D100",     # Missing docstring in public module
    "D104",     # Missing docstring in public package
    "D107",     # Missing docstring in `__init__`
    "D203",     # One blank line required before class docstring
    "D213",     # Multi-line docstring summary should start at the second line
    "D413",     # Missing blank line after last section
    "EM",       # flake8-errmsg
    "G004",     # Logging statement uses f-string
    "ISC001",   # This rule may cause conflicts when used with the formatter
    "FIX",      # flake8-fixme
    "PLR0911",  # Too many return statements
    "PLR0913",  # Too many arguments in function definition
    "PLR0915",  # Too many statements
    "PTH",      # flake8-use-pathlib
    "PYI034",   # `__aenter__` methods in classes like `{name}` usually return `self` at runtime
    "PYI036",   # The second argument in `__aexit__` should be annotated with `object` or `BaseException | None`
    "S102",     # Use of `exec` detected
    "S105",     # Possible hardcoded password assigned to
    "S106",     # Possible hardcoded password assigned to argument: "{name}"
    "S301",     # `pickle` and modules that wrap it can be unsafe when used to deserialize untrusted data, possible security issue
    "S303",     # Use of insecure MD2, MD4, MD5, or SHA1 hash function
    "S311",     # Standard pseudo-random generators are not suitable for cryptographic purposes
    "TD002",    # Missing author in TODO; try: `# TODO(<author_name>): ...` or `# TODO @<author_name>: ...
    "TRY003",   # Avoid specifying long messages outside the exception class
]

[tool.ruff.format]
quote-style = "single"
indent-style = "space"

[tool.ruff.lint.per-file-ignores]
"**/__init__.py" = [
    "F401", # Unused imports
]
"**/{tests}/*" = [
    "D",       # Everything from the pydocstyle
    "INP001",  # File {filename} is part of an implicit namespace package, add an __init__.py
    "PLR2004", # Magic value used in comparison, consider replacing {value} with a constant variable
    "S101",    # Use of assert detected
    "SLF001",  # Private member accessed: `{name}`
    "T20",     # flake8-print
    "TRY301",  # Abstract `raise` to an inner function
]
"**/{docs,website}/**" = [
    "D",      # Everything from the pydocstyle
    "INP001", # File {filename} is part of an implicit namespace package, add an __init__.py
    "F841",   # Local variable {variable} is assigned to but never used
    "N999",   # Invalid module name
]

[tool.ruff.lint.flake8-quotes]
docstring-quotes = "double"
inline-quotes = "single"

[tool.ruff.lint.flake8-type-checking]
runtime-evaluated-base-classes = [
    "pydantic.BaseModel",
    "pydantic_settings.BaseSettings",
]

[tool.ruff.lint.flake8-builtins]
builtins-ignorelist = ["id"]

[tool.ruff.lint.isort]
known-first-party = ["crawlee"]

[tool.ruff.lint.pylint]
max-branches = 18

[tool.pytest.ini_options]
addopts = "-ra"
asyncio_default_fixture_loop_scope = "function"
asyncio_mode = "auto"
timeout = 1200

[tool.mypy]
python_version = "3.9"
plugins = ["pydantic.mypy"]
exclude = ["src/crawlee/project_template"]
modules=["crawlee", "tests"]
check_untyped_defs = true
disallow_incomplete_defs = true
disallow_untyped_calls = true
disallow_untyped_decorators = true
disallow_untyped_defs = true
no_implicit_optional = true
warn_redundant_casts = true
warn_return_any = true
warn_unreachable = true
warn_unused_ignores = true


[[tool.mypy.overrides]]
# Example codes are sometimes showing integration of crawlee with external tool, which is not dependency of crawlee.
module = [
<<<<<<< HEAD
    "apify",                # Example code shows integration of apify and crawlee.
    "camoufox",             # Example code shows integration of camoufox and crawlee.
    "jaro",                 # Untyped and stubs not available
    "sklearn.linear_model", # Untyped and stubs not available
    "cookiecutter.*",       # Untyped and stubs not available
=======
    "apify",                        # Example code shows integration of apify and crawlee.
    "apify_fingerprint_datapoints", # Untyped and stubs not available
    "camoufox",                     # Example code shows integration of camoufox and crawlee.
    "jaro",                         # Untyped and stubs not available
    "loguru",                       # Example code shows integration of loguru and crawlee for JSON logging.
    "sklearn.linear_model",         # Untyped and stubs not available
>>>>>>> dc49aa9f
]
ignore_missing_imports = true

[tool.basedpyright]
pythonVersion = "3.9"
typeCheckingMode = "standard"
include = ["src", "tests", "docs", "website"]

[tool.coverage.report]
exclude_lines = ["pragma: no cover", "if TYPE_CHECKING:", "assert_never()"]

[tool.ipdb]
context = 7<|MERGE_RESOLUTION|>--- conflicted
+++ resolved
@@ -92,13 +92,10 @@
 
 [dependency-groups]
 dev = [
-<<<<<<< HEAD
     "apify_client",  # For integration tests.
     "build~=1.2.0",
     "filelock~=3.18.0",
     "ipdb~=0.13.0",
-=======
->>>>>>> dc49aa9f
     "mypy~=1.15.0",
     "pre-commit~=4.2.0",
     "proxy-py~=2.4.0",
@@ -126,7 +123,7 @@
 [tool.ruff]
 line-length = 120
 include = ["src/**/*.py", "tests/**/*.py", "docs/**/*.py", "website/**/*.py"]
-extend-exclude = ["project_template"]
+extend-exclude = ["src/crawlee/project_template"]
 
 [tool.ruff.lint]
 select = ["ALL"]
@@ -215,7 +212,7 @@
 python_version = "3.9"
 plugins = ["pydantic.mypy"]
 exclude = ["src/crawlee/project_template"]
-modules=["crawlee", "tests"]
+files = ["src", "tests", "docs", "website"]
 check_untyped_defs = true
 disallow_incomplete_defs = true
 disallow_untyped_calls = true
@@ -227,24 +224,16 @@
 warn_unreachable = true
 warn_unused_ignores = true
 
-
 [[tool.mypy.overrides]]
 # Example codes are sometimes showing integration of crawlee with external tool, which is not dependency of crawlee.
 module = [
-<<<<<<< HEAD
-    "apify",                # Example code shows integration of apify and crawlee.
-    "camoufox",             # Example code shows integration of camoufox and crawlee.
-    "jaro",                 # Untyped and stubs not available
-    "sklearn.linear_model", # Untyped and stubs not available
-    "cookiecutter.*",       # Untyped and stubs not available
-=======
     "apify",                        # Example code shows integration of apify and crawlee.
     "apify_fingerprint_datapoints", # Untyped and stubs not available
     "camoufox",                     # Example code shows integration of camoufox and crawlee.
     "jaro",                         # Untyped and stubs not available
     "loguru",                       # Example code shows integration of loguru and crawlee for JSON logging.
     "sklearn.linear_model",         # Untyped and stubs not available
->>>>>>> dc49aa9f
+    "cookiecutter.*",               # Untyped and stubs not available
 ]
 ignore_missing_imports = true
 
