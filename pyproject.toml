--- conflicted
+++ resolved
@@ -44,7 +44,7 @@
 python = "^3.9"
 apify = { version = ">=2.0.0", optional = true }
 beautifulsoup4 = { version = ">=4.12.0", optional = true }
-browserforge = { version = "*", optional = true }
+browserforge = { version = ">=1.2.3", optional = true }
 colorama = ">=0.4.0"
 cookiecutter = ">=2.6.0"
 curl-cffi = { version = ">=0.7.2", optional = true }
@@ -98,17 +98,13 @@
 types-python-dateutil = "~2.9.0.20240316"
 
 [tool.poetry.extras]
-<<<<<<< HEAD
-all = ["beautifulsoup4", "curl-cffi", "lxml", "html5lib", "parsel", "playwright", "browserforge"]
-=======
 # Support for re-using groups in other groups https://peps.python.org/pep-0735/ in poetry:
 # https://github.com/python-poetry/poetry/issues/9751
 adaptive-playwright = ["jaro-winkler", "playwright", "scikit-learn"]
-all = ["beautifulsoup4", "curl-cffi", "html5lib", "jaro-winkler", "lxml", "parsel", "playwright", "scikit-learn"]
->>>>>>> 3d647d3b
+all = ["beautifulsoup4", "browserforge", "curl-cffi", "html5lib", "jaro-winkler", "lxml", "parsel", "playwright", "scikit-learn"]
 beautifulsoup = ["beautifulsoup4", "lxml", "html5lib"]
 curl-impersonate = ["curl-cffi"]
-playwright = ["playwright", "browserforge"]
+playwright = ["browserforge", "playwright"]
 parsel = ["parsel"]
 
 [tool.poetry.scripts]
