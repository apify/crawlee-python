--- conflicted
+++ resolved
@@ -62,22 +62,16 @@
     "inquirer>=3.3.0",
     "jaro-winkler>=2.0.3",
     "opentelemetry-api>=1.34.1",
-    "opentelemetry-distro[otlp]",
-    "opentelemetry-instrumentation",
-    "opentelemetry-instrumentation-httpx",
+    "opentelemetry-distro[otlp]>=0.54",
+    "opentelemetry-instrumentation>=0.54",
+    "opentelemetry-instrumentation-httpx>=0.54",
     "opentelemetry-sdk>=1.34.1",
-    "opentelemetry-semantic-conventions",
+    "opentelemetry-semantic-conventions>=0.54",
     "parsel>=1.10.0",
     "playwright>=1.27.0",
-<<<<<<< HEAD
-    "scikit-learn==1.5.2; python_version == '3.9'",
-    "scikit-learn>=1.6.0; python_version >= '3.10'",
-    "typer>=0.12.0",
-    "wrapt",
-=======
     "scikit-learn>=1.6.0",
     "typer>=0.12.0",
->>>>>>> c319f8aa
+    "wrapt>=1.17.0",
 ]
 adaptive-crawler = [
     "jaro-winkler>=2.0.3",
@@ -275,11 +269,8 @@
     "sortedcollections",            # Untyped and stubs not available
     "cookiecutter.*",               # Untyped and stubs not available
     "inquirer.*",                   # Untyped and stubs not available
-<<<<<<< HEAD
+    "warcio.*",                     # Example code shows WARC files creation.
     "wrapt"                         # Untyped and stubs not available
-=======
-    "warcio.*",                     # Example code shows WARC files creation.
->>>>>>> c319f8aa
 ]
 ignore_missing_imports = true
 
