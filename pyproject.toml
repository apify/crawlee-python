[build-system]
requires = ["hatchling"]
build-backend = "hatchling.build"

[project]
name = "crawlee"
version = "0.6.11"
description = "Crawlee for Python"
authors = [{ name = "Apify Technologies s.r.o.", email = "support@apify.com" }]
license = { file = "LICENSE" }
readme = "README.md"
requires-python = ">=3.9"
classifiers = [
    "Development Status :: 4 - Beta",
    "Intended Audience :: Developers",
    "License :: OSI Approved :: Apache Software License",
    "Operating System :: OS Independent",
    "Programming Language :: Python :: 3.9",
    "Programming Language :: Python :: 3.10",
    "Programming Language :: Python :: 3.11",
    "Programming Language :: Python :: 3.12",
    "Programming Language :: Python :: 3.13",
    "Topic :: Software Development :: Libraries",
]
keywords = [
    "apify",
    "automation",
    "chrome",
    "crawlee",
    "crawler",
    "headless",
    "scraper",
    "scraping",
]
dependencies = [
    "apify_fingerprint_datapoints>=0.0.2",
    "browserforge>=1.2.3",
    "cachetools>=5.5.0",
    "certifi<=2025.1.31",  # Not a direct dependency. Temporarily pinned. Dependency can be removed after: https://github.com/apify/crawlee-python/issues/1182
    "colorama>=0.4.0",
    "eval-type-backport>=0.2.0",
    "httpx[brotli,http2,zstd]>=0.27.0",
    "more-itertools>=10.2.0",
    "protego>=0.4.0",
    "psutil>=6.0.0",
    "pydantic-settings>=2.2.0,<2.7.0",
    "pydantic>=2.8.0,!=2.10.0,!=2.10.1,!=2.10.2",
    "pyee>=9.0.0",
    "sortedcollections>=2.1.0",
    "sortedcontainers>=2.4.0",
    "tldextract>=5.1.0",
    "typing-extensions>=4.1.0",
    "yarl>=1.18.0",
]

[project.optional-dependencies]
# TODO: automate the generation of all extra
# https://github.com/apify/crawlee-python/issues/995
all = [
    "beautifulsoup4[lxml]>=4.12.0",
    "cookiecutter>=2.6.0",
    "curl-cffi>=0.9.0",
    "html5lib>=1.0",
    "inquirer>=3.3.0",
    "jaro-winkler>=2.0.3",
    "parsel>=1.10.0",
    "playwright>=1.27.0",
    "scikit-learn==1.5.2; python_version == '3.9'",
    "scikit-learn>=1.6.0; python_version >= '3.10'",
    'typer>=0.12.0',
]
adaptive-crawler = [
    "jaro-winkler>=2.0.3",
    "playwright>=1.27.0",
    "scikit-learn==1.5.2; python_version == '3.9'",
    "scikit-learn>=1.6.0; python_version >= '3.10'",
]
beautifulsoup = ["beautifulsoup4[lxml]>=4.12.0", "html5lib>=1.0"]
cli = ["cookiecutter>=2.6.0", "inquirer>=3.3.0", "rich>=13.9.0", "typer>=0.12.0"]
curl-impersonate = ["curl-cffi>=0.9.0"]
parsel = ["parsel>=1.10.0"]
playwright = ["playwright>=1.27.0"]

[project.scripts]
crawlee = "crawlee._cli:cli"

[project.urls]
"Homepage" = "https://crawlee.dev/python"
"Apify homepage" = "https://apify.com"
"Changelog" = "https://crawlee.dev/python/docs/changelog"
"Documentation" = "https://crawlee.dev/python/docs/"
"Issue tracker" = "https://github.com/apify/crawlee-python/issues"
"Repository" = "https://github.com/apify/crawlee-python"

[dependency-groups]
dev = [
    "apify_client", # For e2e tests.
    "build~=1.2.2", # For e2e tests.
<<<<<<< HEAD
    "dycw-pytest-only~=2.1.0",
=======
>>>>>>> 69fd7aa9
    "mypy~=1.16.0",
    "pre-commit~=4.2.0",
    "proxy-py~=2.4.0",
    "pydoc-markdown~=4.8.0",
    "pytest-asyncio~=1.0.0",
    "pytest-cov~=6.1.0",
<<<<<<< HEAD
=======
    "pytest-only~=2.1.0",
    "pytest-timeout~=2.4.0",
>>>>>>> 69fd7aa9
    "pytest-xdist~=3.7.0",
    "pytest~=8.4.0",
    "ruff~=0.11.0",
    "setuptools", # setuptools are used by pytest, but not explicitly required
    "sortedcontainers-stubs~=2.4.0",
    "types-beautifulsoup4~=4.12.0.20240229",
    "types-cachetools~=6.0.0.20250525",
    "types-colorama~=0.4.15.20240106",
    "types-psutil~=7.0.0.20250218",
    "types-python-dateutil~=2.9.0.20240316",
    "uvicorn[standard]~=0.34.0",
]

[tool.hatch.build.targets.wheel]
packages = ["src/crawlee"]

[tool.ruff]
line-length = 120
include = ["src/**/*.py", "tests/**/*.py", "docs/**/*.py", "website/**/*.py"]
extend-exclude = ["src/crawlee/project_template"]

[tool.ruff.lint]
select = ["ALL"]
ignore = [
    "ANN401",   # Dynamically typed expressions (typing.Any) are disallowed in {filename}
    "ASYNC109", # Async function definition with a `timeout` parameter
    "BLE001",   # Do not catch blind exception
    "C901",     # `{name}` is too complex
    "COM812",   # This rule may cause conflicts when used with the formatter
    "D100",     # Missing docstring in public module
    "D104",     # Missing docstring in public package
    "D107",     # Missing docstring in `__init__`
    "D203",     # One blank line required before class docstring
    "D213",     # Multi-line docstring summary should start at the second line
    "D413",     # Missing blank line after last section
    "EM",       # flake8-errmsg
    "G004",     # Logging statement uses f-string
    "ISC001",   # This rule may cause conflicts when used with the formatter
    "FIX",      # flake8-fixme
    "PLR0911",  # Too many return statements
    "PLR0913",  # Too many arguments in function definition
    "PLR0915",  # Too many statements
    "PTH",      # flake8-use-pathlib
    "PYI034",   # `__aenter__` methods in classes like `{name}` usually return `self` at runtime
    "PYI036",   # The second argument in `__aexit__` should be annotated with `object` or `BaseException | None`
    "S102",     # Use of `exec` detected
    "S105",     # Possible hardcoded password assigned to
    "S106",     # Possible hardcoded password assigned to argument: "{name}"
    "S301",     # `pickle` and modules that wrap it can be unsafe when used to deserialize untrusted data, possible security issue
    "S303",     # Use of insecure MD2, MD4, MD5, or SHA1 hash function
    "S311",     # Standard pseudo-random generators are not suitable for cryptographic purposes
    "TD002",    # Missing author in TODO; try: `# TODO(<author_name>): ...` or `# TODO @<author_name>: ...
    "TRY003",   # Avoid specifying long messages outside the exception class
]

[tool.ruff.format]
quote-style = "single"
indent-style = "space"

[tool.ruff.lint.per-file-ignores]
"**/__init__.py" = [
    "F401", # Unused imports
]
"**/{tests}/*" = [
    "D",       # Everything from the pydocstyle
    "INP001",  # File {filename} is part of an implicit namespace package, add an __init__.py
    "PLR2004", # Magic value used in comparison, consider replacing {value} with a constant variable
    "S101",    # Use of assert detected
    "SLF001",  # Private member accessed: `{name}`
    "T20",     # flake8-print
    "TRY301",  # Abstract `raise` to an inner function
]
"**/{docs,website}/**" = [
    "D",      # Everything from the pydocstyle
    "INP001", # File {filename} is part of an implicit namespace package, add an __init__.py
    "F841",   # Local variable {variable} is assigned to but never used
    "N999",   # Invalid module name
]
"**/docs/examples/code_examples/*crawler_with_error_snapshotter.py" = [
    "PLR2004", # Magic value used in comparison. Ignored for simplicity and readability of example code.
]
"**/docs/guides/code_examples/running_in_web_server/server.py" = [
    "TC002", # ruff false positive. Import actually needed during runtime.
]

[tool.ruff.lint.flake8-quotes]
docstring-quotes = "double"
inline-quotes = "single"

[tool.ruff.lint.flake8-type-checking]
runtime-evaluated-base-classes = [
    "pydantic.BaseModel",
    "pydantic_settings.BaseSettings",
]

[tool.ruff.lint.flake8-builtins]
builtins-ignorelist = ["id"]

[tool.ruff.lint.isort]
known-first-party = ["crawlee"]

[tool.ruff.lint.pylint]
max-branches = 18

[tool.pytest.ini_options]
addopts = "-ra"
asyncio_default_fixture_loop_scope = "function"
asyncio_mode = "auto"
timeout = 1200

[tool.mypy]
python_version = "3.9"
plugins = ["pydantic.mypy"]
exclude = ["src/crawlee/project_template"]
files = ["src", "tests", "docs", "website"]
check_untyped_defs = true
disallow_incomplete_defs = true
disallow_untyped_calls = true
disallow_untyped_decorators = true
disallow_untyped_defs = true
no_implicit_optional = true
warn_redundant_casts = true
warn_return_any = true
warn_unreachable = true
warn_unused_ignores = true

[[tool.mypy.overrides]]
# Example codes are sometimes showing integration of crawlee with external tool, which is not dependency of crawlee.
module = [
    "apify",                        # Example code shows integration of apify and crawlee.
    "apify_fingerprint_datapoints", # Untyped and stubs not available
    "camoufox",                     # Example code shows integration of camoufox and crawlee.
    "fastapi",                      # Example code shows running in webserver.
    "starlette.*",                  # Example code shows running in webserver.
    "flask",                        # Example code shows deploy on Google Cloud.
    "functions_framework",          # Example code shows deploy on Google Cloud.
    "jaro",                         # Untyped and stubs not available
    "litestar",                     # Example code shows deploy on Google Cloud Run.
    "loguru",                       # Example code shows integration of loguru and crawlee for JSON logging.
    "protego",                      # Untyped and stubs not available
    "sklearn.linear_model",         # Untyped and stubs not available
    "sortedcollections",            # Untyped and stubs not available
    "cookiecutter.*",               # Untyped and stubs not available
    "inquirer.*",                   # Untyped and stubs not available
]
ignore_missing_imports = true

[[tool.mypy.overrides]]
module = [
    "running_in_web_server.*"  # False positive when fastapi not available
]
disable_error_code = ["misc"]

[tool.basedpyright]
pythonVersion = "3.9"
typeCheckingMode = "standard"
include = ["src", "tests", "docs", "website"]

[tool.coverage.report]
exclude_lines = ["pragma: no cover", "if TYPE_CHECKING:", "assert_never()"]

[tool.ipdb]
context = 7<|MERGE_RESOLUTION|>--- conflicted
+++ resolved
@@ -96,21 +96,14 @@
 dev = [
     "apify_client", # For e2e tests.
     "build~=1.2.2", # For e2e tests.
-<<<<<<< HEAD
     "dycw-pytest-only~=2.1.0",
-=======
->>>>>>> 69fd7aa9
     "mypy~=1.16.0",
     "pre-commit~=4.2.0",
     "proxy-py~=2.4.0",
     "pydoc-markdown~=4.8.0",
     "pytest-asyncio~=1.0.0",
     "pytest-cov~=6.1.0",
-<<<<<<< HEAD
-=======
-    "pytest-only~=2.1.0",
     "pytest-timeout~=2.4.0",
->>>>>>> 69fd7aa9
     "pytest-xdist~=3.7.0",
     "pytest~=8.4.0",
     "ruff~=0.11.0",
