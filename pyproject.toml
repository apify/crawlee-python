[build-system]
requires = ["hatchling"]
build-backend = "hatchling.build"

[project]
name = "crawlee"
version = "0.6.11"
description = "Crawlee for Python"
authors = [{ name = "Apify Technologies s.r.o.", email = "support@apify.com" }]
license = { file = "LICENSE" }
readme = "README.md"
requires-python = ">=3.9"
classifiers = [
    "Development Status :: 4 - Beta",
    "Intended Audience :: Developers",
    "License :: OSI Approved :: Apache Software License",
    "Operating System :: OS Independent",
    "Programming Language :: Python :: 3.9",
    "Programming Language :: Python :: 3.10",
    "Programming Language :: Python :: 3.11",
    "Programming Language :: Python :: 3.12",
    "Programming Language :: Python :: 3.13",
    "Topic :: Software Development :: Libraries",
]
keywords = [
    "apify",
    "automation",
    "chrome",
    "crawlee",
    "crawler",
    "headless",
    "scraper",
    "scraping",
]
dependencies = [
    "apify_fingerprint_datapoints>=0.0.2",
    "browserforge>=1.2.3",
    "cachetools>=5.5.0",
    "certifi<=2025.1.31",  # Not a direct dependency. Temporarily pinned. Dependency can be removed after: https://github.com/apify/crawlee-python/issues/1182
    "colorama>=0.4.0",
    "eval-type-backport>=0.2.0",
    "httpx[brotli,http2,zstd]>=0.27.0",
    "more-itertools>=10.2.0",
    "protego>=0.4.0",
    "psutil>=6.0.0",
    "pydantic-settings>=2.2.0,<2.7.0",
    "pydantic>=2.8.0,!=2.10.0,!=2.10.1,!=2.10.2",
    "pyee>=9.0.0",
    "sortedcollections>=2.1.0",
    "sortedcontainers>=2.4.0",
    "tldextract>=5.1.0",
    "typing-extensions>=4.1.0",
    "yarl>=1.18.0",
]

[project.optional-dependencies]
# TODO: automate the generation of all extra
# https://github.com/apify/crawlee-python/issues/995
all = [
    "beautifulsoup4[lxml]>=4.12.0",
    "cookiecutter>=2.6.0",
    "curl-cffi>=0.9.0",
    "html5lib>=1.0",
    "inquirer>=3.3.0",
    "jaro-winkler>=2.0.3",
    "parsel>=1.10.0",
    "playwright>=1.27.0",
    "scikit-learn==1.5.2; python_version == '3.9'",
    "scikit-learn>=1.6.0; python_version >= '3.10'",
    'typer>=0.12.0',
]
adaptive-crawler = [
    "jaro-winkler>=2.0.3",
    "playwright>=1.27.0",
    "scikit-learn==1.5.2; python_version == '3.9'",
    "scikit-learn>=1.6.0; python_version >= '3.10'",
]
beautifulsoup = ["beautifulsoup4[lxml]>=4.12.0", "html5lib>=1.0"]
cli = ["cookiecutter>=2.6.0", "inquirer>=3.3.0", "rich>=13.9.0", "typer>=0.12.0"]
curl-impersonate = ["curl-cffi>=0.9.0"]
parsel = ["parsel>=1.10.0"]
playwright = ["playwright>=1.27.0"]

[project.scripts]
crawlee = "crawlee._cli:cli"

[project.urls]
"Homepage" = "https://crawlee.dev/python"
"Apify homepage" = "https://apify.com"
"Changelog" = "https://crawlee.dev/python/docs/changelog"
"Documentation" = "https://crawlee.dev/python/docs/"
"Issue tracker" = "https://github.com/apify/crawlee-python/issues"
"Repository" = "https://github.com/apify/crawlee-python"

[dependency-groups]
dev = [
<<<<<<< HEAD
    "apify-client",  # For e2e tests.
    "build~=1.2.2",  # For e2e tests.
=======
    "apify_client", # For e2e tests.
    "build~=1.2.2", # For e2e tests.
    "dycw-pytest-only~=2.1.0",
>>>>>>> e7168b1a
    "mypy~=1.16.0",
    "pre-commit~=4.2.0",
    "proxy-py~=2.4.0",
    "pydoc-markdown~=4.8.0",
    "pytest-asyncio~=1.0.0",
    "pytest-cov~=6.1.0",
    "pytest-timeout~=2.4.0",
    "pytest-xdist~=3.7.0",
    "pytest~=8.4.0",
    "ruff~=0.11.0",
    "setuptools", # setuptools are used by pytest, but not explicitly required
    "sortedcontainers-stubs~=2.4.0",
    "types-beautifulsoup4~=4.12.0.20240229",
    "types-cachetools~=6.0.0.20250525",
    "types-colorama~=0.4.15.20240106",
    "types-psutil~=7.0.0.20250218",
    "types-python-dateutil~=2.9.0.20240316",
    "uvicorn[standard]~=0.34.0",
]

[tool.hatch.build.targets.wheel]
packages = ["src/crawlee"]

[tool.ruff]
line-length = 120
include = ["src/**/*.py", "tests/**/*.py", "docs/**/*.py", "website/**/*.py"]
extend-exclude = ["src/crawlee/project_template"]

[tool.ruff.lint]
select = ["ALL"]
ignore = [
    "ANN401",   # Dynamically typed expressions (typing.Any) are disallowed in {filename}
    "ASYNC109", # Async function definition with a `timeout` parameter
    "BLE001",   # Do not catch blind exception
    "C901",     # `{name}` is too complex
    "COM812",   # This rule may cause conflicts when used with the formatter
    "D100",     # Missing docstring in public module
    "D104",     # Missing docstring in public package
    "D107",     # Missing docstring in `__init__`
    "D203",     # One blank line required before class docstring
    "D213",     # Multi-line docstring summary should start at the second line
    "D413",     # Missing blank line after last section
    "EM",       # flake8-errmsg
    "G004",     # Logging statement uses f-string
    "ISC001",   # This rule may cause conflicts when used with the formatter
    "FIX",      # flake8-fixme
    "PLR0911",  # Too many return statements
    "PLR0912",  # Too many branches
    "PLR0913",  # Too many arguments in function definition
    "PLR0915",  # Too many statements
    "PYI034",   # `__aenter__` methods in classes like `{name}` usually return `self` at runtime
    "PYI036",   # The second argument in `__aexit__` should be annotated with `object` or `BaseException | None`
    "S102",     # Use of `exec` detected
    "S105",     # Possible hardcoded password assigned to
    "S106",     # Possible hardcoded password assigned to argument: "{name}"
    "S301",     # `pickle` and modules that wrap it can be unsafe when used to deserialize untrusted data, possible security issue
    "S303",     # Use of insecure MD2, MD4, MD5, or SHA1 hash function
    "S311",     # Standard pseudo-random generators are not suitable for cryptographic purposes
    "TD002",    # Missing author in TODO; try: `# TODO(<author_name>): ...` or `# TODO @<author_name>: ...
    "TRY003",   # Avoid specifying long messages outside the exception class
]

[tool.ruff.format]
quote-style = "single"
indent-style = "space"

[tool.ruff.lint.per-file-ignores]
"**/__init__.py" = [
    "F401", # Unused imports
]
"**/{tests}/*" = [
    "ASYNC230", # Async functions should not open files with blocking methods like `open`
    "D",       # Everything from the pydocstyle
    "INP001",  # File {filename} is part of an implicit namespace package, add an __init__.py
    "PLR2004", # Magic value used in comparison, consider replacing {value} with a constant variable
    "S101",    # Use of assert detected
    "SLF001",  # Private member accessed: `{name}`
    "T20",     # flake8-print
    "TRY301",  # Abstract `raise` to an inner function
]
"**/{docs,website}/**" = [
    "D",      # Everything from the pydocstyle
    "INP001", # File {filename} is part of an implicit namespace package, add an __init__.py
    "F841",   # Local variable {variable} is assigned to but never used
    "N999",   # Invalid module name
]
"**/docs/examples/code_examples/*crawler_with_error_snapshotter.py" = [
    "PLR2004", # Magic value used in comparison. Ignored for simplicity and readability of example code.
]
"**/docs/guides/code_examples/running_in_web_server/server.py" = [
    "TC002", # ruff false positive. Import actually needed during runtime.
]

[tool.ruff.lint.flake8-quotes]
docstring-quotes = "double"
inline-quotes = "single"

[tool.ruff.lint.flake8-type-checking]
runtime-evaluated-base-classes = [
    "pydantic.BaseModel",
    "pydantic_settings.BaseSettings",
]

[tool.ruff.lint.flake8-builtins]
builtins-ignorelist = ["id"]

[tool.ruff.lint.isort]
known-first-party = ["crawlee"]

[tool.pytest.ini_options]
addopts = "-ra"
asyncio_default_fixture_loop_scope = "function"
asyncio_mode = "auto"
timeout = 1200

[tool.mypy]
python_version = "3.9"
plugins = ["pydantic.mypy"]
exclude = ["src/crawlee/project_template"]
files = ["src", "tests", "docs", "website"]
check_untyped_defs = true
disallow_incomplete_defs = true
disallow_untyped_calls = true
disallow_untyped_decorators = true
disallow_untyped_defs = true
no_implicit_optional = true
warn_redundant_casts = true
warn_return_any = true
warn_unreachable = true
warn_unused_ignores = true

[[tool.mypy.overrides]]
# Example codes are sometimes showing integration of crawlee with external tool, which is not dependency of crawlee.
module = [
    "apify",                        # Example code shows integration of apify and crawlee.
    "apify_fingerprint_datapoints", # Untyped and stubs not available
    "camoufox",                     # Example code shows integration of camoufox and crawlee.
    "fastapi",                      # Example code shows running in webserver.
    "starlette.*",                  # Example code shows running in webserver.
    "flask",                        # Example code shows deploy on Google Cloud.
    "functions_framework",          # Example code shows deploy on Google Cloud.
    "jaro",                         # Untyped and stubs not available
    "litestar",                     # Example code shows deploy on Google Cloud Run.
    "loguru",                       # Example code shows integration of loguru and crawlee for JSON logging.
    "protego",                      # Untyped and stubs not available
    "sklearn.linear_model",         # Untyped and stubs not available
    "sortedcollections",            # Untyped and stubs not available
    "cookiecutter.*",               # Untyped and stubs not available
    "inquirer.*",                   # Untyped and stubs not available
]
ignore_missing_imports = true

[[tool.mypy.overrides]]
module = [
    "running_in_web_server.*"  # False positive when fastapi not available
]
disable_error_code = ["misc"]

[tool.basedpyright]
pythonVersion = "3.9"
typeCheckingMode = "standard"
include = ["src", "tests", "docs", "website"]

[tool.coverage.report]
exclude_lines = ["pragma: no cover", "if TYPE_CHECKING:", "assert_never()"]

[tool.ipdb]
context = 7<|MERGE_RESOLUTION|>--- conflicted
+++ resolved
@@ -94,14 +94,9 @@
 
 [dependency-groups]
 dev = [
-<<<<<<< HEAD
-    "apify-client",  # For e2e tests.
-    "build~=1.2.2",  # For e2e tests.
-=======
     "apify_client", # For e2e tests.
     "build~=1.2.2", # For e2e tests.
     "dycw-pytest-only~=2.1.0",
->>>>>>> e7168b1a
     "mypy~=1.16.0",
     "pre-commit~=4.2.0",
     "proxy-py~=2.4.0",
