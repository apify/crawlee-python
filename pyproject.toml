--- conflicted
+++ resolved
@@ -226,20 +226,13 @@
 [[tool.mypy.overrides]]
 # Example codes are sometimes showing integration of crawlee with external tool, which is not dependency of crawlee.
 module = [
-<<<<<<< HEAD
-    "apify",                # Example code shows integration of apify and crawlee.
-    "camoufox",             # Example code shows integration of camoufox and crawlee.
-    "flask",                # Example code shows deploy on Google Cloud.
-    "functions_framework",  # Example code shows deploy on Google Cloud.
-    "jaro",                 # Untyped and stubs not available
-    "sklearn.linear_model", # Untyped and stubs not available
-=======
     "apify",                        # Example code shows integration of apify and crawlee.
     "apify_fingerprint_datapoints", # Untyped and stubs not available
     "camoufox",                     # Example code shows integration of camoufox and crawlee.
+    "flask",                        # Example code shows deploy on Google Cloud.
+    "functions_framework",          # Example code shows deploy on Google Cloud.
     "jaro",                         # Untyped and stubs not available
     "sklearn.linear_model",         # Untyped and stubs not available
->>>>>>> 309ed085
 ]
 ignore_missing_imports = true
 
