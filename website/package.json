--- conflicted
+++ resolved
@@ -18,19 +18,11 @@
     "devDependencies": {
         "@apify/eslint-config-ts": "^0.4.0",
         "@apify/tsconfig": "^0.1.0",
-<<<<<<< HEAD
-        "@docusaurus/module-type-aliases": "3.6.3",
-        "@docusaurus/types": "3.6.3",
-        "@types/react": "^18.0.28",
-        "@typescript-eslint/eslint-plugin": "8.15.0",
-        "@typescript-eslint/parser": "8.15.0",
-=======
         "@docusaurus/module-type-aliases": "3.7.0",
         "@docusaurus/types": "3.7.0",
         "@types/react": "^18.0.28",
         "@typescript-eslint/eslint-plugin": "8.19.0",
         "@typescript-eslint/parser": "8.19.0",
->>>>>>> f03a4e10
         "eslint": "8.57.0",
         "eslint-plugin-react": "7.37.2",
         "eslint-plugin-react-hooks": "5.0.0",
