--- conflicted
+++ resolved
@@ -573,16 +573,13 @@
         alias: str | None = None,
     ) -> Dataset:
         """Return the `Dataset` with the given ID or name. If none is provided, return the default one."""
-<<<<<<< HEAD
         return await Dataset.open(
             id=id,
             name=name,
+            alias=alias,
             storage_client=self._service_locator.get_storage_client(),
             configuration=self._service_locator.get_configuration(),
         )
-=======
-        return await Dataset.open(id=id, name=name, alias=alias)
->>>>>>> f64e5bcf
 
     async def get_key_value_store(
         self,
@@ -592,16 +589,13 @@
         alias: str | None = None,
     ) -> KeyValueStore:
         """Return the `KeyValueStore` with the given ID or name. If none is provided, return the default KVS."""
-<<<<<<< HEAD
         return await KeyValueStore.open(
             id=id,
             name=name,
+            alias=alias,
             storage_client=self._service_locator.get_storage_client(),
             configuration=self._service_locator.get_configuration(),
         )
-=======
-        return await KeyValueStore.open(id=id, name=name, alias=alias)
->>>>>>> f64e5bcf
 
     def error_handler(
         self, handler: ErrorHandler[TCrawlingContext | BasicCrawlingContext]
@@ -822,7 +816,13 @@
         Returns:
             The retrieved data.
         """
-        dataset = await Dataset.open(id=dataset_id, name=dataset_name, alias=dataset_alias)
+        dataset = await Dataset.open(
+            id=dataset_id,
+            name=dataset_name,
+            alias=dataset_alias,
+            storage_client=self._service_locator.get_storage_client(),
+            configuration=self._service_locator.get_configuration(),
+        )
         return await dataset.get_data(**kwargs)
 
     async def export_data(
@@ -844,7 +844,13 @@
             dataset_name: The name of the Dataset to export from (global scope, named storage).
             dataset_alias: The alias of the Dataset to export from (run scope, unnamed storage).
         """
-        dataset = await self.get_dataset(id=dataset_id, name=dataset_name, alias=dataset_alias)
+        dataset = await Dataset.open(
+            id=dataset_id,
+            name=dataset_name,
+            alias=dataset_alias,
+            storage_client=self._service_locator.get_storage_client(),
+            configuration=self._service_locator.get_configuration(),
+        )
 
         path = path if isinstance(path, Path) else Path(path)
         dst = path.open('w', newline='')
