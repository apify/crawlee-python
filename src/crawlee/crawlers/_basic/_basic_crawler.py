--- conflicted
+++ resolved
@@ -1422,19 +1422,8 @@
                 raise RequestHandlerError(e, context) from e
 
             await self._commit_request_handler_result(context)
-<<<<<<< HEAD
-            await wait_for(
-                lambda: request_manager.mark_request_as_handled(request),
-                timeout=self._internal_timeout,
-                timeout_message='Marking request as handled timed out after '
-                f'{self._internal_timeout.total_seconds()} seconds',
-                logger=self._logger,
-                max_retries=3,
-            )
-=======
 
             await self._mark_request_as_handled(request)
->>>>>>> 60e39a33
 
             request.state = RequestState.DONE
 
@@ -1478,18 +1467,7 @@
                 await request_manager.reclaim_request(request)
                 await self._statistics.error_tracker_retry.add(error=session_error, context=context)
             else:
-<<<<<<< HEAD
-                await wait_for(
-                    lambda: request_manager.mark_request_as_handled(request),
-                    timeout=self._internal_timeout,
-                    timeout_message='Marking request as handled timed out after '
-                    f'{self._internal_timeout.total_seconds()} seconds',
-                    logger=self._logger,
-                    max_retries=3,
-                )
-=======
                 await self._mark_request_as_handled(request)
->>>>>>> 60e39a33
 
                 await self._handle_failed_request(context, session_error)
                 self._statistics.record_request_processing_failure(request.unique_key)
@@ -1497,18 +1475,7 @@
         except ContextPipelineInterruptedError as interrupted_error:
             self._logger.debug('The context pipeline was interrupted', exc_info=interrupted_error)
 
-<<<<<<< HEAD
-            await wait_for(
-                lambda: request_manager.mark_request_as_handled(request),
-                timeout=self._internal_timeout,
-                timeout_message='Marking request as handled timed out after '
-                f'{self._internal_timeout.total_seconds()} seconds',
-                logger=self._logger,
-                max_retries=3,
-            )
-=======
             await self._mark_request_as_handled(request)
->>>>>>> 60e39a33
 
         except ContextPipelineInitializationError as initialization_error:
             self._logger.debug(
