# Inspiration: https://github.com/apify/crawlee/blob/v3.7.3/packages/basic-crawler/src/internals/basic-crawler.ts
from __future__ import annotations

import asyncio
import functools
import logging
import signal
import sys
import tempfile
import threading
import traceback
from asyncio import CancelledError
from collections.abc import AsyncGenerator, Awaitable, Callable, Iterable, Sequence
from contextlib import AsyncExitStack, suppress
from datetime import timedelta
from functools import partial
from io import StringIO
from pathlib import Path
from typing import TYPE_CHECKING, Any, Generic, Literal, ParamSpec, cast
from urllib.parse import ParseResult, urlparse
from weakref import WeakKeyDictionary

from cachetools import LRUCache
from tldextract import TLDExtract
from typing_extensions import NotRequired, TypedDict, TypeVar, Unpack, assert_never
from yarl import URL

from crawlee import EnqueueStrategy, Glob, RequestTransformAction, service_locator
from crawlee._autoscaling import AutoscaledPool, Snapshotter, SystemStatus
from crawlee._log_config import configure_logger, get_configured_log_level, string_to_log_level
from crawlee._request import Request, RequestOptions, RequestState
from crawlee._service_locator import ServiceLocator
from crawlee._types import (
    BasicCrawlingContext,
    EnqueueLinksKwargs,
    ExportDataCsvKwargs,
    ExportDataJsonKwargs,
    GetKeyValueStoreFromRequestHandlerFunction,
    HttpHeaders,
    HttpPayload,
    LogLevel,
    RequestHandlerRunResult,
    SendRequestFunction,
    SkippedReason,
)
from crawlee._utils.docs import docs_group
from crawlee._utils.file import atomic_write, export_csv_to_stream, export_json_to_stream
from crawlee._utils.recurring_task import RecurringTask
from crawlee._utils.robots import RobotsTxtFile
from crawlee._utils.urls import convert_to_absolute_url, is_url_absolute
from crawlee._utils.wait import wait_for
from crawlee._utils.web import is_status_code_client_error, is_status_code_server_error
from crawlee.errors import (
    ContextPipelineInitializationError,
    ContextPipelineInterruptedError,
    HttpClientStatusCodeError,
    HttpStatusCodeError,
    RequestCollisionError,
    RequestHandlerError,
    SessionError,
    UserDefinedErrorHandlerError,
    UserHandlerTimeoutError,
)
from crawlee.events._types import Event, EventCrawlerStatusData
from crawlee.http_clients import ImpitHttpClient
from crawlee.router import Router
from crawlee.sessions import SessionPool
from crawlee.statistics import Statistics, StatisticsState
from crawlee.storages import Dataset, KeyValueStore, RequestQueue

from ._context_pipeline import ContextPipeline
from ._context_utils import swaped_context
from ._logging_utils import (
    get_one_line_error_summary_if_possible,
    reduce_asyncio_timeout_error_to_relevant_traceback_parts,
)

if TYPE_CHECKING:
    import re
    from collections.abc import Iterator
    from contextlib import AbstractAsyncContextManager

    from crawlee._types import (
        ConcurrencySettings,
        EnqueueLinksFunction,
        ExtractLinksFunction,
        GetDataKwargs,
        HttpMethod,
        JsonSerializable,
        PushDataKwargs,
    )
    from crawlee.configuration import Configuration
    from crawlee.events import EventManager
    from crawlee.http_clients import HttpClient, HttpResponse
    from crawlee.proxy_configuration import ProxyConfiguration, ProxyInfo
    from crawlee.request_loaders import RequestManager
    from crawlee.sessions import Session
    from crawlee.statistics import FinalStatistics
    from crawlee.storage_clients import StorageClient
    from crawlee.storage_clients.models import DatasetItemsListPage

TCrawlingContext = TypeVar('TCrawlingContext', bound=BasicCrawlingContext, default=BasicCrawlingContext)
TStatisticsState = TypeVar('TStatisticsState', bound=StatisticsState, default=StatisticsState)
TRequestIterator = TypeVar('TRequestIterator', str, Request)
TParams = ParamSpec('TParams')
T = TypeVar('T')

ErrorHandler = Callable[[TCrawlingContext, Exception], Awaitable[Request | None]]
FailedRequestHandler = Callable[[TCrawlingContext, Exception], Awaitable[None]]
SkippedRequestCallback = Callable[[str, SkippedReason], Awaitable[None]]


class _BasicCrawlerOptions(TypedDict):
    """Non-generic options the `BasicCrawler` constructor."""

    configuration: NotRequired[Configuration]
    """The `Configuration` instance. Some of its properties are used as defaults for the crawler."""

    event_manager: NotRequired[EventManager]
    """The event manager for managing events for the crawler and all its components."""

    storage_client: NotRequired[StorageClient]
    """The storage client for managing storages for the crawler and all its components."""

    request_manager: NotRequired[RequestManager]
    """Manager of requests that should be processed by the crawler."""

    session_pool: NotRequired[SessionPool]
    """A custom `SessionPool` instance, allowing the use of non-default configuration."""

    proxy_configuration: NotRequired[ProxyConfiguration]
    """HTTP proxy configuration used when making requests."""

    http_client: NotRequired[HttpClient]
    """HTTP client used by `BasicCrawlingContext.send_request` method."""

    max_request_retries: NotRequired[int]
    """Specifies the maximum number of retries allowed for a request if its processing fails.
    This includes retries due to navigation errors or errors thrown from user-supplied functions
    (`request_handler`, `pre_navigation_hooks` etc.).

    This limit does not apply to retries triggered by session rotation (see `max_session_rotations`)."""

    max_requests_per_crawl: NotRequired[int | None]
    """Maximum number of pages to open during a crawl. The crawl stops upon reaching this limit.
    Setting this value can help avoid infinite loops in misconfigured crawlers. `None` means no limit.
    Due to concurrency settings, the actual number of pages visited may slightly exceed this value."""

    max_session_rotations: NotRequired[int]
    """Maximum number of session rotations per request. The crawler rotates the session if a proxy error occurs
    or if the website blocks the request.

    The session rotations are not counted towards the `max_request_retries` limit.
    """

    max_crawl_depth: NotRequired[int | None]
    """Specifies the maximum crawl depth. If set, the crawler will stop processing links beyond this depth.
    The crawl depth starts at 0 for initial requests and increases with each subsequent level of links.
    Requests at the maximum depth will still be processed, but no new links will be enqueued from those requests.
    If not set, crawling continues without depth restrictions.
    """

    use_session_pool: NotRequired[bool]
    """Enable the use of a session pool for managing sessions during crawling."""

    retry_on_blocked: NotRequired[bool]
    """If True, the crawler attempts to bypass bot protections automatically."""

    concurrency_settings: NotRequired[ConcurrencySettings]
    """Settings to fine-tune concurrency levels."""

    request_handler_timeout: NotRequired[timedelta]
    """Maximum duration allowed for a single request handler to run."""

    abort_on_error: NotRequired[bool]
    """If True, the crawler stops immediately when any request handler error occurs."""

    configure_logging: NotRequired[bool]
    """If True, the crawler will set up logging infrastructure automatically."""

    statistics_log_format: NotRequired[Literal['table', 'inline']]
    """If 'table', displays crawler statistics as formatted tables in logs. If 'inline', outputs statistics as plain
    text log messages.
    """

    keep_alive: NotRequired[bool]
    """Flag that can keep crawler running even when there are no requests in queue."""

    additional_http_error_status_codes: NotRequired[Iterable[int]]
    """Additional HTTP status codes to treat as errors, triggering automatic retries when encountered."""

    ignore_http_error_status_codes: NotRequired[Iterable[int]]
    """HTTP status codes that are typically considered errors but should be treated as successful responses."""

    _additional_context_managers: NotRequired[Sequence[AbstractAsyncContextManager]]
    """Additional context managers used throughout the crawler lifecycle. Intended for use by
    subclasses rather than direct instantiation of `BasicCrawler`."""

    _logger: NotRequired[logging.Logger]
    """A logger instance, typically provided by a subclass, for consistent logging labels. Intended for use by
    subclasses rather than direct instantiation of `BasicCrawler`."""

    respect_robots_txt_file: NotRequired[bool]
    """If set to `True`, the crawler will automatically try to fetch the robots.txt file for each domain,
    and skip those that are not allowed. This also prevents disallowed URLs to be added via `EnqueueLinksFunction`."""

    status_message_logging_interval: NotRequired[timedelta]
    """Interval for logging the crawler status messages."""

    status_message_callback: NotRequired[
        Callable[[StatisticsState, StatisticsState | None, str], Awaitable[str | None]]
    ]
    """Allows overriding the default status message. The default status message is provided in the parameters.
    Returning `None` suppresses the status message."""


class _BasicCrawlerOptionsGeneric(TypedDict, Generic[TCrawlingContext, TStatisticsState]):
    """Generic options the `BasicCrawler` constructor."""

    request_handler: NotRequired[Callable[[TCrawlingContext], Awaitable[None]]]
    """A callable responsible for handling requests."""

    _context_pipeline: NotRequired[ContextPipeline[TCrawlingContext]]
    """Enables extending the request lifecycle and modifying the crawling context. Intended for use by
    subclasses rather than direct instantiation of `BasicCrawler`."""

    statistics: NotRequired[Statistics[TStatisticsState]]
    """A custom `Statistics` instance, allowing the use of non-default configuration."""


class BasicCrawlerOptions(
    _BasicCrawlerOptions,
    _BasicCrawlerOptionsGeneric[TCrawlingContext, TStatisticsState],
    Generic[TCrawlingContext, TStatisticsState],
):
    """Arguments for the `BasicCrawler` constructor.

    It is intended for typing forwarded `__init__` arguments in the subclasses.
    """


@docs_group('Crawlers')
class BasicCrawler(Generic[TCrawlingContext, TStatisticsState]):
    """A basic web crawler providing a framework for crawling websites.

    The `BasicCrawler` provides a low-level functionality for crawling websites, allowing users to define their
    own page download and data extraction logic. It is designed mostly to be subclassed by crawlers with specific
    purposes. In most cases, you will want to use a more specialized crawler, such as `HttpCrawler`,
    `BeautifulSoupCrawler`, `ParselCrawler`, or `PlaywrightCrawler`. If you are an advanced user and want full
    control over the crawling process, you can subclass the `BasicCrawler` and implement the request-handling logic
    yourself.

    The crawling process begins with URLs provided by a `RequestProvider` instance. Each request is then
    handled by a user-defined `request_handler` function, which processes the page and extracts the data.

    The `BasicCrawler` includes several common features for crawling, such as:
        - automatic scaling based on the system resources,
        - retries for failed requests,
        - session management,
        - statistics tracking,
        - request routing via labels,
        - proxy rotation,
        - direct storage interaction helpers,
        - and more.
    """

    _CRAWLEE_STATE_KEY = 'CRAWLEE_STATE'
    _request_handler_timeout_text = 'Request handler timed out after'

    def __init__(
        self,
        *,
        configuration: Configuration | None = None,
        event_manager: EventManager | None = None,
        storage_client: StorageClient | None = None,
        request_manager: RequestManager | None = None,
        session_pool: SessionPool | None = None,
        proxy_configuration: ProxyConfiguration | None = None,
        http_client: HttpClient | None = None,
        request_handler: Callable[[TCrawlingContext], Awaitable[None]] | None = None,
        max_request_retries: int = 3,
        max_requests_per_crawl: int | None = None,
        max_session_rotations: int = 10,
        max_crawl_depth: int | None = None,
        use_session_pool: bool = True,
        retry_on_blocked: bool = True,
        additional_http_error_status_codes: Iterable[int] | None = None,
        ignore_http_error_status_codes: Iterable[int] | None = None,
        concurrency_settings: ConcurrencySettings | None = None,
        request_handler_timeout: timedelta = timedelta(minutes=1),
        statistics: Statistics[TStatisticsState] | None = None,
        abort_on_error: bool = False,
        keep_alive: bool = False,
        configure_logging: bool = True,
        statistics_log_format: Literal['table', 'inline'] = 'table',
        respect_robots_txt_file: bool = False,
        status_message_logging_interval: timedelta = timedelta(seconds=10),
        status_message_callback: Callable[[StatisticsState, StatisticsState | None, str], Awaitable[str | None]]
        | None = None,
        _context_pipeline: ContextPipeline[TCrawlingContext] | None = None,
        _additional_context_managers: Sequence[AbstractAsyncContextManager] | None = None,
        _logger: logging.Logger | None = None,
    ) -> None:
        """Initialize a new instance.

        Args:
            configuration: The `Configuration` instance. Some of its properties are used as defaults for the crawler.
            event_manager: The event manager for managing events for the crawler and all its components.
            storage_client: The storage client for managing storages for the crawler and all its components.
            request_manager: Manager of requests that should be processed by the crawler.
            session_pool: A custom `SessionPool` instance, allowing the use of non-default configuration.
            proxy_configuration: HTTP proxy configuration used when making requests.
            http_client: HTTP client used by `BasicCrawlingContext.send_request` method.
            request_handler: A callable responsible for handling requests.
            max_request_retries: Specifies the maximum number of retries allowed for a request if its processing fails.
                This includes retries due to navigation errors or errors thrown from user-supplied functions
                (`request_handler`, `pre_navigation_hooks` etc.).
                This limit does not apply to retries triggered by session rotation (see `max_session_rotations`).
            max_requests_per_crawl: Maximum number of pages to open during a crawl. The crawl stops upon reaching
                this limit. Setting this value can help avoid infinite loops in misconfigured crawlers. `None` means
                no limit. Due to concurrency settings, the actual number of pages visited may slightly exceed
                this value. If used together with `keep_alive`, then the crawler will be kept alive only until
                `max_requests_per_crawl` is achieved.
            max_session_rotations: Maximum number of session rotations per request. The crawler rotates the session
                if a proxy error occurs or if the website blocks the request.
                The session rotations are not counted towards the `max_request_retries` limit.
            max_crawl_depth: Specifies the maximum crawl depth. If set, the crawler will stop processing links beyond
                this depth. The crawl depth starts at 0 for initial requests and increases with each subsequent level
                of links. Requests at the maximum depth will still be processed, but no new links will be enqueued
                from those requests. If not set, crawling continues without depth restrictions.
            use_session_pool: Enable the use of a session pool for managing sessions during crawling.
            retry_on_blocked: If True, the crawler attempts to bypass bot protections automatically.
            additional_http_error_status_codes: Additional HTTP status codes to treat as errors,
                triggering automatic retries when encountered.
            ignore_http_error_status_codes: HTTP status codes that are typically considered errors but should be treated
                as successful responses.
            concurrency_settings: Settings to fine-tune concurrency levels.
            request_handler_timeout: Maximum duration allowed for a single request handler to run.
            statistics: A custom `Statistics` instance, allowing the use of non-default configuration.
            abort_on_error: If True, the crawler stops immediately when any request handler error occurs.
            keep_alive: If True, it will keep crawler alive even if there are no requests in queue.
                Use `crawler.stop()` to exit the crawler.
            configure_logging: If True, the crawler will set up logging infrastructure automatically.
            statistics_log_format: If 'table', displays crawler statistics as formatted tables in logs. If 'inline',
                outputs statistics as plain text log messages.
            respect_robots_txt_file: If set to `True`, the crawler will automatically try to fetch the robots.txt file
                for each domain, and skip those that are not allowed. This also prevents disallowed URLs to be added
                via `EnqueueLinksFunction`
            status_message_logging_interval: Interval for logging the crawler status messages.
            status_message_callback: Allows overriding the default status message. The default status message is
                provided in the parameters. Returning `None` suppresses the status message.
            _context_pipeline: Enables extending the request lifecycle and modifying the crawling context.
                Intended for use by subclasses rather than direct instantiation of `BasicCrawler`.
            _additional_context_managers: Additional context managers used throughout the crawler lifecycle.
                Intended for use by subclasses rather than direct instantiation of `BasicCrawler`.
            _logger: A logger instance, typically provided by a subclass, for consistent logging labels.
                Intended for use by subclasses rather than direct instantiation of `BasicCrawler`.
        """
        implicit_event_manager_with_explicit_config = False
        if not configuration:
            configuration = service_locator.get_configuration()
        elif not event_manager:
            implicit_event_manager_with_explicit_config = True

        if not storage_client:
            storage_client = service_locator.get_storage_client()

        if not event_manager:
            event_manager = service_locator.get_event_manager()

        self._service_locator = ServiceLocator(
            configuration=configuration, storage_client=storage_client, event_manager=event_manager
        )

        config = self._service_locator.get_configuration()

        # Core components
        self._request_manager = request_manager
        self._session_pool = session_pool or SessionPool()
        self._proxy_configuration = proxy_configuration

        self._additional_http_error_status_codes = (
            set(additional_http_error_status_codes) if additional_http_error_status_codes else set()
        )
        self._ignore_http_error_status_codes = (
            set(ignore_http_error_status_codes) if ignore_http_error_status_codes else set()
        )

        self._http_client = http_client or ImpitHttpClient()

        # Request router setup
        self._router: Router[TCrawlingContext] | None = None
        if isinstance(cast('Router', request_handler), Router):
            self._router = cast('Router[TCrawlingContext]', request_handler)
        elif request_handler is not None:
            self._router = None
            self.router.default_handler(request_handler)

        # Error, failed & skipped request handlers
        self._error_handler: ErrorHandler[TCrawlingContext | BasicCrawlingContext] | None = None
        self._failed_request_handler: FailedRequestHandler[TCrawlingContext | BasicCrawlingContext] | None = None
        self._on_skipped_request: SkippedRequestCallback | None = None
        self._abort_on_error = abort_on_error

        # Crawler callbacks
        self._status_message_callback = status_message_callback

        # Context of each request with matching result of request handler.
        # Inheritors can use this to override the result of individual request handler runs in `_run_request_handler`.
        self._context_result_map = WeakKeyDictionary[BasicCrawlingContext, RequestHandlerRunResult]()

        # Context pipeline
        self._context_pipeline = (_context_pipeline or ContextPipeline()).compose(self._check_url_after_redirects)

        # Crawl settings
        self._max_request_retries = max_request_retries
        self._max_requests_per_crawl = max_requests_per_crawl
        self._max_session_rotations = max_session_rotations
        self._max_crawl_depth = max_crawl_depth
        self._respect_robots_txt_file = respect_robots_txt_file

        # Timeouts
        self._request_handler_timeout = request_handler_timeout
        self._internal_timeout = (
            config.internal_timeout
            if config.internal_timeout is not None
            else max(2 * request_handler_timeout, timedelta(minutes=5))
        )

        # Retry and session settings
        self._use_session_pool = use_session_pool
        self._retry_on_blocked = retry_on_blocked

        # Logging setup
        if configure_logging:
            root_logger = logging.getLogger()
            configure_logger(root_logger, remove_old_handlers=True)
            httpx_logger = logging.getLogger('httpx')  # Silence HTTPX logger
            httpx_logger.setLevel(logging.DEBUG if get_configured_log_level() <= logging.DEBUG else logging.WARNING)
        self._logger = _logger or logging.getLogger(__name__)
        if implicit_event_manager_with_explicit_config:
            self._logger.warning(
                'No event manager set, implicitly using event manager from global service_locator.'
                'It is advised to explicitly set the event manager if explicit configuration is used as well.'
            )
        self._statistics_log_format = statistics_log_format

        # Statistics
        if statistics:
            self._statistics = statistics
        else:

            async def persist_state_factory() -> KeyValueStore:
                return await self.get_key_value_store()

            self._statistics = cast(
                'Statistics[TStatisticsState]',
                Statistics.with_default_state(
                    persistence_enabled=True,
                    periodic_message_logger=self._logger,
                    statistics_log_format=self._statistics_log_format,
                    log_message='Current request statistics:',
                    persist_state_kvs_factory=persist_state_factory,
                ),
            )

        # Additional context managers to enter and exit
        self._additional_context_managers = _additional_context_managers or []

        # Internal, not explicitly configurable components
        self._robots_txt_file_cache: LRUCache[str, RobotsTxtFile] = LRUCache(maxsize=1000)
        self._robots_txt_lock = asyncio.Lock()
        self._tld_extractor = TLDExtract(cache_dir=tempfile.TemporaryDirectory().name)
        self._snapshotter = Snapshotter.from_config(config)
        self._autoscaled_pool = AutoscaledPool(
            system_status=SystemStatus(self._snapshotter),
            concurrency_settings=concurrency_settings,
            is_finished_function=self.__is_finished_function,
            is_task_ready_function=self.__is_task_ready_function,
            run_task_function=self.__run_task_function,
        )
        self._crawler_state_rec_task = RecurringTask(
            func=self._crawler_state_task, delay=status_message_logging_interval
        )
        self._previous_crawler_state: TStatisticsState | None = None

        # State flags
        self._keep_alive = keep_alive
        self._running = False
        self._has_finished_before = False

        self._failed = False

        self._unexpected_stop = False

    @property
    def log(self) -> logging.Logger:
        """The logger used by the crawler."""
        return self._logger

    @property
    def router(self) -> Router[TCrawlingContext]:
        """The `Router` used to handle each individual crawling request."""
        if self._router is None:
            self._router = Router[TCrawlingContext]()

        return self._router

    @router.setter
    def router(self, router: Router[TCrawlingContext]) -> None:
        if self._router is not None:
            raise RuntimeError('A router is already set')

        self._router = router

    @property
    def statistics(self) -> Statistics[TStatisticsState]:
        """Statistics about the current (or last) crawler run."""
        return self._statistics

    def stop(self, reason: str = 'Stop was called externally.') -> None:
        """Set flag to stop crawler.

        This stops current crawler run regardless of whether all requests were finished.

        Args:
            reason: Reason for stopping that will be used in logs.
        """
        self._logger.info(f'Crawler.stop() was called with following reason: {reason}.')
        self._unexpected_stop = True

    def _wrap_handler_with_error_context(
        self, handler: Callable[[TCrawlingContext | BasicCrawlingContext, Exception], Awaitable[T]]
    ) -> Callable[[TCrawlingContext | BasicCrawlingContext, Exception], Awaitable[T]]:
        """Decorate error handlers to make their context helpers usable."""

        @functools.wraps(handler)
        async def wrapped_handler(context: TCrawlingContext | BasicCrawlingContext, exception: Exception) -> T:
            # Original context helpers that are from `RequestHandlerRunResult` will not be commited as the request
            # failed. Modified context provides context helpers with direct access to the storages.
            error_context = context.create_modified_copy(
                push_data=self._push_data,
                get_key_value_store=self.get_key_value_store,
                add_requests=functools.partial(self._add_requests, context),
            )
            return await handler(error_context, exception)

        return wrapped_handler

    def _stop_if_max_requests_count_exceeded(self) -> None:
        """Call `stop` when the maximum number of requests to crawl has been reached."""
        if self._max_requests_per_crawl is None:
            return

        if self._statistics.state.requests_finished >= self._max_requests_per_crawl:
            self.stop(
                reason=f'The crawler has reached its limit of {self._max_requests_per_crawl} requests per crawl. '
            )

    async def _get_session(self) -> Session | None:
        """If session pool is being used, try to take a session from it."""
        if not self._use_session_pool:
            return None

        return await wait_for(
            self._session_pool.get_session,
            timeout=self._internal_timeout,
            timeout_message='Fetching a session from the pool timed out after '
            f'{self._internal_timeout.total_seconds()} seconds',
            max_retries=3,
            logger=self._logger,
        )

    async def _get_session_by_id(self, session_id: str | None) -> Session | None:
        """If session pool is being used, try to take a session by id from it."""
        if not self._use_session_pool or not session_id:
            return None

        return await wait_for(
            partial(self._session_pool.get_session_by_id, session_id),
            timeout=self._internal_timeout,
            timeout_message='Fetching a session from the pool timed out after '
            f'{self._internal_timeout.total_seconds()} seconds',
            max_retries=3,
            logger=self._logger,
        )

    async def _get_proxy_info(self, request: Request, session: Session | None) -> ProxyInfo | None:
        """Retrieve a new ProxyInfo object based on crawler configuration and the current request and session."""
        if not self._proxy_configuration:
            return None

        return await self._proxy_configuration.new_proxy_info(
            session_id=session.id if session else None,
            request=request,
            proxy_tier=None,
        )

    async def get_request_manager(self) -> RequestManager:
        """Return the configured request manager. If none is configured, open and return the default request queue."""
        if not self._request_manager:
            self._request_manager = await RequestQueue.open(
                storage_client=self._service_locator.get_storage_client(),
                configuration=self._service_locator.get_configuration(),
            )

        return self._request_manager

    async def get_dataset(
        self,
        *,
        id: str | None = None,
        name: str | None = None,
        alias: str | None = None,
    ) -> Dataset:
        """Return the `Dataset` with the given ID or name. If none is provided, return the default one."""
        return await Dataset.open(
            id=id,
            name=name,
            alias=alias,
            storage_client=self._service_locator.get_storage_client(),
            configuration=self._service_locator.get_configuration(),
        )

    async def get_key_value_store(
        self,
        *,
        id: str | None = None,
        name: str | None = None,
        alias: str | None = None,
    ) -> KeyValueStore:
        """Return the `KeyValueStore` with the given ID or name. If none is provided, return the default KVS."""
        return await KeyValueStore.open(
            id=id,
            name=name,
            alias=alias,
            storage_client=self._service_locator.get_storage_client(),
            configuration=self._service_locator.get_configuration(),
        )

    def error_handler(
        self, handler: ErrorHandler[TCrawlingContext | BasicCrawlingContext]
    ) -> ErrorHandler[TCrawlingContext]:
        """Register a function to handle errors occurring in request handlers.

        The error handler is invoked after a request handler error occurs and before a retry attempt.
        """
        self._error_handler = self._wrap_handler_with_error_context(handler)
        return handler

    def failed_request_handler(
        self, handler: FailedRequestHandler[TCrawlingContext | BasicCrawlingContext]
    ) -> FailedRequestHandler[TCrawlingContext]:
        """Register a function to handle requests that exceed the maximum retry limit.

        The failed request handler is invoked when a request has failed all retry attempts.
        """
        self._failed_request_handler = self._wrap_handler_with_error_context(handler)
        return handler

    def on_skipped_request(self, callback: SkippedRequestCallback) -> SkippedRequestCallback:
        """Register a function to handle skipped requests.

        The skipped request handler is invoked when a request is skipped due to a collision or other reasons.
        """
        self._on_skipped_request = callback
        return callback

    async def run(
        self,
        requests: Sequence[str | Request] | None = None,
        *,
        purge_request_queue: bool = True,
    ) -> FinalStatistics:
        """Run the crawler until all requests are processed.

        Args:
            requests: The requests to be enqueued before the crawler starts.
            purge_request_queue: If this is `True` and the crawler is not being run for the first time, the default
                request queue will be purged.
        """
        if self._running:
            raise RuntimeError(
                'This crawler instance is already running, you can add more requests to it via `crawler.add_requests()`'
            )

        self._running = True

        if self._has_finished_before:
            await self._statistics.reset()

            if self._use_session_pool:
                await self._session_pool.reset_store()

            request_manager = await self.get_request_manager()
            if purge_request_queue and isinstance(request_manager, RequestQueue):
                await request_manager.drop()
                self._request_manager = await RequestQueue.open(
                    storage_client=self._service_locator.get_storage_client(),
                    configuration=self._service_locator.get_configuration(),
                )

        if requests is not None:
            await self.add_requests(requests)

        interrupted = False

        def sigint_handler() -> None:
            nonlocal interrupted

            if not interrupted:
                interrupted = True
                self._logger.info('Pausing... Press CTRL+C again to force exit.')

            run_task.cancel()

        run_task = asyncio.create_task(self._run_crawler(), name='run_crawler_task')

        if threading.current_thread() is threading.main_thread():  # `add_signal_handler` works only in the main thread
            with suppress(NotImplementedError):  # event loop signal handlers are not supported on Windows
                asyncio.get_running_loop().add_signal_handler(signal.SIGINT, sigint_handler)

        try:
            await run_task
        except CancelledError:
            pass
        finally:
            if threading.current_thread() is threading.main_thread():
                with suppress(NotImplementedError):
                    asyncio.get_running_loop().remove_signal_handler(signal.SIGINT)

        if self._statistics.error_tracker.total > 0:
            self._logger.info(
                'Error analysis:'
                f' total_errors={self._statistics.error_tracker.total}'
                f' unique_errors={self._statistics.error_tracker.unique_error_count}'
            )

        if interrupted:
            self._logger.info(
                f'The crawl was interrupted. To resume, do: CRAWLEE_PURGE_ON_START=0 python {sys.argv[0]}'
            )

        self._running = False
        self._has_finished_before = True

        await self._save_crawler_state()

        final_statistics = self._statistics.calculate()
        if self._statistics_log_format == 'table':
            self._logger.info(f'Final request statistics:\n{final_statistics.to_table()}')
        else:
            self._logger.info('Final request statistics:', extra=final_statistics.to_dict())
        return final_statistics

    async def _run_crawler(self) -> None:
        event_manager = self._service_locator.get_event_manager()

        # Collect the context managers to be entered. Context managers that are already active are excluded,
        # as they were likely entered by the caller, who will also be responsible for exiting them.
        contexts_to_enter = [
            cm
            for cm in (
                event_manager,
                self._snapshotter,
                self._statistics,
                self._session_pool if self._use_session_pool else None,
                self._http_client,
                self._crawler_state_rec_task,
                *self._additional_context_managers,
            )
            if cm and getattr(cm, 'active', False) is False
        ]

        async with AsyncExitStack() as exit_stack:
            for context in contexts_to_enter:
                await exit_stack.enter_async_context(context)  # type: ignore[arg-type]

            await self._autoscaled_pool.run()

    async def add_requests(
        self,
        requests: Sequence[str | Request],
        *,
        forefront: bool = False,
        batch_size: int = 1000,
        wait_time_between_batches: timedelta = timedelta(0),
        wait_for_all_requests_to_be_added: bool = False,
        wait_for_all_requests_to_be_added_timeout: timedelta | None = None,
    ) -> None:
        """Add requests to the underlying request manager in batches.

        Args:
            requests: A list of requests to add to the queue.
            forefront: If True, add requests to the forefront of the queue.
            batch_size: The number of requests to add in one batch.
            wait_time_between_batches: Time to wait between adding batches.
            wait_for_all_requests_to_be_added: If True, wait for all requests to be added before returning.
            wait_for_all_requests_to_be_added_timeout: Timeout for waiting for all requests to be added.
        """
        allowed_requests = []
        skipped = []

        for request in requests:
            check_url = request.url if isinstance(request, Request) else request
            if await self._is_allowed_based_on_robots_txt_file(check_url):
                allowed_requests.append(request)
            else:
                skipped.append(request)

        if skipped:
            skipped_tasks = [
                asyncio.create_task(self._handle_skipped_request(request, 'robots_txt')) for request in skipped
            ]
            await asyncio.gather(*skipped_tasks)
            self._logger.warning('Some requests were skipped because they were disallowed based on the robots.txt file')

        request_manager = await self.get_request_manager()

        await request_manager.add_requests(
            requests=allowed_requests,
            forefront=forefront,
            batch_size=batch_size,
            wait_time_between_batches=wait_time_between_batches,
            wait_for_all_requests_to_be_added=wait_for_all_requests_to_be_added,
            wait_for_all_requests_to_be_added_timeout=wait_for_all_requests_to_be_added_timeout,
        )

    async def _use_state(
        self,
        default_value: dict[str, JsonSerializable] | None = None,
    ) -> dict[str, JsonSerializable]:
        kvs = await self.get_key_value_store()
        return await kvs.get_auto_saved_value(self._CRAWLEE_STATE_KEY, default_value)

    async def _save_crawler_state(self) -> None:
        store = await self.get_key_value_store()
        await store.persist_autosaved_values()

    async def get_data(
        self,
        dataset_id: str | None = None,
        dataset_name: str | None = None,
        dataset_alias: str | None = None,
        **kwargs: Unpack[GetDataKwargs],
    ) -> DatasetItemsListPage:
        """Retrieve data from a `Dataset`.

        This helper method simplifies the process of retrieving data from a `Dataset`. It opens the specified
        one and then retrieves the data based on the provided parameters.

        Args:
            dataset_id: The ID of the `Dataset`.
            dataset_name: The name of the `Dataset` (global scope, named storage).
            dataset_alias: The alias of the `Dataset` (run scope, unnamed storage).
            kwargs: Keyword arguments to be passed to the `Dataset.get_data()` method.

        Returns:
            The retrieved data.
        """
        dataset = await Dataset.open(
            id=dataset_id,
            name=dataset_name,
            alias=dataset_alias,
            storage_client=self._service_locator.get_storage_client(),
            configuration=self._service_locator.get_configuration(),
        )
        return await dataset.get_data(**kwargs)

    async def export_data(
        self,
        path: str | Path,
        dataset_id: str | None = None,
        dataset_name: str | None = None,
        dataset_alias: str | None = None,
        **additional_kwargs: Unpack[ExportDataJsonKwargs | ExportDataCsvKwargs],  # type: ignore[misc]
    ) -> None:
        """Export all items from a Dataset to a JSON or CSV file.

        This method simplifies the process of exporting data collected during crawling. It automatically
        determines the export format based on the file extension (`.json` or `.csv`) and handles
        the conversion of `Dataset` items to the appropriate format.

        Args:
            path: The destination file path. Must end with '.json' or '.csv'.
            dataset_id: The ID of the Dataset to export from.
            dataset_name: The name of the Dataset to export from (global scope, named storage).
            dataset_alias: The alias of the Dataset to export from (run scope, unnamed storage).
            additional_kwargs: Extra keyword arguments forwarded to the JSON/CSV exporter depending on the file format.
        """
        dataset = await Dataset.open(
            id=dataset_id,
            name=dataset_name,
            alias=dataset_alias,
            storage_client=self._service_locator.get_storage_client(),
            configuration=self._service_locator.get_configuration(),
        )

        path = Path(path)

        if path.suffix == '.csv':
            dst = StringIO()
            csv_kwargs = cast('ExportDataCsvKwargs', additional_kwargs)
            await export_csv_to_stream(dataset.iterate_items(), dst, **csv_kwargs)
            await atomic_write(path, dst.getvalue())
        elif path.suffix == '.json':
            dst = StringIO()
            json_kwargs = cast('ExportDataJsonKwargs', additional_kwargs)
            await export_json_to_stream(dataset.iterate_items(), dst, **json_kwargs)
            await atomic_write(path, dst.getvalue())
        else:
            raise ValueError(f'Unsupported file extension: {path.suffix}')

    async def _push_data(
        self,
        data: list[dict[str, Any]] | dict[str, Any],
        dataset_id: str | None = None,
        dataset_name: str | None = None,
        dataset_alias: str | None = None,
        **kwargs: Unpack[PushDataKwargs],
    ) -> None:
        """Push data to a `Dataset`.

        This helper method simplifies the process of pushing data to a `Dataset`. It opens the specified
        one and then pushes the provided data to it.

        Args:
            data: The data to push to the `Dataset`.
            dataset_id: The ID of the `Dataset`.
            dataset_name: The name of the `Dataset` (global scope, named storage).
            dataset_alias: The alias of the `Dataset` (run scope, unnamed storage).
            kwargs: Keyword arguments to be passed to the `Dataset.push_data()` method.
        """
        dataset = await self.get_dataset(id=dataset_id, name=dataset_name, alias=dataset_alias)
        await dataset.push_data(data, **kwargs)

    def _should_retry_request(self, context: BasicCrawlingContext, error: Exception) -> bool:
        if context.request.no_retry:
            return False

        # Do not retry on client errors.
        if isinstance(error, HttpClientStatusCodeError):
            return False

        if isinstance(error, SessionError):
            return ((context.request.session_rotation_count or 0) + 1) < self._max_session_rotations

        max_request_retries = context.request.max_retries
        if max_request_retries is None:
            max_request_retries = self._max_request_retries

        return context.request.retry_count < max_request_retries

    async def _check_url_after_redirects(self, context: TCrawlingContext) -> AsyncGenerator[TCrawlingContext, None]:
        """Ensure that the `loaded_url` still matches the enqueue strategy after redirects.

        Filter out links that redirect outside of the crawled domain.
        """
        if context.request.loaded_url is not None and not self._check_enqueue_strategy(
            context.request.enqueue_strategy,
            origin_url=urlparse(context.request.url),
            target_url=urlparse(context.request.loaded_url),
        ):
            raise ContextPipelineInterruptedError(
                f'Skipping URL {context.request.loaded_url} (redirected from {context.request.url})'
            )

        yield context

    def _create_enqueue_links_function(
        self, context: BasicCrawlingContext, extract_links: ExtractLinksFunction
    ) -> EnqueueLinksFunction:
        """Create a callback function for extracting links from parsed content and enqueuing them to the crawl.

        Args:
            context: The current crawling context.
            extract_links: Function used to extract links from the page.

        Returns:
            Awaitable that is used for extracting links from parsed content and enqueuing them to the crawl.
        """

        async def enqueue_links(
            *,
            selector: str | None = None,
            label: str | None = None,
            user_data: dict[str, Any] | None = None,
            transform_request_function: Callable[[RequestOptions], RequestOptions | RequestTransformAction]
            | None = None,
            requests: Sequence[str | Request] | None = None,
            rq_id: str | None = None,
            rq_name: str | None = None,
            rq_alias: str | None = None,
            **kwargs: Unpack[EnqueueLinksKwargs],
        ) -> None:
            kwargs.setdefault('strategy', 'same-hostname')

            if requests:
                if any((selector, label, user_data, transform_request_function)):
                    raise ValueError(
                        'You cannot provide `selector`, `label`, `user_data` or '
                        '`transform_request_function` arguments when `requests` is provided.'
                    )
                # Add directly passed requests.
                await context.add_requests(
                    requests or list[str | Request](), rq_id=rq_id, rq_name=rq_name, rq_alias=rq_alias, **kwargs
                )
            else:
                # Add requests from extracted links.
                await context.add_requests(
                    await extract_links(
                        selector=selector or 'a',
                        label=label,
                        user_data=user_data,
                        transform_request_function=transform_request_function,
                        **kwargs,
                    ),
                    rq_id=rq_id,
                    rq_name=rq_name,
                    rq_alias=rq_alias,
                    **kwargs,
                )

        return enqueue_links

    def _enqueue_links_filter_iterator(
        self, request_iterator: Iterator[TRequestIterator], origin_url: str, **kwargs: Unpack[EnqueueLinksKwargs]
    ) -> Iterator[TRequestIterator]:
        """Filter requests based on the enqueue strategy and URL patterns."""
        limit = kwargs.get('limit')
        parsed_origin_url = urlparse(origin_url)
        strategy = kwargs.get('strategy', 'all')

        if strategy == 'all' and not parsed_origin_url.hostname:
            self.log.warning(f'Skipping enqueue: Missing hostname in origin_url = {origin_url}.')
            return

        # Emit a `warning` message to the log, only once per call
        warning_flag = True

        for request in request_iterator:
            target_url = request.url if isinstance(request, Request) else request
            parsed_target_url = urlparse(target_url)

            if warning_flag and strategy != 'all' and not parsed_target_url.hostname:
                self.log.warning(f'Skipping enqueue url: Missing hostname in target_url = {target_url}.')
                warning_flag = False

            if self._check_enqueue_strategy(
                strategy, target_url=parsed_target_url, origin_url=parsed_origin_url
            ) and self._check_url_patterns(target_url, kwargs.get('include'), kwargs.get('exclude')):
                yield request

                limit = limit - 1 if limit is not None else None
                if limit and limit <= 0:
                    break

    def _check_enqueue_strategy(
        self,
        strategy: EnqueueStrategy,
        *,
        target_url: ParseResult,
        origin_url: ParseResult,
    ) -> bool:
        """Check if a URL matches the enqueue_strategy."""
        if strategy == 'all':
            return True

        if origin_url.hostname is None or target_url.hostname is None:
            self.log.debug(
                f'Skipping enqueue: Missing hostname in origin_url = {origin_url.geturl()} or '
                f'target_url = {target_url.geturl()}'
            )
            return False

        if strategy == 'same-hostname':
            return target_url.hostname == origin_url.hostname

        if strategy == 'same-domain':
            origin_domain = self._tld_extractor.extract_str(origin_url.hostname).top_domain_under_public_suffix
            target_domain = self._tld_extractor.extract_str(target_url.hostname).top_domain_under_public_suffix
            return origin_domain == target_domain

        if strategy == 'same-origin':
            return (
                target_url.hostname == origin_url.hostname
                and target_url.scheme == origin_url.scheme
                and target_url.port == origin_url.port
            )

        assert_never(strategy)

    def _check_url_patterns(
        self,
        target_url: str,
        include: Sequence[re.Pattern[Any] | Glob] | None,
        exclude: Sequence[re.Pattern[Any] | Glob] | None,
    ) -> bool:
        """Check if a URL matches configured include/exclude patterns."""
        # If the URL matches any `exclude` pattern, reject it
        for pattern in exclude or ():
            if isinstance(pattern, Glob):
                pattern = pattern.regexp  # noqa: PLW2901

            if pattern.match(target_url) is not None:
                return False

        # If there are no `include` patterns and the URL passed all `exclude` patterns, accept the URL
        if include is None:
            return True

        # If the URL matches any `include` pattern, accept it
        for pattern in include:
            if isinstance(pattern, Glob):
                pattern = pattern.regexp  # noqa: PLW2901

            if pattern.match(target_url) is not None:
                return True

        # The URL does not match any `include` pattern - reject it
        return False

    async def _handle_request_retries(
        self,
        context: TCrawlingContext | BasicCrawlingContext,
        error: Exception,
    ) -> None:
        request_manager = await self.get_request_manager()
        request = context.request

        if self._abort_on_error:
            self._logger.exception('Aborting crawler run due to error (abort_on_error=True)', exc_info=error)
            self._failed = True

        if self._should_retry_request(context, error):
            request.retry_count += 1
            reduced_error = str(error).split('\n')[0]
            self.log.warning(
                f'Retrying request to {context.request.url} due to: {reduced_error}. '
                f'{get_one_line_error_summary_if_possible(error)}'
            )
            await self._statistics.error_tracker.add(error=error, context=context)

            if self._error_handler:
                try:
                    new_request = await self._error_handler(context, error)
                except Exception as e:
                    raise UserDefinedErrorHandlerError('Exception thrown in user-defined request error handler') from e
                else:
                    if new_request is not None and new_request != request:
                        await request_manager.add_request(new_request)
                        await self._mark_request_as_handled(request)
                        return

            await request_manager.reclaim_request(request)
        else:
            request.state = RequestState.ERROR
            await self._mark_request_as_handled(request)
            await self._handle_failed_request(context, error)
            self._statistics.record_request_processing_failure(request.unique_key)

    async def _handle_request_error(self, context: TCrawlingContext | BasicCrawlingContext, error: Exception) -> None:
        try:
            context.request.state = RequestState.ERROR_HANDLER

            await wait_for(
                partial(self._handle_request_retries, context, error),
                timeout=self._internal_timeout,
                timeout_message='Handling request failure timed out after '
                f'{self._internal_timeout.total_seconds()} seconds',
                logger=self._logger,
            )
        except UserDefinedErrorHandlerError:
            context.request.state = RequestState.ERROR
            raise
        except Exception as secondary_error:
            self._logger.exception(
                'An exception occurred during handling of failed request. This places the crawler '
                'and its underlying storages into an unknown state and crawling will be terminated.',
                exc_info=secondary_error,
            )
            context.request.state = RequestState.ERROR
            raise

        if context.session:
            context.session.mark_bad()

    async def _handle_failed_request(self, context: TCrawlingContext | BasicCrawlingContext, error: Exception) -> None:
        self._logger.error(
            f'Request to {context.request.url} failed and reached maximum retries\n '
            f'{self._get_message_from_error(error)}'
        )
        await self._statistics.error_tracker.add(error=error, context=context)

        if self._failed_request_handler:
            try:
                await self._failed_request_handler(context, error)
            except Exception as e:
                raise UserDefinedErrorHandlerError('Exception thrown in user-defined failed request handler') from e

    async def _handle_skipped_request(
        self, request: Request | str, reason: SkippedReason, *, need_mark: bool = False
    ) -> None:
        if need_mark and isinstance(request, Request):
            request.state = RequestState.SKIPPED
            await self._mark_request_as_handled(request)

        url = request.url if isinstance(request, Request) else request

        if self._on_skipped_request:
            try:
                await self._on_skipped_request(url, reason)
            except Exception as e:
                raise UserDefinedErrorHandlerError('Exception thrown in user-defined skipped request callback') from e

    def _get_message_from_error(self, error: Exception) -> str:
        """Get error message summary from exception.

        Custom processing to reduce the irrelevant traceback clutter in some cases.
        """
        traceback_parts = traceback.format_exception(type(error), value=error, tb=error.__traceback__, chain=True)
        used_traceback_parts = traceback_parts

        if (
            isinstance(error, asyncio.exceptions.TimeoutError)
            and traceback_parts
            and self._request_handler_timeout_text in traceback_parts[-1]
        ) or isinstance(error, UserHandlerTimeoutError):
            used_traceback_parts = reduce_asyncio_timeout_error_to_relevant_traceback_parts(error)
            used_traceback_parts.extend(traceback_parts[-1:])

        return ''.join(used_traceback_parts).strip('\n')

    def _get_only_inner_most_exception(self, error: BaseException) -> BaseException:
        """Get innermost exception by following __cause__ and __context__ attributes of exception."""
        if error.__cause__:
            return self._get_only_inner_most_exception(error.__cause__)
        if error.__context__:
            return self._get_only_inner_most_exception(error.__context__)
        # No __cause__ and no __context__, this is as deep as it can get.
        return error

    def _prepare_send_request_function(
        self,
        session: Session | None,
        proxy_info: ProxyInfo | None,
    ) -> SendRequestFunction:
        async def send_request(
            url: str,
            *,
            method: HttpMethod = 'GET',
            payload: HttpPayload | None = None,
            headers: HttpHeaders | dict[str, str] | None = None,
        ) -> HttpResponse:
            return await self._http_client.send_request(
                url=url,
                method=method,
                payload=payload,
                headers=headers,
                session=session,
                proxy_info=proxy_info,
            )

        return send_request

    def _convert_url_to_request_iterator(self, urls: Sequence[str | Request], base_url: str) -> Iterator[Request]:
        """Convert a sequence of URLs or Request objects to an iterator of Request objects."""
        for url in urls:
            # If the request is a Request object, keep it as it is
            if isinstance(url, Request):
                yield url
            # If the request is a string, convert it to Request object with absolute_url.
            elif isinstance(url, str) and not is_url_absolute(url):
                absolute_url = convert_to_absolute_url(base_url, url)
                yield Request.from_url(absolute_url)
            else:
                yield Request.from_url(url)

    async def _add_requests(
        self,
        context: BasicCrawlingContext,
        requests: Sequence[str | Request],
        rq_id: str | None = None,
        rq_name: str | None = None,
        rq_alias: str | None = None,
        **kwargs: Unpack[EnqueueLinksKwargs],
    ) -> None:
        """Add requests method aware of the crawling context."""
        if rq_id or rq_name or rq_alias:
            request_manager: RequestManager = await RequestQueue.open(
                id=rq_id,
                name=rq_name,
                alias=rq_alias,
                storage_client=self._service_locator.get_storage_client(),
                configuration=self._service_locator.get_configuration(),
            )
        else:
            request_manager = await self.get_request_manager()

        context_aware_requests = list[Request]()
        base_url = kwargs.get('base_url') or context.request.loaded_url or context.request.url
        requests_iterator = self._convert_url_to_request_iterator(requests, base_url)
        filter_requests_iterator = self._enqueue_links_filter_iterator(requests_iterator, context.request.url, **kwargs)
        for dst_request in filter_requests_iterator:
            # Update the crawl depth of the request.
            dst_request.crawl_depth = context.request.crawl_depth + 1

            if self._max_crawl_depth is None or dst_request.crawl_depth <= self._max_crawl_depth:
                context_aware_requests.append(dst_request)

        return await request_manager.add_requests(context_aware_requests)

    async def _commit_request_handler_result(
        self,
        context: BasicCrawlingContext,
    ) -> None:
        """Commit request handler result for the input `context`. Result is taken from `_context_result_map`."""
        result = self._context_result_map[context]

        for add_requests_call in result.add_requests_calls:
            await self._add_requests(context, **add_requests_call)

        for push_data_call in result.push_data_calls:
            await self._push_data(**push_data_call)

        await self._commit_key_value_store_changes(result, get_kvs=self.get_key_value_store)

        result.apply_session_changes(target=context.session)
        result.apply_request_changes(target=context.request)

    @staticmethod
    async def _commit_key_value_store_changes(
        result: RequestHandlerRunResult, get_kvs: GetKeyValueStoreFromRequestHandlerFunction
    ) -> None:
        """Store key value store changes recorded in result."""
        for (id, name, alias), changes in result.key_value_store_changes.items():
            store = await get_kvs(id=id, name=name, alias=alias)
            for key, value in changes.updates.items():
                await store.set_value(key, value.content, value.content_type)

    async def __is_finished_function(self) -> bool:
        self._stop_if_max_requests_count_exceeded()
        if self._unexpected_stop:
            self._logger.info('The crawler will finish any remaining ongoing requests and shut down.')
            return True

        if self._abort_on_error and self._failed:
            self._failed = False
            return True

        if self._keep_alive:
            return False

        request_manager = await self.get_request_manager()
        return await request_manager.is_finished()

    async def __is_task_ready_function(self) -> bool:
        self._stop_if_max_requests_count_exceeded()
        if self._unexpected_stop:
            self._logger.info(
                'No new requests are allowed because crawler `stop` method was called. '
                'Ongoing requests will be allowed to complete.'
            )
            return False

        request_manager = await self.get_request_manager()
        return not await request_manager.is_empty()

    async def __run_task_function(self) -> None:
        request_manager = await self.get_request_manager()

        request = await wait_for(
            lambda: request_manager.fetch_next_request(),
            timeout=self._internal_timeout,
            timeout_message=f'Fetching next request failed after {self._internal_timeout.total_seconds()} seconds',
            logger=self._logger,
            max_retries=3,
        )

        if request is None:
            return

        if not (await self._is_allowed_based_on_robots_txt_file(request.url)):
            self._logger.warning(
                f'Skipping request {request.url} ({request.unique_key}) because it is disallowed based on robots.txt'
            )

            await self._handle_skipped_request(request, 'robots_txt', need_mark=True)
            return

        if request.session_id:
            session = await self._get_session_by_id(request.session_id)
        else:
            session = await self._get_session()
        proxy_info = await self._get_proxy_info(request, session)
        result = RequestHandlerRunResult(
            key_value_store_getter=self.get_key_value_store, request=request, session=session
        )

        context = BasicCrawlingContext(
            request=result.request,
            session=result.session,
            proxy_info=proxy_info,
            send_request=self._prepare_send_request_function(session, proxy_info),
            add_requests=result.add_requests,
            push_data=result.push_data,
            get_key_value_store=result.get_key_value_store,
            use_state=self._use_state,
            log=self._logger,
        )
        self._context_result_map[context] = result

        self._statistics.record_request_processing_start(request.unique_key)

        try:
<<<<<<< HEAD
            request.state = RequestState.REQUEST_HANDLER
=======
            self._check_request_collision(context.request, context.session)
>>>>>>> 826adbf3

            try:
                with swaped_context(context, request, session):
                    self._check_request_collision(request, session)
                    await self._run_request_handler(context=context)
            except asyncio.TimeoutError as e:
                raise RequestHandlerError(e, context) from e

            await self._commit_request_handler_result(context)

            request.state = RequestState.DONE

<<<<<<< HEAD
            if session and session.is_usable:
                session.mark_good()
=======
            await self._mark_request_as_handled(request)

            if context.session and context.session.is_usable:
                context.session.mark_good()
>>>>>>> 826adbf3

            self._statistics.record_request_processing_finish(request.unique_key)

        except RequestCollisionError as request_error:
            request.no_retry = True
            await self._handle_request_error(context, request_error)

        except RequestHandlerError as primary_error:
            primary_error = cast(
                'RequestHandlerError[TCrawlingContext]', primary_error
            )  # valid thanks to ContextPipeline

            self._logger.debug(
                'An exception occurred in the user-defined request handler',
                exc_info=primary_error.wrapped_exception,
            )
            await self._handle_request_error(primary_error.crawling_context, primary_error.wrapped_exception)

        except SessionError as session_error:
            if not session:
                raise RuntimeError('SessionError raised in a crawling context without a session') from session_error

            if self._error_handler:
                await self._error_handler(context, session_error)

            if self._should_retry_request(context, session_error):
                exc_only = ''.join(traceback.format_exception_only(session_error)).strip()
                self._logger.warning('Encountered "%s", rotating session and retrying...', exc_only)

                if session:
                    session.retire()

                # Increment session rotation count.
                request.session_rotation_count = (request.session_rotation_count or 0) + 1

                await request_manager.reclaim_request(request)
                await self._statistics.error_tracker_retry.add(error=session_error, context=context)
            else:
                await self._mark_request_as_handled(request)

                await self._handle_failed_request(context, session_error)
                self._statistics.record_request_processing_failure(request.unique_key)

        except ContextPipelineInterruptedError as interrupted_error:
            self._logger.debug('The context pipeline was interrupted', exc_info=interrupted_error)

            await self._mark_request_as_handled(request)

        except ContextPipelineInitializationError as initialization_error:
            self._logger.debug(
                'An exception occurred during the initialization of crawling context',
                exc_info=initialization_error,
            )
            await self._handle_request_error(context, initialization_error.wrapped_exception)

        except Exception as internal_error:
            self._logger.exception(
                'An exception occurred during handling of a request. This places the crawler '
                'and its underlying storages into an unknown state and crawling will be terminated.',
                exc_info=internal_error,
            )
            raise

    async def _run_request_handler(self, context: BasicCrawlingContext) -> None:
        context.request.state = RequestState.BEFORE_NAV
        await self._context_pipeline(
            context,
            lambda final_context: wait_for(
                lambda: self.router(final_context),
                timeout=self._request_handler_timeout,
                timeout_message=f'{self._request_handler_timeout_text}'
                f' {self._request_handler_timeout.total_seconds()} seconds',
                logger=self._logger,
            ),
        )

    def _raise_for_error_status_code(self, status_code: int) -> None:
        """Raise an exception if the given status code is considered an error.

        Args:
            status_code: The HTTP status code to check.

        Raises:
            HttpStatusCodeError: If the status code represents a server error or is explicitly configured as an error.
            HttpClientStatusCodeError: If the status code represents a client error.
        """
        is_ignored_status = status_code in self._ignore_http_error_status_codes
        is_explicit_error = status_code in self._additional_http_error_status_codes

        if is_explicit_error:
            raise HttpStatusCodeError('Error status code (user-configured) returned.', status_code)

        if is_status_code_client_error(status_code) and not is_ignored_status:
            raise HttpClientStatusCodeError('Client error status code returned', status_code)

        if is_status_code_server_error(status_code) and not is_ignored_status:
            raise HttpStatusCodeError('Error status code returned', status_code)

    def _raise_for_session_blocked_status_code(self, session: Session | None, status_code: int) -> None:
        """Raise an exception if the given status code indicates the session is blocked.

        Args:
            session: The session used for the request. If None, no check is performed.
            status_code: The HTTP status code to check.

        Raises:
            SessionError: If the status code indicates the session is blocked.
        """
        if session is not None and session.is_blocked_status_code(
            status_code=status_code,
            ignore_http_error_status_codes=self._ignore_http_error_status_codes,
        ):
            raise SessionError(f'Assuming the session is blocked based on HTTP status code {status_code}')

    def _check_request_collision(self, request: Request, session: Session | None) -> None:
        """Raise an exception if a request cannot access required resources.

        Args:
            request: The `Request` that might require specific resources (like a session).
            session: The `Session` that was retrieved for the request, or `None` if not available.

        Raises:
            RequestCollisionError: If the `Session` referenced by the `Request` is not available.
        """
        if self._use_session_pool and request.session_id and not session:
            raise RequestCollisionError(
                f'The Session (id: {request.session_id}) bound to the Request is no longer available in SessionPool'
            )

    async def _is_allowed_based_on_robots_txt_file(self, url: str) -> bool:
        """Check if the URL is allowed based on the robots.txt file.

        Args:
            url: The URL to verify against robots.txt rules. Returns True if crawling this URL is permitted.
        """
        if not self._respect_robots_txt_file:
            return True
        robots_txt_file = await self._get_robots_txt_file_for_url(url)
        return not robots_txt_file or robots_txt_file.is_allowed(url)

    async def _get_robots_txt_file_for_url(self, url: str) -> RobotsTxtFile | None:
        """Get the RobotsTxtFile for a given URL.

        Args:
            url: The URL whose domain will be used to locate and fetch the corresponding robots.txt file.
        """
        if not self._respect_robots_txt_file:
            return None
        origin_url = str(URL(url).origin())
        robots_txt_file = self._robots_txt_file_cache.get(origin_url)
        if robots_txt_file:
            return robots_txt_file

        async with self._robots_txt_lock:
            # Check again if the robots.txt file is already cached after acquiring the lock
            robots_txt_file = self._robots_txt_file_cache.get(origin_url)
            if robots_txt_file:
                return robots_txt_file

            # If not cached, fetch the robots.txt file
            robots_txt_file = await self._find_txt_file_for_url(url)
            self._robots_txt_file_cache[origin_url] = robots_txt_file
            return robots_txt_file

    async def _find_txt_file_for_url(self, url: str) -> RobotsTxtFile:
        """Find the robots.txt file for a given URL.

        Args:
            url: The URL whose domain will be used to locate and fetch the corresponding robots.txt file.
        """
        return await RobotsTxtFile.find(url, self._http_client)

    def _log_status_message(self, message: str, level: LogLevel = 'DEBUG') -> None:
        """Log a status message for the crawler.

        Args:
            message: The status message to log.
            level: The logging level for the message.
        """
        log_level = string_to_log_level(level)
        self.log.log(log_level, message)

    async def _crawler_state_task(self) -> None:
        """Emit a persist state event with the given migration status."""
        event_manager = self._service_locator.get_event_manager()

        current_state = self.statistics.state

        if (
            failed_requests := (
                current_state.requests_failed - (self._previous_crawler_state or current_state).requests_failed
            )
            > 0
        ):
            message = f'Experiencing problems, {failed_requests} failed requests since last status update.'
        else:
            request_manager = await self.get_request_manager()
            total_count = await request_manager.get_total_count()
            if total_count is not None and total_count > 0:
                pages_info = f'{self._statistics.state.requests_finished}/{total_count}'
            else:
                pages_info = str(self._statistics.state.requests_finished)

            message = (
                f'Crawled {pages_info} pages, {self._statistics.state.requests_failed} failed requests, '
                f'desired concurrency {self._autoscaled_pool.desired_concurrency}.'
            )

        if self._status_message_callback:
            new_message = await self._status_message_callback(current_state, self._previous_crawler_state, message)
            if new_message:
                message = new_message
                self._log_status_message(message, level='INFO')
        else:
            self._log_status_message(message, level='INFO')

        event_manager.emit(
            event=Event.CRAWLER_STATUS, event_data=EventCrawlerStatusData(message=message, crawler_id=id(self))
        )

        self._previous_crawler_state = current_state

    async def _mark_request_as_handled(self, request: Request) -> None:
        request_manager = await self.get_request_manager()
        await wait_for(
            lambda: request_manager.mark_request_as_handled(request),
            timeout=self._internal_timeout,
            timeout_message='Marking request as handled timed out after '
            f'{self._internal_timeout.total_seconds()} seconds',
            logger=self._logger,
            max_retries=3,
        )<|MERGE_RESOLUTION|>--- conflicted
+++ resolved
@@ -1325,7 +1325,6 @@
 
         await self._commit_key_value_store_changes(result, get_kvs=self.get_key_value_store)
 
-        result.apply_session_changes(target=context.session)
         result.apply_request_changes(target=context.request)
 
     @staticmethod
@@ -1393,13 +1392,11 @@
         else:
             session = await self._get_session()
         proxy_info = await self._get_proxy_info(request, session)
-        result = RequestHandlerRunResult(
-            key_value_store_getter=self.get_key_value_store, request=request, session=session
-        )
+        result = RequestHandlerRunResult(key_value_store_getter=self.get_key_value_store, request=request)
 
         context = BasicCrawlingContext(
             request=result.request,
-            session=result.session,
+            session=session,
             proxy_info=proxy_info,
             send_request=self._prepare_send_request_function(session, proxy_info),
             add_requests=result.add_requests,
@@ -1413,14 +1410,10 @@
         self._statistics.record_request_processing_start(request.unique_key)
 
         try:
-<<<<<<< HEAD
             request.state = RequestState.REQUEST_HANDLER
-=======
-            self._check_request_collision(context.request, context.session)
->>>>>>> 826adbf3
 
             try:
-                with swaped_context(context, request, session):
+                with swaped_context(context, request):
                     self._check_request_collision(request, session)
                     await self._run_request_handler(context=context)
             except asyncio.TimeoutError as e:
@@ -1430,15 +1423,10 @@
 
             request.state = RequestState.DONE
 
-<<<<<<< HEAD
+            await self._mark_request_as_handled(request)
+
             if session and session.is_usable:
                 session.mark_good()
-=======
-            await self._mark_request_as_handled(request)
-
-            if context.session and context.session.is_usable:
-                context.session.mark_good()
->>>>>>> 826adbf3
 
             self._statistics.record_request_processing_finish(request.unique_key)
 
