# Inspiration: https://github.com/apify/crawlee/blob/v3.7.3/packages/basic-crawler/src/internals/basic-crawler.ts
from __future__ import annotations

import asyncio
import logging
import signal
import sys
import tempfile
from asyncio import CancelledError
from collections.abc import AsyncGenerator, Awaitable, Sequence
from contextlib import AsyncExitStack, suppress
from datetime import timedelta
from functools import partial
from pathlib import Path
from typing import TYPE_CHECKING, Any, Callable, Generic, Union, cast
from urllib.parse import ParseResult, urlparse

from tldextract import TLDExtract
from typing_extensions import NotRequired, TypedDict, TypeVar, Unpack, assert_never

from crawlee import EnqueueStrategy, Glob, service_locator
from crawlee._autoscaling import AutoscaledPool, Snapshotter, SystemStatus
from crawlee._log_config import configure_logger, get_configured_log_level
from crawlee._request import Request, RequestState
from crawlee._types import (
    BasicCrawlingContext,
    GetKeyValueStoreFromRequestHandlerFunction,
    HttpHeaders,
    RequestHandlerRunResult,
    SendRequestFunction,
)
from crawlee._utils.docs import docs_group
from crawlee._utils.urls import convert_to_absolute_url, is_url_absolute
from crawlee._utils.wait import wait_for
from crawlee.errors import (
    ContextPipelineInitializationError,
    ContextPipelineInterruptedError,
    HttpClientStatusCodeError,
    RequestHandlerError,
    SessionError,
    UserDefinedErrorHandlerError,
)
from crawlee.http_clients import HttpxHttpClient
from crawlee.router import Router
from crawlee.sessions import SessionPool
from crawlee.statistics import Statistics, StatisticsState
from crawlee.storages import Dataset, KeyValueStore, RequestQueue

from ._context_pipeline import ContextPipeline

if TYPE_CHECKING:
    import re
    from contextlib import AbstractAsyncContextManager

    from crawlee._types import ConcurrencySettings, HttpMethod, JsonSerializable
    from crawlee.configuration import Configuration
    from crawlee.events import EventManager
    from crawlee.http_clients import BaseHttpClient, HttpResponse
    from crawlee.proxy_configuration import ProxyConfiguration, ProxyInfo
    from crawlee.request_loaders import RequestManager
    from crawlee.sessions import Session
    from crawlee.statistics import FinalStatistics
    from crawlee.storage_clients import BaseStorageClient
    from crawlee.storage_clients.models import DatasetItemsListPage
    from crawlee.storages._dataset import ExportDataCsvKwargs, ExportDataJsonKwargs, GetDataKwargs, PushDataKwargs

TCrawlingContext = TypeVar('TCrawlingContext', bound=BasicCrawlingContext, default=BasicCrawlingContext)
TStatisticsState = TypeVar('TStatisticsState', bound=StatisticsState, default=StatisticsState)
ErrorHandler = Callable[[TCrawlingContext, Exception], Awaitable[Union[Request, None]]]
FailedRequestHandler = Callable[[TCrawlingContext, Exception], Awaitable[None]]


@docs_group('Data structures')
class _BasicCrawlerOptions(TypedDict):
    """Non-generic options for basic crawler."""

    configuration: NotRequired[Configuration]
    """The `Configuration` instance. Some of its properties are used as defaults for the crawler."""

    event_manager: NotRequired[EventManager]
    """The event manager for managing events for the crawler and all its components."""

    storage_client: NotRequired[BaseStorageClient]
    """The storage client for managing storages for the crawler and all its components."""

    request_manager: NotRequired[RequestManager]
    """Manager of requests that should be processed by the crawler."""

    session_pool: NotRequired[SessionPool]
    """A custom `SessionPool` instance, allowing the use of non-default configuration."""

    proxy_configuration: NotRequired[ProxyConfiguration]
    """HTTP proxy configuration used when making requests."""

    http_client: NotRequired[BaseHttpClient]
    """HTTP client used by `BasicCrawlingContext.send_request` method."""

    max_request_retries: NotRequired[int]
    """Maximum number of attempts to process a single request."""

    max_requests_per_crawl: NotRequired[int | None]
    """Maximum number of pages to open during a crawl. The crawl stops upon reaching this limit.
    Setting this value can help avoid infinite loops in misconfigured crawlers. `None` means no limit.
    Due to concurrency settings, the actual number of pages visited may slightly exceed this value."""

    max_session_rotations: NotRequired[int]
    """Maximum number of session rotations per request. The crawler rotates the session if a proxy error occurs
    or if the website blocks the request."""

    max_crawl_depth: NotRequired[int | None]
    """Specifies the maximum crawl depth. If set, the crawler will stop processing links beyond this depth.
    The crawl depth starts at 0 for initial requests and increases with each subsequent level of links.
    Requests at the maximum depth will still be processed, but no new links will be enqueued from those requests.
    If not set, crawling continues without depth restrictions.
    """

    use_session_pool: NotRequired[bool]
    """Enable the use of a session pool for managing sessions during crawling."""

    retry_on_blocked: NotRequired[bool]
    """If True, the crawler attempts to bypass bot protections automatically."""

    concurrency_settings: NotRequired[ConcurrencySettings]
    """Settings to fine-tune concurrency levels."""

    request_handler_timeout: NotRequired[timedelta]
    """Maximum duration allowed for a single request handler to run."""

    abort_on_error: NotRequired[bool]
    """If True, the crawler stops immediately when any request handler error occurs."""

    configure_logging: NotRequired[bool]
    """If True, the crawler will set up logging infrastructure automatically."""

    _additional_context_managers: NotRequired[Sequence[AbstractAsyncContextManager]]
    """Additional context managers used throughout the crawler lifecycle. Intended for use by
    subclasses rather than direct instantiation of `BasicCrawler`."""

    _logger: NotRequired[logging.Logger]
    """A logger instance, typically provided by a subclass, for consistent logging labels. Intended for use by
    subclasses rather than direct instantiation of `BasicCrawler`."""


@docs_group('Data structures')
class _BasicCrawlerOptionsGeneric(Generic[TCrawlingContext, TStatisticsState], TypedDict):
    """Generic options for basic crawler."""

    request_handler: NotRequired[Callable[[TCrawlingContext], Awaitable[None]]]
    """A callable responsible for handling requests."""

    _context_pipeline: NotRequired[ContextPipeline[TCrawlingContext]]
    """Enables extending the request lifecycle and modifying the crawling context. Intended for use by
    subclasses rather than direct instantiation of `BasicCrawler`."""

    statistics: NotRequired[Statistics[TStatisticsState]]
    """A custom `Statistics` instance, allowing the use of non-default configuration."""


@docs_group('Data structures')
class BasicCrawlerOptions(
    Generic[TCrawlingContext, TStatisticsState],
    _BasicCrawlerOptions,
    _BasicCrawlerOptionsGeneric[TCrawlingContext, TStatisticsState],
):
    """Arguments for the `BasicCrawler` constructor.

    It is intended for typing forwarded `__init__` arguments in the subclasses.
    """


@docs_group('Classes')
class BasicCrawler(Generic[TCrawlingContext, TStatisticsState]):
    """A basic web crawler providing a framework for crawling websites.

    The `BasicCrawler` provides a low-level functionality for crawling websites, allowing users to define their
    own page download and data extraction logic. It is designed mostly to be subclassed by crawlers with specific
    purposes. In most cases, you will want to use a more specialized crawler, such as `HttpCrawler`,
    `BeautifulSoupCrawler`, `ParselCrawler`, or `PlaywrightCrawler`. If you are an advanced user and want full
    control over the crawling process, you can subclass the `BasicCrawler` and implement the request-handling logic
    yourself.

    The crawling process begins with URLs provided by a `RequestProvider` instance. Each request is then
    handled by a user-defined `request_handler` function, which processes the page and extracts the data.

    The `BasicCrawler` includes several common features for crawling, such as:
        - automatic scaling based on the system resources,
        - retries for failed requests,
        - session management,
        - statistics tracking,
        - request routing via labels,
        - proxy rotation,
        - direct storage interaction helpers,
        - and more.
    """

    _CRAWLEE_STATE_KEY = 'CRAWLEE_STATE'

    def __init__(
        self,
        *,
        configuration: Configuration | None = None,
        event_manager: EventManager | None = None,
        storage_client: BaseStorageClient | None = None,
        request_manager: RequestManager | None = None,
        session_pool: SessionPool | None = None,
        proxy_configuration: ProxyConfiguration | None = None,
        http_client: BaseHttpClient | None = None,
        request_handler: Callable[[TCrawlingContext], Awaitable[None]] | None = None,
        max_request_retries: int = 3,
        max_requests_per_crawl: int | None = None,
        max_session_rotations: int = 10,
        max_crawl_depth: int | None = None,
        use_session_pool: bool = True,
        retry_on_blocked: bool = True,
        concurrency_settings: ConcurrencySettings | None = None,
        request_handler_timeout: timedelta = timedelta(minutes=1),
        statistics: Statistics[TStatisticsState] | None = None,
        abort_on_error: bool = False,
        configure_logging: bool = True,
        _context_pipeline: ContextPipeline[TCrawlingContext] | None = None,
        _additional_context_managers: Sequence[AbstractAsyncContextManager] | None = None,
        _logger: logging.Logger | None = None,
    ) -> None:
        """A default constructor.

        Args:
            configuration: The `Configuration` instance. Some of its properties are used as defaults for the crawler.
            event_manager: The event manager for managing events for the crawler and all its components.
            storage_client: The storage client for managing storages for the crawler and all its components.
            request_manager: Manager of requests that should be processed by the crawler.
            session_pool: A custom `SessionPool` instance, allowing the use of non-default configuration.
            proxy_configuration: HTTP proxy configuration used when making requests.
            http_client: HTTP client used by `BasicCrawlingContext.send_request` method.
            request_handler: A callable responsible for handling requests.
            max_request_retries: Maximum number of attempts to process a single request.
            max_requests_per_crawl: Maximum number of pages to open during a crawl. The crawl stops upon reaching
                this limit. Setting this value can help avoid infinite loops in misconfigured crawlers. `None` means
                no limit. Due to concurrency settings, the actual number of pages visited may slightly exceed
                this value.
            max_session_rotations: Maximum number of session rotations per request. The crawler rotates the session
                if a proxy error occurs or if the website blocks the request.
            max_crawl_depth: Specifies the maximum crawl depth. If set, the crawler will stop processing links beyond
                this depth. The crawl depth starts at 0 for initial requests and increases with each subsequent level
                of links. Requests at the maximum depth will still be processed, but no new links will be enqueued
                from those requests. If not set, crawling continues without depth restrictions.
            use_session_pool: Enable the use of a session pool for managing sessions during crawling.
            retry_on_blocked: If True, the crawler attempts to bypass bot protections automatically.
            concurrency_settings: Settings to fine-tune concurrency levels.
            request_handler_timeout: Maximum duration allowed for a single request handler to run.
            statistics: A custom `Statistics` instance, allowing the use of non-default configuration.
            abort_on_error: If True, the crawler stops immediately when any request handler error occurs.
            configure_logging: If True, the crawler will set up logging infrastructure automatically.
            _context_pipeline: Enables extending the request lifecycle and modifying the crawling context.
                Intended for use by subclasses rather than direct instantiation of `BasicCrawler`.
            _additional_context_managers: Additional context managers used throughout the crawler lifecycle.
                Intended for use by subclasses rather than direct instantiation of `BasicCrawler`.
            _logger: A logger instance, typically provided by a subclass, for consistent logging labels.
                Intended for use by subclasses rather than direct instantiation of `BasicCrawler`.
        """
        if configuration:
            service_locator.set_configuration(configuration)
        if storage_client:
            service_locator.set_storage_client(storage_client)
        if event_manager:
            service_locator.set_event_manager(event_manager)

        config = service_locator.get_configuration()

        # Core components
        self._request_manager = request_manager
        self._session_pool = session_pool or SessionPool()
        self._proxy_configuration = proxy_configuration
        self._http_client = http_client or HttpxHttpClient()

        # Request router setup
        self._router: Router[TCrawlingContext] | None = None
        if isinstance(cast(Router, request_handler), Router):
            self._router = cast(Router[TCrawlingContext], request_handler)
        elif request_handler is not None:
            self._router = None
            self.router.default_handler(request_handler)

        # Error & failed request handlers
        self._error_handler: ErrorHandler[TCrawlingContext | BasicCrawlingContext] | None = None
        self._failed_request_handler: FailedRequestHandler[TCrawlingContext | BasicCrawlingContext] | None = None
        self._abort_on_error = abort_on_error

        # Context pipeline
        self._context_pipeline = (_context_pipeline or ContextPipeline()).compose(self._check_url_after_redirects)

        # Crawl settings
        self._max_request_retries = max_request_retries
        self._max_requests_per_crawl = max_requests_per_crawl
        self._max_session_rotations = max_session_rotations
        self._max_crawl_depth = max_crawl_depth

        # Timeouts
        self._request_handler_timeout = request_handler_timeout
        self._internal_timeout = (
            config.internal_timeout
            if config.internal_timeout is not None
            else max(2 * request_handler_timeout, timedelta(minutes=5))
        )

        # Retry and session settings
        self._use_session_pool = use_session_pool
        self._retry_on_blocked = retry_on_blocked

        # Logging setup
        if configure_logging:
            root_logger = logging.getLogger()
            configure_logger(root_logger, remove_old_handlers=True)
            httpx_logger = logging.getLogger('httpx')  # Silence HTTPX logger
            httpx_logger.setLevel(logging.DEBUG if get_configured_log_level() <= logging.DEBUG else logging.WARNING)
        self._logger = _logger or logging.getLogger(__name__)

        # Statistics
        self._statistics = statistics or cast(
            Statistics[TStatisticsState],
            Statistics.with_default_state(
                periodic_message_logger=self._logger,
                log_message='Current request statistics:',
            ),
        )

        # Additional context managers to enter and exit
        self._additional_context_managers = _additional_context_managers or []

        # Internal, not explicitly configurable components
        self._tld_extractor = TLDExtract(cache_dir=tempfile.TemporaryDirectory().name)
        self._snapshotter = Snapshotter.from_config(config)
        self._autoscaled_pool = AutoscaledPool(
            system_status=SystemStatus(self._snapshotter),
            concurrency_settings=concurrency_settings,
            is_finished_function=self.__is_finished_function,
            is_task_ready_function=self.__is_task_ready_function,
            run_task_function=self.__run_task_function,
        )

        # State flags
        self._running = False
        self._has_finished_before = False

        self._failed = False

        self._unexpected_stop = False

    @property
    def log(self) -> logging.Logger:
        """The logger used by the crawler."""
        return self._logger

    @property
    def router(self) -> Router[TCrawlingContext]:
        """The `Router` used to handle each individual crawling request."""
        if self._router is None:
            self._router = Router[TCrawlingContext]()

        return self._router

    @router.setter
    def router(self, router: Router[TCrawlingContext]) -> None:
        if self._router is not None:
            raise RuntimeError('A router is already set')

        self._router = router

    @property
    def statistics(self) -> Statistics[TStatisticsState]:
        """Statistics about the current (or last) crawler run."""
        return self._statistics

    def stop(self, reason: str = 'Stop was called externally.') -> None:
        """Set flag to stop crawler.

        This stops current crawler run regardless of whether all requests were finished.

        Args:
            reason: Reason for stopping that will be used in logs.
        """
        self._logger.info(f'Crawler.stop() was called with following reason: {reason}.')
        self._unexpected_stop = True

    def _stop_if_max_requests_count_exceeded(self) -> None:
        """Call `stop` when the maximum number of requests to crawl has been reached."""
        if self._max_requests_per_crawl is None:
            return

        if self._statistics.state.requests_finished >= self._max_requests_per_crawl:
            self.stop(
                reason=f'The crawler has reached its limit of {self._max_requests_per_crawl} requests per crawl. '
            )

    async def _get_session(self) -> Session | None:
        """If session pool is being used, try to take a session from it."""
        if not self._use_session_pool:
            return None

        return await wait_for(
            self._session_pool.get_session,
            timeout=self._internal_timeout,
            timeout_message='Fetching a session from the pool timed out after '
            f'{self._internal_timeout.total_seconds()} seconds',
            max_retries=3,
            logger=self._logger,
        )

    async def _get_proxy_info(self, request: Request, session: Session | None) -> ProxyInfo | None:
        """Retrieve a new ProxyInfo object based on crawler configuration and the current request and session."""
        if not self._proxy_configuration:
            return None

        return await self._proxy_configuration.new_proxy_info(
            session_id=session.id if session else None,
            request=request,
            proxy_tier=None,
        )

    async def get_request_manager(self) -> RequestManager:
        """Return the configured request manager. If none is configured, open and return the default request queue."""
        if not self._request_manager:
            self._request_manager = await RequestQueue.open()

        return self._request_manager

    async def get_dataset(
        self,
        *,
        id: str | None = None,
        name: str | None = None,
    ) -> Dataset:
        """Return the `Dataset` with the given ID or name. If none is provided, return the default one."""
        return await Dataset.open(id=id, name=name)

    async def get_key_value_store(
        self,
        *,
        id: str | None = None,
        name: str | None = None,
    ) -> KeyValueStore:
        """Return the `KeyValueStore` with the given ID or name. If none is provided, return the default KVS."""
        return await KeyValueStore.open(id=id, name=name)

    def error_handler(
        self, handler: ErrorHandler[TCrawlingContext | BasicCrawlingContext]
    ) -> ErrorHandler[TCrawlingContext]:
        """Decorator for configuring an error handler (called after a request handler error and before retrying)."""
        self._error_handler = handler
        return handler

    def failed_request_handler(
        self, handler: FailedRequestHandler[TCrawlingContext | BasicCrawlingContext]
    ) -> FailedRequestHandler[TCrawlingContext]:
        """Decorator for configuring a failed request handler (called after max retries are reached)."""
        self._failed_request_handler = handler
        return handler

    async def run(
        self,
        requests: Sequence[str | Request] | None = None,
        *,
        purge_request_queue: bool = True,
    ) -> FinalStatistics:
        """Run the crawler until all requests are processed.

        Args:
            requests: The requests to be enqueued before the crawler starts.
            purge_request_queue: If this is `True` and the crawler is not being run for the first time, the default
                request queue will be purged.
        """
        if self._running:
            raise RuntimeError(
                'This crawler instance is already running, you can add more requests to it via `crawler.add_requests()`'
            )

        self._running = True

        if self._has_finished_before:
            await self._statistics.reset()

            if self._use_session_pool:
                await self._session_pool.reset_store()

            request_manager = await self.get_request_manager()
            if purge_request_queue and isinstance(request_manager, RequestQueue):
                await request_manager.drop()
                self._request_manager = await RequestQueue.open()

        if requests is not None:
            await self.add_requests(requests)

        interrupted = False

        def sigint_handler() -> None:
            nonlocal interrupted

            if not interrupted:
                interrupted = True
                self._logger.info('Pausing... Press CTRL+C again to force exit.')

            run_task.cancel()

        run_task = asyncio.create_task(self._run_crawler(), name='run_crawler_task')

        with suppress(NotImplementedError):  # event loop signal handlers are not supported on Windows
            asyncio.get_running_loop().add_signal_handler(signal.SIGINT, sigint_handler)

        try:
            await run_task
        except CancelledError:
            pass
        finally:
            with suppress(NotImplementedError):
                asyncio.get_running_loop().remove_signal_handler(signal.SIGINT)

        if self._statistics.error_tracker.total > 0:
            self._logger.info(
                'Error analysis:'
                f' total_errors={self._statistics.error_tracker.total}'
                f' unique_errors={self._statistics.error_tracker.unique_error_count}'
            )

        if interrupted:
            self._logger.info(
                f'The crawl was interrupted. To resume, do: CRAWLEE_PURGE_ON_START=0 python {sys.argv[0]}'
            )

        self._running = False
        self._has_finished_before = True

        await self._save_crawler_state()

        final_statistics = self._statistics.calculate()
        self._logger.info(f'Final request statistics:\n{final_statistics.to_table()}')

        return final_statistics

    async def _run_crawler(self) -> None:
        event_manager = service_locator.get_event_manager()

        # Collect the context managers to be entered. Context managers that are already active are excluded,
        # as they were likely entered by the caller, who will also be responsible for exiting them.
        contexts_to_enter = [
            cm
            for cm in (
                event_manager,
                self._snapshotter,
                self._statistics,
                self._session_pool if self._use_session_pool else None,
                *self._additional_context_managers,
            )
            if cm and getattr(cm, 'active', False) is False
        ]

        async with AsyncExitStack() as exit_stack:
            for context in contexts_to_enter:
                await exit_stack.enter_async_context(context)  # type: ignore[arg-type]

            await self._autoscaled_pool.run()

    async def add_requests(
        self,
        requests: Sequence[str | Request],
        *,
        batch_size: int = 1000,
        wait_time_between_batches: timedelta = timedelta(0),
        wait_for_all_requests_to_be_added: bool = False,
        wait_for_all_requests_to_be_added_timeout: timedelta | None = None,
    ) -> None:
        """Add requests to the underlying request manager in batches.

        Args:
            requests: A list of requests to add to the queue.
            batch_size: The number of requests to add in one batch.
            wait_time_between_batches: Time to wait between adding batches.
            wait_for_all_requests_to_be_added: If True, wait for all requests to be added before returning.
            wait_for_all_requests_to_be_added_timeout: Timeout for waiting for all requests to be added.
        """
        request_manager = await self.get_request_manager()

        await request_manager.add_requests_batched(
            requests=requests,
            batch_size=batch_size,
            wait_time_between_batches=wait_time_between_batches,
            wait_for_all_requests_to_be_added=wait_for_all_requests_to_be_added,
            wait_for_all_requests_to_be_added_timeout=wait_for_all_requests_to_be_added_timeout,
        )

    async def _use_state(self, default_value: dict[str, JsonSerializable] | None = None) -> dict[str, JsonSerializable]:
        store = await self.get_key_value_store()
        return await store.get_auto_saved_value(self._CRAWLEE_STATE_KEY, default_value)

    async def _save_crawler_state(self) -> None:
        store = await self.get_key_value_store()
        await store.persist_autosaved_values()

    async def get_data(
        self,
        dataset_id: str | None = None,
        dataset_name: str | None = None,
        **kwargs: Unpack[GetDataKwargs],
    ) -> DatasetItemsListPage:
        """Retrieve data from a `Dataset`.

        This helper method simplifies the process of retrieving data from a `Dataset`. It opens the specified
        one and then retrieves the data based on the provided parameters.

        Args:
            dataset_id: The ID of the `Dataset`.
            dataset_name: The name of the `Dataset`.
            kwargs: Keyword arguments to be passed to the `Dataset.get_data()` method.

        Returns:
            The retrieved data.
        """
        dataset = await Dataset.open(id=dataset_id, name=dataset_name)
        return await dataset.get_data(**kwargs)

    async def export_data(
        self,
        path: str | Path,
        dataset_id: str | None = None,
        dataset_name: str | None = None,
    ) -> None:
        """Export data from a `Dataset`.

        This helper method simplifies the process of exporting data from a `Dataset`. It opens the specified
        one and then exports the data based on the provided parameters. If you need to pass options
        specific to the output format, use the `export_data_csv` or `export_data_json` method instead.

        Args:
            path: The destination path.
            dataset_id: The ID of the `Dataset`.
            dataset_name: The name of the `Dataset`.
        """
        dataset = await self.get_dataset(id=dataset_id, name=dataset_name)

        path = path if isinstance(path, Path) else Path(path)
        destination = path.open('w', newline='')

        if path.suffix == '.csv':
            await dataset.write_to_csv(destination)
        elif path.suffix == '.json':
            await dataset.write_to_json(destination)
        else:
            raise ValueError(f'Unsupported file extension: {path.suffix}')

    async def export_data_csv(
        self,
        path: str | Path,
        *,
        dataset_id: str | None = None,
        dataset_name: str | None = None,
        **kwargs: Unpack[ExportDataCsvKwargs],
    ) -> None:
        """Export data from a `Dataset` to a CSV file.

        This helper method simplifies the process of exporting data from a `Dataset` in csv format. It opens
        the specified one and then exports the data based on the provided parameters.

        Args:
            path: The destination path.
            content_type: The output format.
            dataset_id: The ID of the `Dataset`.
            dataset_name: The name of the `Dataset`.
            kwargs: Extra configurations for dumping/writing in csv format.
        """
        dataset = await self.get_dataset(id=dataset_id, name=dataset_name)
        path = path if isinstance(path, Path) else Path(path)

        return await dataset.write_to_csv(path.open('w', newline=''), **kwargs)

    async def export_data_json(
        self,
        path: str | Path,
        *,
        dataset_id: str | None = None,
        dataset_name: str | None = None,
        **kwargs: Unpack[ExportDataJsonKwargs],
    ) -> None:
        """Export data from a `Dataset` to a JSON file.

        This helper method simplifies the process of exporting data from a `Dataset` in json format. It opens the
        specified one and then exports the data based on the provided parameters.

        Args:
            path: The destination path
            dataset_id: The ID of the `Dataset`.
            dataset_name: The name of the `Dataset`.
            kwargs: Extra configurations for dumping/writing in json format.
        """
        dataset = await self.get_dataset(id=dataset_id, name=dataset_name)
        path = path if isinstance(path, Path) else Path(path)

        return await dataset.write_to_json(path.open('w', newline=''), **kwargs)

    async def _push_data(
        self,
        data: JsonSerializable,
        dataset_id: str | None = None,
        dataset_name: str | None = None,
        **kwargs: Unpack[PushDataKwargs],
    ) -> None:
        """Push data to a `Dataset`.

        This helper method simplifies the process of pushing data to a `Dataset`. It opens the specified
        one and then pushes the provided data to it.

        Args:
            data: The data to push to the `Dataset`.
            dataset_id: The ID of the `Dataset`.
            dataset_name: The name of the `Dataset`.
            kwargs: Keyword arguments to be passed to the `Dataset.push_data()` method.
        """
        dataset = await self.get_dataset(id=dataset_id, name=dataset_name)
        await dataset.push_data(data, **kwargs)

    def _should_retry_request(self, context: BasicCrawlingContext, error: Exception) -> bool:
        if context.request.no_retry:
            return False

        # Do not retry on client errors.
        if isinstance(error, HttpClientStatusCodeError):
            return False

        if isinstance(error, SessionError):
            return ((context.request.session_rotation_count or 0) + 1) < self._max_session_rotations

        max_request_retries = context.request.max_retries
        if max_request_retries is None:
            max_request_retries = self._max_request_retries

        return (context.request.retry_count + 1) < max_request_retries

    async def _check_url_after_redirects(self, context: TCrawlingContext) -> AsyncGenerator[TCrawlingContext, None]:
        """Invoked at the end of the context pipeline to make sure that the `loaded_url` still matches enqueue_strategy.

        This is done to filter out links that redirect outside of the crawled domain.
        """
        if context.request.loaded_url is not None and not self._check_enqueue_strategy(
            context.request.enqueue_strategy,
            origin_url=urlparse(context.request.url),
            target_url=urlparse(context.request.loaded_url),
        ):
            raise ContextPipelineInterruptedError(
                f'Skipping URL {context.request.loaded_url} (redirected from {context.request.url})'
            )

        yield context

    def _check_enqueue_strategy(
        self,
        strategy: EnqueueStrategy,
        *,
        target_url: ParseResult,
        origin_url: ParseResult,
    ) -> bool:
        """Check if a URL matches the enqueue_strategy."""
        if strategy == EnqueueStrategy.SAME_HOSTNAME:
            return target_url.hostname == origin_url.hostname

        if strategy == EnqueueStrategy.SAME_DOMAIN:
            if origin_url.hostname is None or target_url.hostname is None:
                raise ValueError('Both origin and target URLs must have a hostname')

            origin_domain = self._tld_extractor.extract_str(origin_url.hostname).domain
            target_domain = self._tld_extractor.extract_str(target_url.hostname).domain
            return origin_domain == target_domain

        if strategy == EnqueueStrategy.SAME_ORIGIN:
            return target_url.hostname == origin_url.hostname and target_url.scheme == origin_url.scheme

        if strategy == EnqueueStrategy.ALL:
            return True

        assert_never(strategy)

    def _check_url_patterns(
        self,
        target_url: str,
        include: Sequence[re.Pattern[Any] | Glob] | None,
        exclude: Sequence[re.Pattern[Any] | Glob] | None,
    ) -> bool:
        """Check if a URL matches configured include/exclude patterns."""
        # If the URL matches any `exclude` pattern, reject it
        for pattern in exclude or ():
            if isinstance(pattern, Glob):
                pattern = pattern.regexp  # noqa: PLW2901

            if pattern.match(target_url) is not None:
                return False

        # If there are no `include` patterns and the URL passed all `exclude` patterns, accept the URL
        if include is None:
            return True

        # If the URL matches any `include` pattern, accept it
        for pattern in include:
            if isinstance(pattern, Glob):
                pattern = pattern.regexp  # noqa: PLW2901

            if pattern.match(target_url) is not None:
                return True

        # The URL does not match any `include` pattern - reject it
        return False

    async def _handle_request_retries(
        self,
        context: TCrawlingContext | BasicCrawlingContext,
        error: Exception,
    ) -> None:
        request_manager = await self.get_request_manager()
        request = context.request

        if self._abort_on_error:
            self._logger.exception('Aborting crawler run due to error (abort_on_error=True)', exc_info=error)
            self._failed = True

        if self._should_retry_request(context, error):
            request.retry_count += 1
            self._statistics.error_tracker.add(error)

            if self._error_handler:
                try:
                    new_request = await self._error_handler(context, error)
                except Exception as e:
                    raise UserDefinedErrorHandlerError('Exception thrown in user-defined request error handler') from e
                else:
                    if new_request is not None:
                        request = new_request

            await request_manager.reclaim_request(request)
        else:
            await wait_for(
                lambda: request_manager.mark_request_as_handled(context.request),
                timeout=self._internal_timeout,
                timeout_message='Marking request as handled timed out after '
                f'{self._internal_timeout.total_seconds()} seconds',
                logger=self._logger,
                max_retries=3,
            )
            await self._handle_failed_request(context, error)
            self._statistics.record_request_processing_failure(request.id or request.unique_key)

    async def _handle_request_error(self, context: TCrawlingContext | BasicCrawlingContext, error: Exception) -> None:
        try:
            context.request.state = RequestState.ERROR_HANDLER

            await wait_for(
                partial(self._handle_request_retries, context, error),
                timeout=self._internal_timeout,
                timeout_message='Handling request failure timed out after '
                f'{self._internal_timeout.total_seconds()} seconds',
                logger=self._logger,
            )

            context.request.state = RequestState.DONE
        except UserDefinedErrorHandlerError:
            context.request.state = RequestState.ERROR
            raise
        except Exception as secondary_error:
            self._logger.exception(
                'An exception occurred during handling of failed request. This places the crawler '
                'and its underlying storages into an unknown state and crawling will be terminated.',
                exc_info=secondary_error,
            )
            context.request.state = RequestState.ERROR
            raise

        if context.session:
            context.session.mark_bad()

    async def _handle_failed_request(self, context: TCrawlingContext | BasicCrawlingContext, error: Exception) -> None:
        self._logger.exception('Request failed and reached maximum retries', exc_info=error)
        self._statistics.error_tracker.add(error)

        if self._failed_request_handler:
            try:
                await self._failed_request_handler(context, error)
            except Exception as e:
                raise UserDefinedErrorHandlerError('Exception thrown in user-defined failed request handler') from e

    def _prepare_send_request_function(
        self,
        session: Session | None,
        proxy_info: ProxyInfo | None,
    ) -> SendRequestFunction:
        async def send_request(
            url: str,
            *,
            method: HttpMethod = 'GET',
            headers: HttpHeaders | dict[str, str] | None = None,
        ) -> HttpResponse:
            return await self._http_client.send_request(
                url=url,
                method=method,
                headers=headers,
                session=session,
                proxy_info=proxy_info,
            )

        return send_request

    async def _commit_request_handler_result(
        self, context: BasicCrawlingContext, result: RequestHandlerRunResult
    ) -> None:
        request_manager = await self.get_request_manager()
        origin = context.request.loaded_url or context.request.url

        for add_requests_call in result.add_requests_calls:
            requests = list[Request]()

            for request in add_requests_call['requests']:
                if (limit := add_requests_call.get('limit')) is not None and len(requests) >= limit:
                    break

                # If the request is a Request object, keep it as it is
                if isinstance(request, Request):
                    dst_request = request
                # If the request is a string, convert it to Request object.
                if isinstance(request, str):
                    if is_url_absolute(request):
                        dst_request = Request.from_url(request)

                    # If the request URL is relative, make it absolute using the origin URL.
                    else:
                        base_url = url if (url := add_requests_call.get('base_url')) else origin
                        absolute_url = convert_to_absolute_url(base_url, request)
                        dst_request = Request.from_url(absolute_url)

                # If the request is a BaseRequestData, convert it to Request object.
                else:
                    dst_request = Request.from_base_request_data(request)

                # Update the crawl depth of the request.
                dst_request.crawl_depth = context.request.crawl_depth + 1

                if (
                    (self._max_crawl_depth is None or dst_request.crawl_depth <= self._max_crawl_depth)
                    and self._check_enqueue_strategy(
                        add_requests_call.get('strategy', EnqueueStrategy.ALL),
                        target_url=urlparse(dst_request.url),
                        origin_url=urlparse(origin),
                    )
                    and self._check_url_patterns(
                        dst_request.url,
                        add_requests_call.get('include', None),
                        add_requests_call.get('exclude', None),
                    )
                ):
                    requests.append(dst_request)

            await request_manager.add_requests_batched(requests)

        for push_data_call in result.push_data_calls:
            await self._push_data(**push_data_call)

        await self._commit_key_value_store_changes(result, get_kvs=self.get_key_value_store)

    @staticmethod
    async def _commit_key_value_store_changes(
        result: RequestHandlerRunResult, get_kvs: GetKeyValueStoreFromRequestHandlerFunction
    ) -> None:
        """Store key value store changes recorded in result."""
        for (id, name), changes in result.key_value_store_changes.items():
            store = await get_kvs(id=id, name=name)
            for key, value in changes.updates.items():
                await store.set_value(key, value.content, value.content_type)

    async def __is_finished_function(self) -> bool:
        self._stop_if_max_requests_count_exceeded()
        if self._unexpected_stop:
            self._logger.info('The crawler will finish any remaining ongoing requests and shut down.')
            return True

        request_manager = await self.get_request_manager()
        is_finished = await request_manager.is_finished()

        if self._abort_on_error and self._failed:
            self._failed = False
            return True

        return is_finished

    async def __is_task_ready_function(self) -> bool:
        self._stop_if_max_requests_count_exceeded()
        if self._unexpected_stop:
            self._logger.info(
                'No new requests are allowed because crawler `stop` method was called. '
                'Ongoing requests will be allowed to complete.'
            )
            return False

        request_manager = await self.get_request_manager()
        return not await request_manager.is_empty()

    async def __run_task_function(self) -> None:
        request_manager = await self.get_request_manager()

        request = await wait_for(
            lambda: request_manager.fetch_next_request(),
            timeout=self._internal_timeout,
            timeout_message=f'Fetching next request failed after {self._internal_timeout.total_seconds()} seconds',
            logger=self._logger,
            max_retries=3,
        )

        if request is None:
            return

        session = await self._get_session()
        proxy_info = await self._get_proxy_info(request, session)
        result = RequestHandlerRunResult(key_value_store_getter=self.get_key_value_store)

        context = BasicCrawlingContext(
            request=request,
            session=session,
            proxy_info=proxy_info,
            send_request=self._prepare_send_request_function(session, proxy_info),
            add_requests=result.add_requests,
            push_data=result.push_data,
            get_key_value_store=result.get_key_value_store,
            use_state=self._use_state,
            log=self._logger,
        )

        statistics_id = request.id or request.unique_key
        self._statistics.record_request_processing_start(statistics_id)

        try:
            request.state = RequestState.REQUEST_HANDLER

<<<<<<< HEAD
            await self._run_request_handler(context=context)
=======
            try:
                await wait_for(
                    lambda: self.__run_request_handler(context),
                    timeout=self._request_handler_timeout,
                    timeout_message='Request handler timed out after '
                    f'{self._request_handler_timeout.total_seconds()} seconds',
                    logger=self._logger,
                )
            except asyncio.TimeoutError as e:
                raise RequestHandlerError(e, context) from e
>>>>>>> 0471d318

            await self._commit_request_handler_result(context, result)

            await wait_for(
                lambda: request_manager.mark_request_as_handled(context.request),
                timeout=self._internal_timeout,
                timeout_message='Marking request as handled timed out after '
                f'{self._internal_timeout.total_seconds()} seconds',
                logger=self._logger,
                max_retries=3,
            )

            request.state = RequestState.DONE

            if context.session:
                context.session.mark_good()

            self._statistics.record_request_processing_finish(statistics_id)

        except RequestHandlerError as primary_error:
            primary_error = cast(
                RequestHandlerError[TCrawlingContext], primary_error
            )  # valid thanks to ContextPipeline

            self._logger.debug(
                'An exception occurred in the user-defined request handler',
                exc_info=primary_error.wrapped_exception,
            )
            await self._handle_request_error(primary_error.crawling_context, primary_error.wrapped_exception)

        except SessionError as session_error:
            if not context.session:
                raise RuntimeError('SessionError raised in a crawling context without a session') from session_error

            if self._error_handler:
                await self._error_handler(context, session_error)

            if self._should_retry_request(context, session_error):
                self._logger.warning('Encountered a session error, rotating session and retrying')

                context.session.retire()

                if context.request.session_rotation_count is None:
                    context.request.session_rotation_count = 0
                context.request.session_rotation_count += 1

                await request_manager.reclaim_request(request)
                self._statistics.error_tracker_retry.add(session_error)
            else:
                self._logger.exception('Request failed and reached maximum retries', exc_info=session_error)

                await wait_for(
                    lambda: request_manager.mark_request_as_handled(context.request),
                    timeout=self._internal_timeout,
                    timeout_message='Marking request as handled timed out after '
                    f'{self._internal_timeout.total_seconds()} seconds',
                    logger=self._logger,
                    max_retries=3,
                )

                self._statistics.record_request_processing_failure(statistics_id)
                self._statistics.error_tracker.add(session_error)

        except ContextPipelineInterruptedError as interrupted_error:
            self._logger.debug('The context pipeline was interrupted', exc_info=interrupted_error)

            await wait_for(
                lambda: request_manager.mark_request_as_handled(context.request),
                timeout=self._internal_timeout,
                timeout_message='Marking request as handled timed out after '
                f'{self._internal_timeout.total_seconds()} seconds',
                logger=self._logger,
                max_retries=3,
            )

        except ContextPipelineInitializationError as initialization_error:
            self._logger.debug(
                'An exception occurred during the initialization of crawling context',
                exc_info=initialization_error,
            )
            await self._handle_request_error(context, initialization_error.wrapped_exception)

        except Exception as internal_error:
            self._logger.exception(
                'An exception occurred during handling of a request. This places the crawler '
                'and its underlying storages into an unknown state and crawling will be terminated.',
                exc_info=internal_error,
            )
            raise

    async def _run_request_handler(self, context: BasicCrawlingContext) -> None:
        await wait_for(
            lambda: self._context_pipeline(context, self.router),
            timeout=self._request_handler_timeout,
            timeout_message='Request handler timed out after '
            f'{self._request_handler_timeout.total_seconds()} seconds',
            logger=self._logger,
        )

    def _is_session_blocked_status_code(self, session: Session | None, status_code: int) -> bool:
        """Check if the HTTP status code indicates that the session was blocked by the target website.

        Args:
            session: The session used for the request. If None, the method always returns False.
            status_code: The HTTP status code to check.

        Returns:
            True if the status code indicates the session was blocked, False otherwise.
        """
        return session is not None and session.is_blocked_status_code(
            status_code=status_code,
            additional_blocked_status_codes=self._http_client.additional_blocked_status_codes,
            ignore_http_error_status_codes=self._http_client.ignore_http_error_status_codes,
        )<|MERGE_RESOLUTION|>--- conflicted
+++ resolved
@@ -1031,20 +1031,10 @@
         try:
             request.state = RequestState.REQUEST_HANDLER
 
-<<<<<<< HEAD
-            await self._run_request_handler(context=context)
-=======
             try:
-                await wait_for(
-                    lambda: self.__run_request_handler(context),
-                    timeout=self._request_handler_timeout,
-                    timeout_message='Request handler timed out after '
-                    f'{self._request_handler_timeout.total_seconds()} seconds',
-                    logger=self._logger,
-                )
+                await self._run_request_handler(context=context)
             except asyncio.TimeoutError as e:
                 raise RequestHandlerError(e, context) from e
->>>>>>> 0471d318
 
             await self._commit_request_handler_result(context, result)
 
