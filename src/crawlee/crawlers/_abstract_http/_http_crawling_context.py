--- conflicted
+++ resolved
@@ -5,11 +5,7 @@
 
 from typing_extensions import Self, TypeVar
 
-<<<<<<< HEAD
-from crawlee._types import BasicCrawlingContext, EnqueueLinksFunction, PageSnapshot
-=======
-from crawlee._types import BasicCrawlingContext, EnqueueLinksFunction, ExtractLinksFunction
->>>>>>> f457792e
+from crawlee._types import BasicCrawlingContext, EnqueueLinksFunction, ExtractLinksFunction, PageSnapshot
 from crawlee._utils.docs import docs_group
 from crawlee.http_clients import HttpCrawlingResult, HttpResponse
 
@@ -29,6 +25,7 @@
         return cls(http_response=http_response, **context_kwargs)
 
     async def get_snapshot(self) -> PageSnapshot:
+        """Get snapshot of a page."""
         return PageSnapshot(html=self.http_response.read().decode('utf-8'))
 
 
