from __future__ import annotations

import logging
from abc import ABC
from typing import TYPE_CHECKING, Any, Callable, Generic

from pydantic import ValidationError
<<<<<<< HEAD
from typing_extensions import TypeVar
=======
from typing_extensions import NotRequired, TypedDict, TypeVar
>>>>>>> 4d1da7fa

from crawlee import EnqueueStrategy, RequestTransformAction
from crawlee._request import Request, RequestOptions
from crawlee._utils.docs import docs_group
from crawlee._utils.urls import convert_to_absolute_url, is_url_absolute
from crawlee.crawlers._basic import BasicCrawler, BasicCrawlerOptions, ContextPipeline
from crawlee.errors import SessionError
from crawlee.http_clients import HttpxHttpClient
from crawlee.statistics import StatisticsState

from ._http_crawling_context import HttpCrawlingContext, ParsedHttpCrawlingContext, TParseResult

if TYPE_CHECKING:
    from collections.abc import AsyncGenerator, Awaitable

    from typing_extensions import Unpack

    from crawlee._types import BasicCrawlingContext, EnqueueLinksFunction, EnqueueLinksKwargs

    from ._abstract_http_parser import AbstractHttpParser

TCrawlingContext = TypeVar('TCrawlingContext', bound=ParsedHttpCrawlingContext)
TStatisticsState = TypeVar('TStatisticsState', bound=StatisticsState, default=StatisticsState)


<<<<<<< HEAD
=======
class _HttpCrawlerAdditionalOptions(TypedDict):
    additional_http_error_status_codes: NotRequired[Iterable[int]]
    """Additional HTTP status codes to treat as errors, triggering automatic retries when encountered."""

    ignore_http_error_status_codes: NotRequired[Iterable[int]]
    """HTTP status codes that are typically considered errors but should be treated as successful responses."""


@docs_group('Data structures')
class HttpCrawlerOptions(
    Generic[TCrawlingContext, TStatisticsState],
    _HttpCrawlerAdditionalOptions,
    BasicCrawlerOptions[TCrawlingContext, StatisticsState],
):
    """Arguments for the `AbstractHttpCrawler` constructor.

    It is intended for typing forwarded `__init__` arguments in the subclasses.
    """


>>>>>>> 4d1da7fa
@docs_group('Abstract classes')
class AbstractHttpCrawler(
    Generic[TCrawlingContext, TParseResult], BasicCrawler[TCrawlingContext, StatisticsState], ABC
):
    """A web crawler for performing HTTP requests.

    The `AbstractHttpCrawler` builds on top of the `BasicCrawler`, inheriting all its features. Additionally,
    it implements HTTP communication using HTTP clients. The class allows integration with any HTTP client
    that implements the `BaseHttpClient` interface, provided as an input parameter to the constructor.

    `AbstractHttpCrawler` is a generic class intended to be used with a specific parser for parsing HTTP responses
    and the expected type of `TCrawlingContext` available to the user function. Examples of specific versions include
    `BeautifulSoupCrawler`, `ParselCrawler`, and `HttpCrawler`.

    HTTP client-based crawlers are ideal for websites that do not require JavaScript execution. For websites that
    require client-side JavaScript execution, consider using a browser-based crawler like the `PlaywrightCrawler`.
    """

    def __init__(
        self,
        *,
        parser: AbstractHttpParser[TParseResult],
<<<<<<< HEAD
        **kwargs: Unpack[BasicCrawlerOptions[TCrawlingContext]],
=======
        additional_http_error_status_codes: Iterable[int] = (),
        ignore_http_error_status_codes: Iterable[int] = (),
        **kwargs: Unpack[BasicCrawlerOptions[TCrawlingContext, StatisticsState]],
>>>>>>> 4d1da7fa
    ) -> None:
        self._parser = parser
        self._pre_navigation_hooks: list[Callable[[BasicCrawlingContext], Awaitable[None]]] = []
        kwargs.setdefault('additional_http_error_status_codes', ())
        kwargs.setdefault('ignore_http_error_status_codes', ())

        kwargs.setdefault(
            'http_client',
            HttpxHttpClient(
                additional_http_error_status_codes=kwargs['additional_http_error_status_codes'],
                ignore_http_error_status_codes=kwargs['ignore_http_error_status_codes'],
            ),
        )

        if '_context_pipeline' not in kwargs:
            raise ValueError(
                'Please pass in a `_context_pipeline`. You should use the '
                'AbstractHttpCrawler._create_static_content_crawler_pipeline() method to initialize it.'
            )

        kwargs.setdefault('_logger', logging.getLogger(__name__))
        super().__init__(**kwargs)

    @classmethod
    def create_parsed_http_crawler_class(
        cls,
        static_parser: AbstractHttpParser[TParseResult],
    ) -> type[AbstractHttpCrawler[ParsedHttpCrawlingContext[TParseResult], TParseResult]]:
        """Convenience class factory that creates specific version of `AbstractHttpCrawler` class.

        In general typing sense two generic types of `AbstractHttpCrawler` do not have to be dependent on each other.
        This is convenience constructor for specific cases when `TParseResult` is used to specify both generic
        parameters in `AbstractHttpCrawler`.
        """

        class _ParsedHttpCrawler(AbstractHttpCrawler[ParsedHttpCrawlingContext[TParseResult], TParseResult]):
            def __init__(
                self,
                parser: AbstractHttpParser[TParseResult] = static_parser,
                **kwargs: Unpack[HttpCrawlerOptions[ParsedHttpCrawlingContext[TParseResult]]],
            ) -> None:
                kwargs['_context_pipeline'] = self._create_static_content_crawler_pipeline()
                super().__init__(
                    parser=parser,
                    **kwargs,
                )

        return _ParsedHttpCrawler

    def _create_static_content_crawler_pipeline(self) -> ContextPipeline[ParsedHttpCrawlingContext[TParseResult]]:
        """Create static content crawler context pipeline with expected pipeline steps."""
        return (
            ContextPipeline()
            .compose(self._execute_pre_navigation_hooks)
            .compose(self._make_http_request)
            .compose(self._parse_http_response)
            .compose(self._handle_blocked_request)
        )

    async def _execute_pre_navigation_hooks(
        self, context: BasicCrawlingContext
    ) -> AsyncGenerator[BasicCrawlingContext, None]:
        for hook in self._pre_navigation_hooks:
            await hook(context)
        yield context

    async def _parse_http_response(
        self, context: HttpCrawlingContext
    ) -> AsyncGenerator[ParsedHttpCrawlingContext[TParseResult], None]:
        """Parse HTTP response and create context enhanced by the parsing result and enqueue links function.

        Args:
            context: The current crawling context, that includes HTTP response.

        Yields:
            The original crawling context enhanced by the parsing result and enqueue links function.
        """
        parsed_content = await self._parser.parse(context.http_response)
        yield ParsedHttpCrawlingContext.from_http_crawling_context(
            context=context,
            parsed_content=parsed_content,
            enqueue_links=self._create_enqueue_links_function(context, parsed_content),
        )

    def _create_enqueue_links_function(
        self, context: HttpCrawlingContext, parsed_content: TParseResult
    ) -> EnqueueLinksFunction:
        """Create a callback function for extracting links from parsed content and enqueuing them to the crawl.

        Args:
            context: The current crawling context.
            parsed_content: The parsed http response.

        Returns:
            Awaitable that is used for extracting links from parsed content and enqueuing them to the crawl.
        """

        async def enqueue_links(
            *,
            selector: str = 'a',
            label: str | None = None,
            user_data: dict[str, Any] | None = None,
            transform_request_function: Callable[[RequestOptions], RequestOptions | RequestTransformAction]
            | None = None,
            **kwargs: Unpack[EnqueueLinksKwargs],
        ) -> None:
            kwargs.setdefault('strategy', EnqueueStrategy.SAME_HOSTNAME)

            requests = list[Request]()
            base_user_data = user_data or {}

            for link in self._parser.find_links(parsed_content, selector=selector):
                url = link
                if not is_url_absolute(url):
                    base_url = context.request.loaded_url or context.request.url
                    url = convert_to_absolute_url(base_url, url)

                request_options = RequestOptions(url=url, user_data={**base_user_data}, label=label)

                if transform_request_function:
                    transform_request_options = transform_request_function(request_options)
                    if transform_request_options == 'skip':
                        continue
                    if transform_request_options != 'unchanged':
                        request_options = transform_request_options

                try:
                    request = Request.from_url(**request_options)
                except ValidationError as exc:
                    context.log.debug(
                        f'Skipping URL "{url}" due to invalid format: {exc}. '
                        'This may be caused by a malformed URL or unsupported URL scheme. '
                        'Please ensure the URL is correct and retry.'
                    )
                    continue

                requests.append(request)

            await context.add_requests(requests, **kwargs)

        return enqueue_links

    async def _make_http_request(self, context: BasicCrawlingContext) -> AsyncGenerator[HttpCrawlingContext, None]:
        """Make http request and create context enhanced by HTTP response.

        Args:
            context: The current crawling context.

        Yields:
            The original crawling context enhanced by HTTP response.
        """
        result = await self._http_client.crawl(
            request=context.request,
            session=context.session,
            proxy_info=context.proxy_info,
            statistics=self._statistics,
        )

        yield HttpCrawlingContext.from_basic_crawling_context(context=context, http_response=result.http_response)

    async def _handle_blocked_request(
        self, context: ParsedHttpCrawlingContext[TParseResult]
    ) -> AsyncGenerator[ParsedHttpCrawlingContext[TParseResult], None]:
        """Try to detect if the request is blocked based on the HTTP status code or the parsed response content.

        Args:
            context: The current crawling context.

        Raises:
            SessionError: If the request is considered blocked.

        Yields:
            The original crawling context if no errors are detected.
        """
        if self._retry_on_blocked:
            status_code = context.http_response.status_code
            if self._is_session_blocked_status_code(context.session, status_code):
                raise SessionError(f'Assuming the session is blocked based on HTTP status code {status_code}')
            if blocked_info := self._parser.is_blocked(context.parsed_content):
                raise SessionError(blocked_info.reason)
        yield context

    def pre_navigation_hook(self, hook: Callable[[BasicCrawlingContext], Awaitable[None]]) -> None:
        """Register a hook to be called before each navigation.

        Args:
            hook: A coroutine function to be called before each navigation.
        """
        self._pre_navigation_hooks.append(hook)<|MERGE_RESOLUTION|>--- conflicted
+++ resolved
@@ -5,11 +5,7 @@
 from typing import TYPE_CHECKING, Any, Callable, Generic
 
 from pydantic import ValidationError
-<<<<<<< HEAD
 from typing_extensions import TypeVar
-=======
-from typing_extensions import NotRequired, TypedDict, TypeVar
->>>>>>> 4d1da7fa
 
 from crawlee import EnqueueStrategy, RequestTransformAction
 from crawlee._request import Request, RequestOptions
@@ -35,29 +31,6 @@
 TStatisticsState = TypeVar('TStatisticsState', bound=StatisticsState, default=StatisticsState)
 
 
-<<<<<<< HEAD
-=======
-class _HttpCrawlerAdditionalOptions(TypedDict):
-    additional_http_error_status_codes: NotRequired[Iterable[int]]
-    """Additional HTTP status codes to treat as errors, triggering automatic retries when encountered."""
-
-    ignore_http_error_status_codes: NotRequired[Iterable[int]]
-    """HTTP status codes that are typically considered errors but should be treated as successful responses."""
-
-
-@docs_group('Data structures')
-class HttpCrawlerOptions(
-    Generic[TCrawlingContext, TStatisticsState],
-    _HttpCrawlerAdditionalOptions,
-    BasicCrawlerOptions[TCrawlingContext, StatisticsState],
-):
-    """Arguments for the `AbstractHttpCrawler` constructor.
-
-    It is intended for typing forwarded `__init__` arguments in the subclasses.
-    """
-
-
->>>>>>> 4d1da7fa
 @docs_group('Abstract classes')
 class AbstractHttpCrawler(
     Generic[TCrawlingContext, TParseResult], BasicCrawler[TCrawlingContext, StatisticsState], ABC
@@ -80,13 +53,7 @@
         self,
         *,
         parser: AbstractHttpParser[TParseResult],
-<<<<<<< HEAD
-        **kwargs: Unpack[BasicCrawlerOptions[TCrawlingContext]],
-=======
-        additional_http_error_status_codes: Iterable[int] = (),
-        ignore_http_error_status_codes: Iterable[int] = (),
         **kwargs: Unpack[BasicCrawlerOptions[TCrawlingContext, StatisticsState]],
->>>>>>> 4d1da7fa
     ) -> None:
         self._parser = parser
         self._pre_navigation_hooks: list[Callable[[BasicCrawlingContext], Awaitable[None]]] = []
@@ -126,7 +93,7 @@
             def __init__(
                 self,
                 parser: AbstractHttpParser[TParseResult] = static_parser,
-                **kwargs: Unpack[HttpCrawlerOptions[ParsedHttpCrawlingContext[TParseResult]]],
+                **kwargs: Unpack[BasicCrawlerOptions[ParsedHttpCrawlingContext[TParseResult]]],
             ) -> None:
                 kwargs['_context_pipeline'] = self._create_static_content_crawler_pipeline()
                 super().__init__(
