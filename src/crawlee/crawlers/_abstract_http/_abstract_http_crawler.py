from __future__ import annotations

import logging
from abc import ABC
from typing import TYPE_CHECKING, Any, Callable, Generic, Union

from pydantic import ValidationError
from typing_extensions import TypeVar

from crawlee._request import Request, RequestOptions
from crawlee._utils.docs import docs_group
from crawlee._utils.urls import convert_to_absolute_url, is_url_absolute
from crawlee.crawlers._basic import BasicCrawler, BasicCrawlerOptions, ContextPipeline
from crawlee.errors import SessionError
from crawlee.http_clients import HttpxHttpClient
from crawlee.statistics import StatisticsState

from ._http_crawling_context import HttpCrawlingContext, ParsedHttpCrawlingContext, TParseResult, TSelectResult

if TYPE_CHECKING:
    from collections.abc import AsyncGenerator, Awaitable, Sequence

    from typing_extensions import Unpack

    from crawlee import RequestTransformAction
    from crawlee._types import BasicCrawlingContext, EnqueueLinksFunction, EnqueueLinksKwargs

    from ._abstract_http_parser import AbstractHttpParser

TCrawlingContext = TypeVar('TCrawlingContext', bound=ParsedHttpCrawlingContext)
TStatisticsState = TypeVar('TStatisticsState', bound=StatisticsState, default=StatisticsState)


@docs_group('Abstract classes')
class AbstractHttpCrawler(
    Generic[TCrawlingContext, TParseResult, TSelectResult], BasicCrawler[TCrawlingContext, StatisticsState], ABC
):
    """A web crawler for performing HTTP requests.

    The `AbstractHttpCrawler` builds on top of the `BasicCrawler`, inheriting all its features. Additionally,
    it implements HTTP communication using HTTP clients. The class allows integration with any HTTP client
    that implements the `HttpClient` interface, provided as an input parameter to the constructor.

    `AbstractHttpCrawler` is a generic class intended to be used with a specific parser for parsing HTTP responses
    and the expected type of `TCrawlingContext` available to the user function. Examples of specific versions include
    `BeautifulSoupCrawler`, `ParselCrawler`, and `HttpCrawler`.

    HTTP client-based crawlers are ideal for websites that do not require JavaScript execution. For websites that
    require client-side JavaScript execution, consider using a browser-based crawler like the `PlaywrightCrawler`.
    """

    def __init__(
        self,
        *,
        parser: AbstractHttpParser[TParseResult, TSelectResult],
        **kwargs: Unpack[BasicCrawlerOptions[TCrawlingContext, StatisticsState]],
    ) -> None:
        self._parser = parser
        self._pre_navigation_hooks: list[Callable[[BasicCrawlingContext], Awaitable[None]]] = []
        kwargs.setdefault('additional_http_error_status_codes', ())
        kwargs.setdefault('ignore_http_error_status_codes', ())

        kwargs.setdefault(
            'http_client',
            HttpxHttpClient(
                additional_http_error_status_codes=kwargs['additional_http_error_status_codes'],
                ignore_http_error_status_codes=kwargs['ignore_http_error_status_codes'],
            ),
        )

        if '_context_pipeline' not in kwargs:
            raise ValueError(
                'Please pass in a `_context_pipeline`. You should use the '
                'AbstractHttpCrawler._create_static_content_crawler_pipeline() method to initialize it.'
            )

        kwargs.setdefault('_logger', logging.getLogger(self.__class__.__name__))
        super().__init__(**kwargs)

    @classmethod
    def create_parsed_http_crawler_class(
        cls,
        static_parser: AbstractHttpParser[TParseResult, TSelectResult],
    ) -> type[AbstractHttpCrawler[ParsedHttpCrawlingContext[TParseResult], TParseResult, TSelectResult]]:
        """Convenience class factory that creates specific version of `AbstractHttpCrawler` class.

        In general typing sense two generic types of `AbstractHttpCrawler` do not have to be dependent on each other.
        This is convenience constructor for specific cases when `TParseResult` is used to specify both generic
        parameters in `AbstractHttpCrawler`.
        """

        class _ParsedHttpCrawler(
            AbstractHttpCrawler[ParsedHttpCrawlingContext[TParseResult], TParseResult, TSelectResult]
        ):
            def __init__(
                self,
                parser: AbstractHttpParser[TParseResult, TSelectResult] = static_parser,
                **kwargs: Unpack[BasicCrawlerOptions[ParsedHttpCrawlingContext[TParseResult]]],
            ) -> None:
                kwargs['_context_pipeline'] = self._create_static_content_crawler_pipeline()
                super().__init__(
                    parser=parser,
                    **kwargs,
                )

        return _ParsedHttpCrawler

    def _create_static_content_crawler_pipeline(self) -> ContextPipeline[ParsedHttpCrawlingContext[TParseResult]]:
        """Create static content crawler context pipeline with expected pipeline steps."""
        return (
            ContextPipeline()
            .compose(self._execute_pre_navigation_hooks)
            .compose(self._make_http_request)
            .compose(self._parse_http_response)
            .compose(self._handle_blocked_request)
        )

    async def _execute_pre_navigation_hooks(
        self, context: BasicCrawlingContext
    ) -> AsyncGenerator[BasicCrawlingContext, None]:
        for hook in self._pre_navigation_hooks:
            await hook(context)
        yield context

    async def _parse_http_response(
        self, context: HttpCrawlingContext
    ) -> AsyncGenerator[ParsedHttpCrawlingContext[TParseResult], None]:
        """Parse HTTP response and create context enhanced by the parsing result and enqueue links function.

        Args:
            context: The current crawling context, that includes HTTP response.

        Yields:
            The original crawling context enhanced by the parsing result and enqueue links function.
        """
        parsed_content = await self._parser.parse(context.http_response)
        yield ParsedHttpCrawlingContext.from_http_crawling_context(
            context=context,
            parsed_content=parsed_content,
            enqueue_links=self._create_enqueue_links_function(context, parsed_content),
        )

    def _create_enqueue_links_function(
        self, context: HttpCrawlingContext, parsed_content: TParseResult
    ) -> EnqueueLinksFunction:
        """Create a callback function for extracting links from parsed content and enqueuing them to the crawl.

        Args:
            context: The current crawling context.
            parsed_content: The parsed http response.

        Returns:
            Awaitable that is used for extracting links from parsed content and enqueuing them to the crawl.
        """

        async def extract_links(
            *,
            selector: str = 'a',
            label: str | None = None,
            user_data: dict[str, Any] | None = None,
            transform_request_function: Callable[[RequestOptions], RequestOptions | RequestTransformAction]
            | None = None,
            **kwargs: Unpack[EnqueueLinksKwargs],
<<<<<<< HEAD
        ) -> list[str | Request]:
            kwargs.setdefault('strategy', EnqueueStrategy.SAME_HOSTNAME)
=======
        ) -> None:
            kwargs.setdefault('strategy', 'same-hostname')
>>>>>>> ec442fa6

            requests = list[Union[str, Request]]()
            base_user_data = user_data or {}

            for link in self._parser.find_links(parsed_content, selector=selector):
                url = link
                if not is_url_absolute(url):
                    base_url = context.request.loaded_url or context.request.url
                    url = convert_to_absolute_url(base_url, url)

                request_options = RequestOptions(url=url, user_data={**base_user_data}, label=label)

                if transform_request_function:
                    transform_request_options = transform_request_function(request_options)
                    if transform_request_options == 'skip':
                        continue
                    if transform_request_options != 'unchanged':
                        request_options = transform_request_options

                try:
                    request = Request.from_url(**request_options)
                except ValidationError as exc:
                    context.log.debug(
                        f'Skipping URL "{url}" due to invalid format: {exc}. '
                        'This may be caused by a malformed URL or unsupported URL scheme. '
                        'Please ensure the URL is correct and retry.'
                    )
                    continue

                requests.append(request)
            return requests

        async def enqueue_links(
            *,
            selector: str | None = None,
            label: str | None = None,
            user_data: dict[str, Any] | None = None,
            transform_request_function: Callable[[RequestOptions], RequestOptions | RequestTransformAction]
            | None = None,
            requests: Sequence[str | Request] | None = None,
            **kwargs: Unpack[EnqueueLinksKwargs],
        ) -> None:
            kwargs.setdefault('strategy', EnqueueStrategy.SAME_HOSTNAME)

            if requests:
                if any((selector, label, user_data, transform_request_function)):
                    raise ValueError(
                        'You cannot provide `selector`, `label`, `user_data` or '
                        '`transform_request_function` arguments when `requests` is provided.'
                    )
                # Add directly passed requests.
                await context.add_requests(requests or list[Union[str, Request]](), **kwargs)
            else:
                # Add requests from extracted links.
                await context.add_requests(
                    await extract_links(
                        selector=selector or 'a',
                        label=label,
                        user_data=user_data,
                        transform_request_function=transform_request_function,
                    ),
                    **kwargs,
                )

        return enqueue_links

    async def _make_http_request(self, context: BasicCrawlingContext) -> AsyncGenerator[HttpCrawlingContext, None]:
        """Make http request and create context enhanced by HTTP response.

        Args:
            context: The current crawling context.

        Yields:
            The original crawling context enhanced by HTTP response.
        """
        result = await self._http_client.crawl(
            request=context.request,
            session=context.session,
            proxy_info=context.proxy_info,
            statistics=self._statistics,
        )

        yield HttpCrawlingContext.from_basic_crawling_context(context=context, http_response=result.http_response)

    async def _handle_blocked_request(
        self, context: ParsedHttpCrawlingContext[TParseResult]
    ) -> AsyncGenerator[ParsedHttpCrawlingContext[TParseResult], None]:
        """Try to detect if the request is blocked based on the HTTP status code or the parsed response content.

        Args:
            context: The current crawling context.

        Raises:
            SessionError: If the request is considered blocked.

        Yields:
            The original crawling context if no errors are detected.
        """
        if self._retry_on_blocked:
            status_code = context.http_response.status_code
            if self._is_session_blocked_status_code(context.session, status_code):
                raise SessionError(f'Assuming the session is blocked based on HTTP status code {status_code}')
            if blocked_info := self._parser.is_blocked(context.parsed_content):
                raise SessionError(blocked_info.reason)
        yield context

    def pre_navigation_hook(self, hook: Callable[[BasicCrawlingContext], Awaitable[None]]) -> None:
        """Register a hook to be called before each navigation.

        Args:
            hook: A coroutine function to be called before each navigation.
        """
        self._pre_navigation_hooks.append(hook)<|MERGE_RESOLUTION|>--- conflicted
+++ resolved
@@ -161,13 +161,8 @@
             transform_request_function: Callable[[RequestOptions], RequestOptions | RequestTransformAction]
             | None = None,
             **kwargs: Unpack[EnqueueLinksKwargs],
-<<<<<<< HEAD
         ) -> list[str | Request]:
-            kwargs.setdefault('strategy', EnqueueStrategy.SAME_HOSTNAME)
-=======
-        ) -> None:
             kwargs.setdefault('strategy', 'same-hostname')
->>>>>>> ec442fa6
 
             requests = list[Union[str, Request]]()
             base_user_data = user_data or {}
@@ -210,7 +205,7 @@
             requests: Sequence[str | Request] | None = None,
             **kwargs: Unpack[EnqueueLinksKwargs],
         ) -> None:
-            kwargs.setdefault('strategy', EnqueueStrategy.SAME_HOSTNAME)
+            kwargs.setdefault('strategy', 'same-hostname')
 
             if requests:
                 if any((selector, label, user_data, transform_request_function)):
