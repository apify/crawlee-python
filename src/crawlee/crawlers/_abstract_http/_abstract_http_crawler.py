--- conflicted
+++ resolved
@@ -52,13 +52,7 @@
     def __init__(
         self,
         *,
-<<<<<<< HEAD
-        parser: AbstractHttpParser[TParseResult],
-=======
         parser: AbstractHttpParser[TParseResult, TSelectResult],
-        additional_http_error_status_codes: Iterable[int] = (),
-        ignore_http_error_status_codes: Iterable[int] = (),
->>>>>>> 8ff2a96a
         **kwargs: Unpack[BasicCrawlerOptions[TCrawlingContext, StatisticsState]],
     ) -> None:
         self._parser = parser
@@ -100,13 +94,8 @@
         ):
             def __init__(
                 self,
-<<<<<<< HEAD
-                parser: AbstractHttpParser[TParseResult] = static_parser,
+                parser: AbstractHttpParser[TParseResult, TSelectResult] = static_parser,
                 **kwargs: Unpack[BasicCrawlerOptions[ParsedHttpCrawlingContext[TParseResult]]],
-=======
-                parser: AbstractHttpParser[TParseResult, TSelectResult] = static_parser,
-                **kwargs: Unpack[HttpCrawlerOptions[ParsedHttpCrawlingContext[TParseResult]]],
->>>>>>> 8ff2a96a
             ) -> None:
                 kwargs['_context_pipeline'] = self._create_static_content_crawler_pipeline()
                 super().__init__(
