--- conflicted
+++ resolved
@@ -53,11 +53,7 @@
 
 @docs_group('Abstract classes')
 class AbstractHttpCrawler(
-<<<<<<< HEAD
     Generic[TCrawlingContext, TParseResult, TSelectResult], BasicCrawler[TCrawlingContext, StatisticsState], ABC
-=======
-    Generic[TCrawlingContext, TParseResult], BasicCrawler[TCrawlingContext, StatisticsState], ABC
->>>>>>> 21674a4f
 ):
     """A web crawler for performing HTTP requests.
 
@@ -101,18 +97,11 @@
         kwargs.setdefault('_logger', logging.getLogger(__name__))
         super().__init__(**kwargs)
 
-<<<<<<< HEAD
-    @staticmethod
-    def create_parsed_http_crawler_class(
-        static_parser: AbstractHttpParser[TParseResult, TSelectResult],
-    ) -> type[AbstractHttpCrawler[ParsedHttpCrawlingContext[TParseResult], TParseResult, TSelectResult]]:
-=======
     @classmethod
     def create_parsed_http_crawler_class(
         cls,
-        static_parser: AbstractHttpParser[TParseResult],
-    ) -> type[AbstractHttpCrawler[ParsedHttpCrawlingContext[TParseResult], TParseResult]]:
->>>>>>> 21674a4f
+        static_parser: AbstractHttpParser[TParseResult, TSelectResult],
+    ) -> type[AbstractHttpCrawler[ParsedHttpCrawlingContext[TParseResult], TParseResult, TSelectResult]]:
         """Convenience class factory that creates specific version of `AbstractHttpCrawler` class.
 
         In general typing sense two generic types of `AbstractHttpCrawler` do not have to be dependent on each other.
@@ -120,19 +109,12 @@
         parameters in `AbstractHttpCrawler`.
         """
 
-<<<<<<< HEAD
         class _ParsedHttpCrawler(
             AbstractHttpCrawler[ParsedHttpCrawlingContext[TParseResult], TParseResult, TSelectResult]
         ):
             def __init__(
                 self,
                 parser: AbstractHttpParser[TParseResult, TSelectResult] = static_parser,
-=======
-        class _ParsedHttpCrawler(AbstractHttpCrawler[ParsedHttpCrawlingContext[TParseResult], TParseResult]):
-            def __init__(
-                self,
-                parser: AbstractHttpParser[TParseResult] = static_parser,
->>>>>>> 21674a4f
                 **kwargs: Unpack[HttpCrawlerOptions[ParsedHttpCrawlingContext[TParseResult]]],
             ) -> None:
                 kwargs['_context_pipeline'] = self._create_static_content_crawler_pipeline()
