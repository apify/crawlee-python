--- conflicted
+++ resolved
@@ -244,15 +244,11 @@
 
             extract_links = self._create_extract_links_function(context)
 
-<<<<<<< HEAD
             send_request = (
                 context.send_request if self._use_http_client else prepare_send_request_function(context.page)
             )
 
-            yield PlaywrightCrawlingContext(
-=======
             error = yield PlaywrightCrawlingContext(
->>>>>>> 49a93c32
                 request=context.request,
                 session=context.session,
                 add_requests=context.add_requests,
