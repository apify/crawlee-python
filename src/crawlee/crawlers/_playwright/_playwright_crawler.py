from __future__ import annotations

import logging
from functools import partial
from typing import TYPE_CHECKING, Any, Callable, Generic

from pydantic import ValidationError
from typing_extensions import NotRequired, TypedDict, TypeVar
<<<<<<< HEAD
=======
from yarl import URL
>>>>>>> 21674a4f

from crawlee import EnqueueStrategy, RequestTransformAction
from crawlee._request import Request, RequestOptions
from crawlee._utils.blocked import RETRY_CSS_SELECTORS
from crawlee._utils.docs import docs_group
from crawlee._utils.urls import convert_to_absolute_url, is_url_absolute
from crawlee.browsers import BrowserPool
from crawlee.crawlers._basic import BasicCrawler, BasicCrawlerOptions, ContextPipeline
from crawlee.errors import SessionError
from crawlee.statistics import StatisticsState

from ._playwright_crawling_context import PlaywrightCrawlingContext
from ._playwright_pre_nav_crawling_context import PlaywrightPreNavCrawlingContext
from ._utils import block_requests, infinite_scroll

TCrawlingContext = TypeVar('TCrawlingContext', bound=PlaywrightCrawlingContext)
TStatisticsState = TypeVar('TStatisticsState', bound=StatisticsState, default=StatisticsState)

if TYPE_CHECKING:
    from collections.abc import AsyncGenerator, Awaitable, Mapping

    from playwright.async_api import Page
    from typing_extensions import Unpack

    from crawlee._types import BasicCrawlingContext, EnqueueLinksKwargs
    from crawlee.browsers._types import BrowserType
    from crawlee.fingerprint_suite import FingerprintGenerator


@docs_group('Classes')
class PlaywrightCrawler(BasicCrawler[PlaywrightCrawlingContext, StatisticsState]):
    """A web crawler that leverages the `Playwright` browser automation library.

    The `PlaywrightCrawler` builds on top of the `BasicCrawler`, which means it inherits all of its features.
    On top of that it provides a high level web crawling interface on top of the `Playwright` library. To be more
    specific, it uses the Crawlee's `BrowserPool` to manage the Playwright's browser instances and the pages they
    open. You can create your own `BrowserPool` instance and pass it to the `PlaywrightCrawler` constructor, or let
    the crawler create a new instance with the default settings.

    This crawler is ideal for crawling websites that require JavaScript execution, as it uses real browsers
    to download web pages and extract data. For websites that do not require JavaScript, consider using one of the
    HTTP client-based crawlers, such as the `HttpCrawler`, `ParselCrawler`, or `BeautifulSoupCrawler`. They use
    raw HTTP requests, which means they are much faster.

    ### Usage

    ```python
    from crawlee.crawlers import PlaywrightCrawler, PlaywrightCrawlingContext

    crawler = PlaywrightCrawler()

    # Define the default request handler, which will be called for every request.
    @crawler.router.default_handler
    async def request_handler(context: PlaywrightCrawlingContext) -> None:
        context.log.info(f'Processing {context.request.url} ...')

        # Extract data from the page.
        data = {
            'url': context.request.url,
            'title': await context.page.title(),
            'response': (await context.response.text())[:100],
        }

        # Push the extracted data to the default dataset.
        await context.push_data(data)

    await crawler.run(['https://crawlee.dev/'])
    ```
    """

    def __init__(
        self,
        *,
        browser_pool: BrowserPool | None = None,
        browser_type: BrowserType | None = None,
        browser_launch_options: Mapping[str, Any] | None = None,
        browser_new_context_options: Mapping[str, Any] | None = None,
        fingerprint_generator: FingerprintGenerator | None = None,
        headless: bool | None = None,
<<<<<<< HEAD
=======
        use_incognito_pages: bool | None = None,
>>>>>>> 21674a4f
        **kwargs: Unpack[BasicCrawlerOptions[PlaywrightCrawlingContext, StatisticsState]],
    ) -> None:
        """A default constructor.

        Args:
            browser_pool: A `BrowserPool` instance to be used for launching the browsers and getting pages.
            browser_type: The type of browser to launch ('chromium', 'firefox', or 'webkit').
                This option should not be used if `browser_pool` is provided.
            browser_launch_options: Keyword arguments to pass to the browser launch method. These options are provided
                directly to Playwright's `browser_type.launch` method. For more details, refer to the
                [Playwright documentation](https://playwright.dev/python/docs/api/class-browsertype#browser-type-launch).
                This option should not be used if `browser_pool` is provided.
            browser_new_context_options: Keyword arguments to pass to the browser new context method. These options
                are provided directly to Playwright's `browser.new_context` method. For more details, refer to the
                [Playwright documentation](https://playwright.dev/python/docs/api/class-browser#browser-new-context).
                This option should not be used if `browser_pool` is provided.
            fingerprint_generator: An optional instance of implementation of `FingerprintGenerator` that is used
                to generate browser fingerprints together with consistent headers.
            headless: Whether to run the browser in headless mode.
                This option should not be used if `browser_pool` is provided.
            use_incognito_pages: By default pages share the same browser context. If set to True each page uses its
                own context that is destroyed once the page is closed or crashes.
                This option should not be used if `browser_pool` is provided.
            kwargs: Additional keyword arguments to pass to the underlying `BasicCrawler`.
        """
        if browser_pool:
            # Raise an exception if browser_pool is provided together with other browser-related arguments.
            if any(
                param is not None
                for param in (
                    use_incognito_pages,
                    headless,
                    browser_type,
                    browser_launch_options,
                    browser_new_context_options,
                    fingerprint_generator,
                )
            ):
                raise ValueError(
                    'You cannot provide `headless`, `browser_type`, `browser_launch_options`, '
                    '`browser_new_context_options`, `use_incognito_pages`  or `fingerprint_generator` arguments when '
                    '`browser_pool` is provided.'
                )

        # If browser_pool is not provided, create a new instance of BrowserPool with specified arguments.
        else:
            browser_pool = BrowserPool.with_default_plugin(
                headless=headless,
                browser_type=browser_type,
                browser_launch_options=browser_launch_options,
                browser_new_context_options=browser_new_context_options,
                use_incognito_pages=use_incognito_pages,
                fingerprint_generator=fingerprint_generator,
            )

        self._browser_pool = browser_pool

        # Compose the context pipeline with the Playwright-specific context enhancer.
        kwargs['_context_pipeline'] = (
            ContextPipeline().compose(self._open_page).compose(self._navigate).compose(self._handle_blocked_request)
        )
        kwargs['_additional_context_managers'] = [self._browser_pool]
        kwargs.setdefault('_logger', logging.getLogger(__name__))
        self._pre_navigation_hooks: list[Callable[[PlaywrightPreNavCrawlingContext], Awaitable[None]]] = []

        super().__init__(**kwargs)

    async def _open_page(
        self,
        context: BasicCrawlingContext,
    ) -> AsyncGenerator[PlaywrightPreNavCrawlingContext, None]:
        if self._browser_pool is None:
            raise ValueError('Browser pool is not initialized.')

        # Create a new browser page
        crawlee_page = await self._browser_pool.new_page(proxy_info=context.proxy_info)

        pre_navigation_context = PlaywrightPreNavCrawlingContext(
            request=context.request,
            session=context.session,
            add_requests=context.add_requests,
            send_request=context.send_request,
            push_data=context.push_data,
            use_state=context.use_state,
            proxy_info=context.proxy_info,
            get_key_value_store=context.get_key_value_store,
            log=context.log,
            page=crawlee_page.page,
            block_requests=partial(block_requests, page=crawlee_page.page),
        )

        for hook in self._pre_navigation_hooks:
            await hook(pre_navigation_context)

        yield pre_navigation_context

    async def _navigate(
        self,
        context: PlaywrightPreNavCrawlingContext,
    ) -> AsyncGenerator[PlaywrightCrawlingContext, None]:
        """Executes an HTTP request utilizing the `BrowserPool` and the `Playwright` library.

        Args:
            context: The basic crawling context to be enhanced.

        Raises:
            ValueError: If the browser pool is not initialized.
            SessionError: If the URL cannot be loaded by the browser.

        Yields:
            The enhanced crawling context with the Playwright-specific features (page, response, enqueue_links,
                infinite_scroll and block_requests).
        """
        async with context.page:
            if context.session:
                await self._set_cookies(context.page, context.request.url, context.session.cookies)

            if context.request.headers:
                await context.page.set_extra_http_headers(context.request.headers.model_dump())
            # Navigate to the URL and get response.
            response = await context.page.goto(context.request.url)

            if response is None:
                raise SessionError(f'Failed to load the URL: {context.request.url}')

            # Set the loaded URL to the actual URL after redirection.
            context.request.loaded_url = context.page.url

            if context.session:
                cookies = await self._get_cookies(context.page)
                context.session.cookies.update(cookies)

            async def enqueue_links(
                *,
                selector: str = 'a',
                label: str | None = None,
                user_data: dict | None = None,
                transform_request_function: Callable[[RequestOptions], RequestOptions | RequestTransformAction]
                | None = None,
                **kwargs: Unpack[EnqueueLinksKwargs],
            ) -> None:
                """The `PlaywrightCrawler` implementation of the `EnqueueLinksFunction` function."""
                kwargs.setdefault('strategy', EnqueueStrategy.SAME_HOSTNAME)

                requests = list[Request]()
                base_user_data = user_data or {}

                elements = await context.page.query_selector_all(selector)

                for element in elements:
                    url = await element.get_attribute('href')

                    if url:
                        url = url.strip()

                        if not is_url_absolute(url):
                            base_url = context.request.loaded_url or context.request.url
                            url = convert_to_absolute_url(base_url, url)

                        request_option = RequestOptions({'url': url, 'user_data': {**base_user_data}, 'label': label})

                        if transform_request_function:
                            transform_request_option = transform_request_function(request_option)
                            if transform_request_option == 'skip':
                                continue
                            if transform_request_option != 'unchanged':
                                request_option = transform_request_option

                        try:
                            request = Request.from_url(**request_option)
                        except ValidationError as exc:
                            context.log.debug(
                                f'Skipping URL "{url}" due to invalid format: {exc}. '
                                'This may be caused by a malformed URL or unsupported URL scheme. '
                                'Please ensure the URL is correct and retry.'
                            )
                            continue

                        requests.append(request)

                await context.add_requests(requests, **kwargs)

            yield PlaywrightCrawlingContext(
                request=context.request,
                session=context.session,
                add_requests=context.add_requests,
                send_request=context.send_request,
                push_data=context.push_data,
                use_state=context.use_state,
                proxy_info=context.proxy_info,
                get_key_value_store=context.get_key_value_store,
                log=context.log,
                page=context.page,
                infinite_scroll=lambda: infinite_scroll(context.page),
                response=response,
                enqueue_links=enqueue_links,
                block_requests=partial(block_requests, page=context.page),
            )

    async def _handle_blocked_request(
        self,
        context: PlaywrightCrawlingContext,
    ) -> AsyncGenerator[PlaywrightCrawlingContext, None]:
        """Try to detect if the request is blocked based on the HTTP status code or the response content.

        Args:
            context: The current crawling context.

        Raises:
            SessionError: If the request is considered blocked.

        Yields:
            The original crawling context if no errors are detected.
        """
        if self._retry_on_blocked:
            status_code = context.response.status

            # Check if the session is blocked based on the HTTP status code.
            if self._is_session_blocked_status_code(context.session, status_code):
                raise SessionError(f'Assuming the session is blocked based on HTTP status code {status_code}')

            matched_selectors = [
                selector for selector in RETRY_CSS_SELECTORS if (await context.page.query_selector(selector))
            ]

            # Check if the session is blocked based on the response content
            if matched_selectors:
                raise SessionError(
                    'Assuming the session is blocked - '
                    f"HTTP response matched the following selectors: {'; '.join(matched_selectors)}"
                )

        yield context

    def pre_navigation_hook(self, hook: Callable[[PlaywrightPreNavCrawlingContext], Awaitable[None]]) -> None:
        """Register a hook to be called before each navigation.

        Args:
            hook: A coroutine function to be called before each navigation.
        """
        self._pre_navigation_hooks.append(hook)

<<<<<<< HEAD
=======
    async def _get_cookies(self, page: Page) -> dict[str, str]:
        """Get the cookies from the page."""
        cookies = await page.context.cookies()
        return {cookie['name']: cookie['value'] for cookie in cookies if cookie.get('name') and cookie.get('value')}

    async def _set_cookies(self, page: Page, url: str, cookies: dict[str, str]) -> None:
        """Set the cookies to the page."""
        parsed_url = URL(url)
        await page.context.add_cookies(
            [{'name': name, 'value': value, 'domain': parsed_url.host, 'path': '/'} for name, value in cookies.items()]
        )

>>>>>>> 21674a4f

class _PlaywrightCrawlerAdditionalOptions(TypedDict):
    """Additional arguments for the `PlaywrightCrawler` constructor.

    It is intended for typing forwarded `__init__` arguments in the subclasses.
    All arguments are `BasicCrawlerOptions` + `_PlaywrightCrawlerAdditionalOptions`
    """

    browser_pool: NotRequired[BrowserPool]
    """A `BrowserPool` instance to be used for launching the browsers and getting pages."""

    browser_type: NotRequired[BrowserType]
    """The type of browser to launch ('chromium', 'firefox', or 'webkit').
    This option should not be used if `browser_pool` is provided."""

    browser_launch_options: NotRequired[Mapping[str, Any]]
    """Keyword arguments to pass to the browser launch method. These options are provided
    directly to Playwright's `browser_type.launch` method. For more details, refer to the Playwright
    documentation: https://playwright.dev/python/docs/api/class-browsertype#browser-type-launch.
    This option should not be used if `browser_pool` is provided."""

    browser_new_context_options: NotRequired[Mapping[str, Any]]
    """Keyword arguments to pass to the browser new context method. These options are provided directly to Playwright's
    `browser.new_context` method. For more details, refer to the Playwright documentation:
    https://playwright.dev/python/docs/api/class-browser#browser-new-context. This option should not be used if
    `browser_pool` is provided."""

    headless: NotRequired[bool]
    """Whether to run the browser in headless mode. This option should not be used if `browser_pool` is provided."""


@docs_group('Data structures')
class PlaywrightCrawlerOptions(
    Generic[TCrawlingContext, TStatisticsState],
    _PlaywrightCrawlerAdditionalOptions,
    BasicCrawlerOptions[TCrawlingContext, StatisticsState],
):
    """Arguments for the `AbstractHttpCrawler` constructor.

    It is intended for typing forwarded `__init__` arguments in the subclasses.
    """<|MERGE_RESOLUTION|>--- conflicted
+++ resolved
@@ -6,10 +6,7 @@
 
 from pydantic import ValidationError
 from typing_extensions import NotRequired, TypedDict, TypeVar
-<<<<<<< HEAD
-=======
 from yarl import URL
->>>>>>> 21674a4f
 
 from crawlee import EnqueueStrategy, RequestTransformAction
 from crawlee._request import Request, RequestOptions
@@ -89,10 +86,7 @@
         browser_new_context_options: Mapping[str, Any] | None = None,
         fingerprint_generator: FingerprintGenerator | None = None,
         headless: bool | None = None,
-<<<<<<< HEAD
-=======
         use_incognito_pages: bool | None = None,
->>>>>>> 21674a4f
         **kwargs: Unpack[BasicCrawlerOptions[PlaywrightCrawlingContext, StatisticsState]],
     ) -> None:
         """A default constructor.
@@ -335,8 +329,6 @@
         """
         self._pre_navigation_hooks.append(hook)
 
-<<<<<<< HEAD
-=======
     async def _get_cookies(self, page: Page) -> dict[str, str]:
         """Get the cookies from the page."""
         cookies = await page.context.cookies()
@@ -349,7 +341,6 @@
             [{'name': name, 'value': value, 'domain': parsed_url.host, 'path': '/'} for name, value in cookies.items()]
         )
 
->>>>>>> 21674a4f
 
 class _PlaywrightCrawlerAdditionalOptions(TypedDict):
     """Additional arguments for the `PlaywrightCrawler` constructor.
