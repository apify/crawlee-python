--- conflicted
+++ resolved
@@ -2,11 +2,7 @@
 
 import logging
 from functools import partial
-<<<<<<< HEAD
-from typing import TYPE_CHECKING, Any, Callable, Generic, Union
-=======
-from typing import TYPE_CHECKING, Any, Callable, Generic, Literal
->>>>>>> 0cf18e84
+from typing import TYPE_CHECKING, Any, Callable, Generic, Literal, Union
 
 from pydantic import ValidationError
 from typing_extensions import NotRequired, TypedDict, TypeVar
@@ -248,15 +244,11 @@
                 transform_request_function: Callable[[RequestOptions], RequestOptions | RequestTransformAction]
                 | None = None,
                 **kwargs: Unpack[EnqueueLinksKwargs],
-<<<<<<< HEAD
             ) -> list[str | Request]:
-=======
-            ) -> None:
-                """Extract and enqueue links from the current page.
-
-                The `PlaywrightCrawler` implementation of the `EnqueueLinksFunction` function.
+                """Extract links from the current page.
+
+                The `PlaywrightCrawler` implementation of the `ExtractLinksFunction` function.
                 """
->>>>>>> 0cf18e84
                 kwargs.setdefault('strategy', 'same-hostname')
 
                 requests = list[Union[str, Request]]()
@@ -307,7 +299,10 @@
                 requests: Sequence[str | Request] | None = None,
                 **kwargs: Unpack[EnqueueLinksKwargs],
             ) -> None:
-                """The `PlaywrightCrawler` implementation of the `EnqueueLinksFunction` function."""
+                """Extract and enqueue links from the current page.
+
+                The `PlaywrightCrawler` implementation of the `EnqueueLinksFunction` function.
+                """
                 kwargs.setdefault('strategy', 'same-hostname')
 
                 if requests:
