--- conflicted
+++ resolved
@@ -251,16 +251,15 @@
                 page=context.page,
                 infinite_scroll=lambda: infinite_scroll(context.page),
                 response=response,
+                extract_links=extract_links,
                 enqueue_links=self._create_enqueue_links_function(context, extract_links),
-                extract_links=extract_links,
                 block_requests=partial(block_requests, page=context.page),
             )
 
-<<<<<<< HEAD
             # Collect data in case of errors, before the page object is closed.
             if error:
                 await self.statistics.error_tracker.add(error=error, context=context, early=True)
-=======
+
     def _create_extract_links_function(self, context: PlaywrightPreNavCrawlingContext) -> ExtractLinksFunction:
         """Create a callback function for extracting links from context.
 
@@ -366,7 +365,6 @@
                 )
 
         return enqueue_links
->>>>>>> f457792e
 
     async def _handle_status_code_response(
         self, context: PlaywrightCrawlingContext
