from __future__ import annotations

import logging
from functools import partial
from typing import TYPE_CHECKING, Any, Callable

from pydantic import ValidationError
from yarl import URL

from crawlee import EnqueueStrategy, RequestTransformAction
from crawlee._request import Request, RequestOptions
from crawlee._utils.blocked import RETRY_CSS_SELECTORS
from crawlee._utils.docs import docs_group
from crawlee._utils.urls import convert_to_absolute_url, is_url_absolute
from crawlee.browsers import BrowserPool
from crawlee.crawlers._basic import BasicCrawler, BasicCrawlerOptions, ContextPipeline
from crawlee.errors import SessionError

from ._playwright_crawling_context import PlaywrightCrawlingContext
from ._playwright_pre_nav_crawling_context import PlaywrightPreNavCrawlingContext
from ._utils import block_requests, infinite_scroll

if TYPE_CHECKING:
    from collections.abc import AsyncGenerator, Awaitable, Mapping

    from playwright.async_api import Page
    from typing_extensions import Unpack

    from crawlee._types import BasicCrawlingContext, EnqueueLinksKwargs
    from crawlee.browsers._types import BrowserType
    from crawlee.fingerprint_suite import FingerprintGenerator


@docs_group('Classes')
class PlaywrightCrawler(BasicCrawler[PlaywrightCrawlingContext]):
    """A web crawler that leverages the `Playwright` browser automation library.

    The `PlaywrightCrawler` builds on top of the `BasicCrawler`, which means it inherits all of its features.
    On top of that it provides a high level web crawling interface on top of the `Playwright` library. To be more
    specific, it uses the Crawlee's `BrowserPool` to manage the Playwright's browser instances and the pages they
    open. You can create your own `BrowserPool` instance and pass it to the `PlaywrightCrawler` constructor, or let
    the crawler create a new instance with the default settings.

    This crawler is ideal for crawling websites that require JavaScript execution, as it uses real browsers
    to download web pages and extract data. For websites that do not require JavaScript, consider using one of the
    HTTP client-based crawlers, such as the `HttpCrawler`, `ParselCrawler`, or `BeautifulSoupCrawler`. They use
    raw HTTP requests, which means they are much faster.

    ### Usage

    ```python
    from crawlee.crawlers import PlaywrightCrawler, PlaywrightCrawlingContext

    crawler = PlaywrightCrawler()

    # Define the default request handler, which will be called for every request.
    @crawler.router.default_handler
    async def request_handler(context: PlaywrightCrawlingContext) -> None:
        context.log.info(f'Processing {context.request.url} ...')

        # Extract data from the page.
        data = {
            'url': context.request.url,
            'title': await context.page.title(),
            'response': (await context.response.text())[:100],
        }

        # Push the extracted data to the default dataset.
        await context.push_data(data)

    await crawler.run(['https://crawlee.dev/'])
    ```
    """

    def __init__(
        self,
        *,
        browser_pool: BrowserPool | None = None,
        browser_type: BrowserType | None = None,
        browser_launch_options: Mapping[str, Any] | None = None,
        browser_new_context_options: Mapping[str, Any] | None = None,
        fingerprint_generator: FingerprintGenerator | None = None,
        headless: bool | None = None,
        use_incognito_pages: bool | None = None,
        **kwargs: Unpack[BasicCrawlerOptions[PlaywrightCrawlingContext]],
    ) -> None:
        """A default constructor.

        Args:
            browser_pool: A `BrowserPool` instance to be used for launching the browsers and getting pages.
            browser_type: The type of browser to launch ('chromium', 'firefox', or 'webkit').
                This option should not be used if `browser_pool` is provided.
            browser_launch_options: Keyword arguments to pass to the browser launch method. These options are provided
                directly to Playwright's `browser_type.launch` method. For more details, refer to the
                [Playwright documentation](https://playwright.dev/python/docs/api/class-browsertype#browser-type-launch).
                This option should not be used if `browser_pool` is provided.
            browser_new_context_options: Keyword arguments to pass to the browser new context method. These options
                are provided directly to Playwright's `browser.new_context` method. For more details, refer to the
                [Playwright documentation](https://playwright.dev/python/docs/api/class-browser#browser-new-context).
                This option should not be used if `browser_pool` is provided.
            fingerprint_generator: An optional instance of implementation of `FingerprintGenerator` that is used
                to generate browser fingerprints together with consistent headers.
            headless: Whether to run the browser in headless mode.
                This option should not be used if `browser_pool` is provided.
            use_incognito_pages: By default pages share the same browser context. If set to True each page uses its
                own context that is destroyed once the page is closed or crashes.
                This option should not be used if `browser_pool` is provided.
            kwargs: Additional keyword arguments to pass to the underlying `BasicCrawler`.
        """
        if browser_pool:
            # Raise an exception if browser_pool is provided together with other browser-related arguments.
            if any(
                param is not None
                for param in (
<<<<<<< HEAD
=======
                    use_incognito_pages,
>>>>>>> 4c362cbf
                    headless,
                    browser_type,
                    browser_launch_options,
                    browser_new_context_options,
<<<<<<< HEAD
                    fingerprint_generator,
                )
            ):
                raise ValueError(
                    'You cannot provide `headless`, `browser_type`, `browser_launch_options`, '
                    '`browser_new_context_options` or `fingerprint_generator` arguments when `browser_pool` '
                    'is provided.'
=======
                )
            ):
                raise ValueError(
                    'You cannot provide `headless`, `browser_type`, `browser_launch_options`'
                    '`browser_new_context_options` or `use_incognito_pages` arguments when '
                    '`browser_pool` is provided.'
>>>>>>> 4c362cbf
                )

        # If browser_pool is not provided, create a new instance of BrowserPool with specified arguments.
        else:
            browser_pool = BrowserPool.with_default_plugin(
                headless=headless,
                browser_type=browser_type,
                browser_launch_options=browser_launch_options,
                browser_new_context_options=browser_new_context_options,
<<<<<<< HEAD
                fingerprint_generator=fingerprint_generator,
=======
                use_incognito_pages=use_incognito_pages,
>>>>>>> 4c362cbf
            )

        self._browser_pool = browser_pool

        # Compose the context pipeline with the Playwright-specific context enhancer.
        kwargs['_context_pipeline'] = (
            ContextPipeline().compose(self._open_page).compose(self._navigate).compose(self._handle_blocked_request)
        )
        kwargs['_additional_context_managers'] = [self._browser_pool]
        kwargs.setdefault('_logger', logging.getLogger(__name__))
        self._pre_navigation_hooks: list[Callable[[PlaywrightPreNavCrawlingContext], Awaitable[None]]] = []

        super().__init__(**kwargs)

    async def _open_page(
        self,
        context: BasicCrawlingContext,
    ) -> AsyncGenerator[PlaywrightPreNavCrawlingContext, None]:
        if self._browser_pool is None:
            raise ValueError('Browser pool is not initialized.')

        # Create a new browser page
        crawlee_page = await self._browser_pool.new_page(proxy_info=context.proxy_info)

        pre_navigation_context = PlaywrightPreNavCrawlingContext(
            request=context.request,
            session=context.session,
            add_requests=context.add_requests,
            send_request=context.send_request,
            push_data=context.push_data,
            use_state=context.use_state,
            proxy_info=context.proxy_info,
            get_key_value_store=context.get_key_value_store,
            log=context.log,
            page=crawlee_page.page,
            block_requests=partial(block_requests, page=crawlee_page.page),
        )

        for hook in self._pre_navigation_hooks:
            await hook(pre_navigation_context)

        yield pre_navigation_context

    async def _navigate(
        self,
        context: PlaywrightPreNavCrawlingContext,
    ) -> AsyncGenerator[PlaywrightCrawlingContext, None]:
        """Executes an HTTP request utilizing the `BrowserPool` and the `Playwright` library.

        Args:
            context: The basic crawling context to be enhanced.

        Raises:
            ValueError: If the browser pool is not initialized.
            SessionError: If the URL cannot be loaded by the browser.

        Yields:
            The enhanced crawling context with the Playwright-specific features (page, response, enqueue_links,
                infinite_scroll and block_requests).
        """
        async with context.page:
            if context.session:
                await self._set_cookies(context.page, context.request.url, context.session.cookies)

            if context.request.headers:
                await context.page.set_extra_http_headers(context.request.headers.model_dump())
            # Navigate to the URL and get response.
            response = await context.page.goto(context.request.url)

            if response is None:
                raise SessionError(f'Failed to load the URL: {context.request.url}')

            # Set the loaded URL to the actual URL after redirection.
            context.request.loaded_url = context.page.url

            if context.session:
                cookies = await self._get_cookies(context.page)
                context.session.cookies.update(cookies)

            async def enqueue_links(
                *,
                selector: str = 'a',
                label: str | None = None,
                user_data: dict | None = None,
                transform_request_function: Callable[[RequestOptions], RequestOptions | RequestTransformAction]
                | None = None,
                **kwargs: Unpack[EnqueueLinksKwargs],
            ) -> None:
                """The `PlaywrightCrawler` implementation of the `EnqueueLinksFunction` function."""
                kwargs.setdefault('strategy', EnqueueStrategy.SAME_HOSTNAME)

                requests = list[Request]()
                base_user_data = user_data or {}

                elements = await context.page.query_selector_all(selector)

                for element in elements:
                    url = await element.get_attribute('href')

                    if url:
                        url = url.strip()

                        if not is_url_absolute(url):
                            base_url = context.request.loaded_url or context.request.url
                            url = convert_to_absolute_url(base_url, url)

                        request_option = RequestOptions({'url': url, 'user_data': {**base_user_data}, 'label': label})

                        if transform_request_function:
                            transform_request_option = transform_request_function(request_option)
                            if transform_request_option == 'skip':
                                continue
                            if transform_request_option != 'unchanged':
                                request_option = transform_request_option

                        try:
                            request = Request.from_url(**request_option)
                        except ValidationError as exc:
                            context.log.debug(
                                f'Skipping URL "{url}" due to invalid format: {exc}. '
                                'This may be caused by a malformed URL or unsupported URL scheme. '
                                'Please ensure the URL is correct and retry.'
                            )
                            continue

                        requests.append(request)

                await context.add_requests(requests, **kwargs)

            yield PlaywrightCrawlingContext(
                request=context.request,
                session=context.session,
                add_requests=context.add_requests,
                send_request=context.send_request,
                push_data=context.push_data,
                use_state=context.use_state,
                proxy_info=context.proxy_info,
                get_key_value_store=context.get_key_value_store,
                log=context.log,
                page=context.page,
                infinite_scroll=lambda: infinite_scroll(context.page),
                response=response,
                enqueue_links=enqueue_links,
                block_requests=partial(block_requests, page=context.page),
            )

    async def _handle_blocked_request(
        self,
        context: PlaywrightCrawlingContext,
    ) -> AsyncGenerator[PlaywrightCrawlingContext, None]:
        """Try to detect if the request is blocked based on the HTTP status code or the response content.

        Args:
            context: The current crawling context.

        Raises:
            SessionError: If the request is considered blocked.

        Yields:
            The original crawling context if no errors are detected.
        """
        if self._retry_on_blocked:
            status_code = context.response.status

            # Check if the session is blocked based on the HTTP status code.
            if self._is_session_blocked_status_code(context.session, status_code):
                raise SessionError(f'Assuming the session is blocked based on HTTP status code {status_code}')

            matched_selectors = [
                selector for selector in RETRY_CSS_SELECTORS if (await context.page.query_selector(selector))
            ]

            # Check if the session is blocked based on the response content
            if matched_selectors:
                raise SessionError(
                    'Assuming the session is blocked - '
                    f"HTTP response matched the following selectors: {'; '.join(matched_selectors)}"
                )

        yield context

    def pre_navigation_hook(self, hook: Callable[[PlaywrightPreNavCrawlingContext], Awaitable[None]]) -> None:
        """Register a hook to be called before each navigation.

        Args:
            hook: A coroutine function to be called before each navigation.
        """
        self._pre_navigation_hooks.append(hook)

    async def _get_cookies(self, page: Page) -> dict[str, str]:
        """Get the cookies from the page."""
        cookies = await page.context.cookies()
        return {cookie['name']: cookie['value'] for cookie in cookies if cookie.get('name') and cookie.get('value')}

    async def _set_cookies(self, page: Page, url: str, cookies: dict[str, str]) -> None:
        """Set the cookies to the page."""
        parsed_url = URL(url)
        await page.context.add_cookies(
            [{'name': name, 'value': value, 'domain': parsed_url.host, 'path': '/'} for name, value in cookies.items()]
        )<|MERGE_RESOLUTION|>--- conflicted
+++ resolved
@@ -112,30 +112,18 @@
             if any(
                 param is not None
                 for param in (
-<<<<<<< HEAD
-=======
                     use_incognito_pages,
->>>>>>> 4c362cbf
                     headless,
                     browser_type,
                     browser_launch_options,
                     browser_new_context_options,
-<<<<<<< HEAD
                     fingerprint_generator,
                 )
             ):
                 raise ValueError(
                     'You cannot provide `headless`, `browser_type`, `browser_launch_options`, '
-                    '`browser_new_context_options` or `fingerprint_generator` arguments when `browser_pool` '
-                    'is provided.'
-=======
-                )
-            ):
-                raise ValueError(
-                    'You cannot provide `headless`, `browser_type`, `browser_launch_options`'
-                    '`browser_new_context_options` or `use_incognito_pages` arguments when '
+                    '`browser_new_context_options`, `use_incognito_pages`  or `fingerprint_generator` arguments when '
                     '`browser_pool` is provided.'
->>>>>>> 4c362cbf
                 )
 
         # If browser_pool is not provided, create a new instance of BrowserPool with specified arguments.
@@ -145,11 +133,8 @@
                 browser_type=browser_type,
                 browser_launch_options=browser_launch_options,
                 browser_new_context_options=browser_new_context_options,
-<<<<<<< HEAD
+                use_incognito_pages=use_incognito_pages,
                 fingerprint_generator=fingerprint_generator,
-=======
-                use_incognito_pages=use_incognito_pages,
->>>>>>> 4c362cbf
             )
 
         self._browser_pool = browser_pool
