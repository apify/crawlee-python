--- conflicted
+++ resolved
@@ -45,11 +45,7 @@
         return self._content
 
     async def read_stream(self) -> AsyncGenerator[bytes, None]:
-<<<<<<< HEAD
-        # Playwright not support `streaming` responses.
-=======
         # Playwright does not support `streaming` responses.
->>>>>>> 9638c2dd
         # This is a workaround to make it compatible with `HttpResponse` protocol.
         yield self._content
 
