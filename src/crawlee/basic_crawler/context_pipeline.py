--- conflicted
+++ resolved
@@ -7,6 +7,7 @@
 from crawlee.basic_crawler.errors import (
     ContextPipelineFinalizationError,
     ContextPipelineInitializationError,
+    ContextPipelineInterruptedError,
     RequestHandlerError,
     SessionError,
 )
@@ -16,43 +17,6 @@
 TMiddlewareCrawlingContext = TypeVar('TMiddlewareCrawlingContext', bound=BasicCrawlingContext)
 
 
-<<<<<<< HEAD
-=======
-class RequestHandlerError(Exception, Generic[TCrawlingContext]):
-    """Wraps an exception thrown from a request handler (router) and extends it with crawling context."""
-
-    def __init__(self, wrapped_exception: Exception, crawling_context: TCrawlingContext) -> None:
-        self.wrapped_exception = wrapped_exception
-        self.crawling_context = crawling_context
-
-
-class ContextPipelineInitializationError(Exception):
-    """Wraps an exception thrown in the initialization step of a context pipeline middleware.
-
-    We may not have the complete context at this point, so only `BasicCrawlingContext` is provided.
-    """
-
-    def __init__(self, wrapped_exception: Exception, crawling_context: BasicCrawlingContext) -> None:
-        self.wrapped_exception = wrapped_exception
-        self.crawling_context = crawling_context
-
-
-class ContextPipelineInterruptedError(Exception):
-    """May be thrown in the initialization phase of a middleware to signal that the request should not be processed."""
-
-
-class ContextPipelineFinalizationError(Exception):
-    """Wraps an exception thrown in the finalization step of a context pipeline middleware.
-
-    We may not have the complete context at this point, so only `BasicCrawlingContext` is provided.
-    """
-
-    def __init__(self, wrapped_exception: Exception, crawling_context: BasicCrawlingContext) -> None:
-        self.wrapped_exception = wrapped_exception
-        self.crawling_context = crawling_context
-
-
->>>>>>> dc850a57
 class ContextPipeline(Generic[TCrawlingContext]):
     """Encapsulates the logic of gradually enhancing the crawling context with additional information and utilities.
 
