# Inspiration: https://github.com/apify/crawlee/blob/v3.7.3/packages/basic-crawler/src/internals/basic-crawler.ts
from __future__ import annotations

import asyncio
import logging
import signal
import sys
import tempfile
from asyncio import CancelledError
from collections.abc import AsyncGenerator, Awaitable, Sequence
from contextlib import AsyncExitStack, suppress
from datetime import timedelta
from functools import partial
from pathlib import Path
from typing import TYPE_CHECKING, Any, AsyncContextManager, Callable, Generic, Union, cast
from urllib.parse import ParseResult, urlparse

from tldextract import TLDExtract
from typing_extensions import NotRequired, TypedDict, TypeVar, Unpack, assert_never

from crawlee import EnqueueStrategy, Glob, service_container
from crawlee._autoscaling import AutoscaledPool
from crawlee._autoscaling.snapshotter import Snapshotter
from crawlee._autoscaling.system_status import SystemStatus
from crawlee._log_config import configure_logger, get_configured_log_level
from crawlee._request import Request, RequestState
from crawlee._types import BasicCrawlingContext, HttpHeaders, RequestHandlerRunResult, SendRequestFunction
from crawlee._utils.byte_size import ByteSize
from crawlee._utils.http import is_status_code_client_error
from crawlee._utils.urls import convert_to_absolute_url, is_url_absolute
from crawlee._utils.wait import wait_for
from crawlee.basic_crawler._context_pipeline import ContextPipeline
from crawlee.errors import (
    ContextPipelineInitializationError,
    ContextPipelineInterruptedError,
    HttpStatusCodeError,
    RequestHandlerError,
    SessionError,
    UserDefinedErrorHandlerError,
)
from crawlee.http_clients import HttpxHttpClient
from crawlee.router import Router
from crawlee.sessions import SessionPool
from crawlee.statistics import Statistics
from crawlee.storages import Dataset, KeyValueStore, RequestQueue

if TYPE_CHECKING:
    import re

    from crawlee._types import ConcurrencySettings, HttpMethod, JsonSerializable
    from crawlee.base_storage_client._models import DatasetItemsListPage
    from crawlee.configuration import Configuration
    from crawlee.events._event_manager import EventManager
    from crawlee.http_clients import BaseHttpClient, HttpResponse
    from crawlee.proxy_configuration import ProxyConfiguration, ProxyInfo
    from crawlee.sessions import Session
    from crawlee.statistics import FinalStatistics, StatisticsState
    from crawlee.storages._dataset import ExportDataCsvKwargs, ExportDataJsonKwargs, GetDataKwargs, PushDataKwargs
    from crawlee.storages._request_provider import RequestProvider

TCrawlingContext = TypeVar('TCrawlingContext', bound=BasicCrawlingContext, default=BasicCrawlingContext)
ErrorHandler = Callable[[TCrawlingContext, Exception], Awaitable[Union[Request, None]]]
FailedRequestHandler = Callable[[TCrawlingContext, Exception], Awaitable[None]]


class BasicCrawlerOptions(TypedDict, Generic[TCrawlingContext]):
    """Arguments for the `BasicCrawler` constructor.

    It is intended for typing forwarded `__init__` arguments in the subclasses.
    """

    request_provider: NotRequired[RequestProvider]
    """Provider for requests to be processed by the crawler."""

    request_handler: NotRequired[Callable[[TCrawlingContext], Awaitable[None]]]
    """A callable responsible for handling requests."""

    http_client: NotRequired[BaseHttpClient]
    """HTTP client used by `BasicCrawlingContext.send_request` and the HTTP-based crawling."""

    concurrency_settings: NotRequired[ConcurrencySettings]
    """Settings to fine-tune concurrency levels."""

    max_request_retries: NotRequired[int]
    """Maximum number of attempts to process a single request."""

    max_requests_per_crawl: NotRequired[int | None]
    """Maximum number of pages to open during a crawl. The crawl stops upon reaching this limit.
    Setting this value can help avoid infinite loops in misconfigured crawlers. `None` means no limit.
    Due to concurrency settings, the actual number of pages visited may slightly exceed this value."""

    max_session_rotations: NotRequired[int]
    """Maximum number of session rotations per request. The crawler rotates the session if a proxy error occurs
    or if the website blocks the request."""

    configuration: NotRequired[Configuration]
    """Crawler configuration."""

    request_handler_timeout: NotRequired[timedelta]
    """Maximum duration allowed for a single request handler to run."""

    use_session_pool: NotRequired[bool]
    """Enable the use of a session pool for managing sessions during crawling."""

    session_pool: NotRequired[SessionPool]
    """A custom `SessionPool` instance, allowing the use of non-default configuration."""

    retry_on_blocked: NotRequired[bool]
    """If True, the crawler attempts to bypass bot protections automatically."""

    proxy_configuration: NotRequired[ProxyConfiguration]
    """HTTP proxy configuration used when making requests."""

    statistics: NotRequired[Statistics[StatisticsState]]
    """A custom `Statistics` instance, allowing the use of non-default configuration."""

    event_manager: NotRequired[EventManager]
    """A custom `EventManager` instance, allowing the use of non-default configuration."""

    configure_logging: NotRequired[bool]
    """If True, the crawler will set up logging infrastructure automatically."""

    _context_pipeline: NotRequired[ContextPipeline[TCrawlingContext]]
    """Enables extending the request lifecycle and modifying the crawling context. Intended for use by
    subclasses rather than direct instantiation of `BasicCrawler`."""

    _additional_context_managers: NotRequired[Sequence[AsyncContextManager]]
    """Additional context managers used throughout the crawler lifecycle."""

    _logger: NotRequired[logging.Logger]
    """A logger instance, typically provided by a subclass, for consistent logging labels."""


class BasicCrawler(Generic[TCrawlingContext]):
    """A basic web crawler providing a framework for crawling websites.

    The `BasicCrawler` provides a low-level functionality for crawling websites, allowing users to define their
    own page download and data extraction logic. It is designed mostly to be subclassed by crawlers with specific
    purposes. In most cases, you will want to use a more specialized crawler, such as `HttpCrawler`,
    `BeautifulSoupCrawler`, `ParselCrawler`, or `PlaywrightCrawler`. If you are an advanced user and want full
    control over the crawling process, you can subclass the `BasicCrawler` and implement the request-handling logic
    yourself.

    The crawling process begins with URLs provided by a `RequestProvider` instance. Each request is then
    handled by a user-defined `request_handler` function, which processes the page and extracts the data.

    The `BasicCrawler` includes several common features for crawling, such as:
        - automatic scaling based on the system resources,
        - retries for failed requests,
        - session management,
        - statistics tracking,
        - request routing via labels,
        - proxy rotation,
        - direct storage interaction helpers,
        - and more.
    """

    def __init__(
        self,
        *,
        request_provider: RequestProvider | None = None,
        request_handler: Callable[[TCrawlingContext], Awaitable[None]] | None = None,
        http_client: BaseHttpClient | None = None,
        concurrency_settings: ConcurrencySettings | None = None,
        max_request_retries: int = 3,
        max_requests_per_crawl: int | None = None,
        max_session_rotations: int = 10,
        configuration: Configuration | None = None,
        request_handler_timeout: timedelta = timedelta(minutes=1),
        session_pool: SessionPool | None = None,
        use_session_pool: bool = True,
        retry_on_blocked: bool = True,
        proxy_configuration: ProxyConfiguration | None = None,
        statistics: Statistics | None = None,
        event_manager: EventManager | None = None,
        configure_logging: bool = True,
        _context_pipeline: ContextPipeline[TCrawlingContext] | None = None,
        _additional_context_managers: Sequence[AsyncContextManager] | None = None,
        _logger: logging.Logger | None = None,
    ) -> None:
        """A default constructor.

        Args:
            request_provider: Provider for requests to be processed by the crawler.
            request_handler: A callable responsible for handling requests.
            http_client: HTTP client used by `BasicCrawlingContext.send_request` and the HTTP-based crawling.
            concurrency_settings: Settings to fine-tune concurrency levels.
            max_request_retries: Maximum number of attempts to process a single request.
            max_requests_per_crawl: Maximum number of pages to open during a crawl. The crawl stops upon reaching
                this limit. Setting this value can help avoid infinite loops in misconfigured crawlers. `None` means
                no limit. Due to concurrency settings, the actual number of pages visited may slightly exceed
                this value.
            max_session_rotations: Maximum number of session rotations per request. The crawler rotates the session
                if a proxy error occurs or if the website blocks the request.
            configuration: Crawler configuration.
            request_handler_timeout: Maximum duration allowed for a single request handler to run.
            use_session_pool: Enable the use of a session pool for managing sessions during crawling.
            session_pool: A custom `SessionPool` instance, allowing the use of non-default configuration.
            retry_on_blocked: If True, the crawler attempts to bypass bot protections automatically.
            proxy_configuration: HTTP proxy configuration used when making requests.
            statistics: A custom `Statistics` instance, allowing the use of non-default configuration.
            event_manager: A custom `EventManager` instance, allowing the use of non-default configuration.
            configure_logging: If True, the crawler will set up logging infrastructure automatically.
            _context_pipeline: Enables extending the request lifecycle and modifying the crawling context.
                Intended for use by subclasses rather than direct instantiation of `BasicCrawler`.
            _additional_context_managers: Additional context managers used throughout the crawler lifecycle.
            _logger: A logger instance, typically provided by a subclass, for consistent logging labels.
        """
        self._router: Router[TCrawlingContext] | None = None

        if isinstance(cast(Router, request_handler), Router):
            self._router = cast(Router[TCrawlingContext], request_handler)
        elif request_handler is not None:
            self._router = None
            self.router.default_handler(request_handler)

        self._http_client = http_client or HttpxHttpClient()

        self._context_pipeline = (_context_pipeline or ContextPipeline()).compose(self._check_url_after_redirects)

        self._error_handler: ErrorHandler[TCrawlingContext | BasicCrawlingContext] | None = None
        self._failed_request_handler: FailedRequestHandler[TCrawlingContext | BasicCrawlingContext] | None = None

        self._max_request_retries = max_request_retries
        self._max_requests_per_crawl = max_requests_per_crawl
        self._max_session_rotations = max_session_rotations

        self._request_provider = request_provider
        self._configuration = configuration or service_container.get_configuration()

        self._request_handler_timeout = request_handler_timeout
        self._internal_timeout = (
            self._configuration.internal_timeout
            if self._configuration.internal_timeout is not None
            else max(2 * request_handler_timeout, timedelta(minutes=5))
        )

        self._tld_extractor = TLDExtract(cache_dir=tempfile.TemporaryDirectory().name)

        self._event_manager = event_manager or service_container.get_event_manager()
        self._snapshotter = Snapshotter(
            self._event_manager,
            max_memory_size=ByteSize.from_mb(self._configuration.memory_mbytes)
            if self._configuration.memory_mbytes
            else None,
            available_memory_ratio=self._configuration.available_memory_ratio,
        )
        self._pool = AutoscaledPool(
            system_status=SystemStatus(self._snapshotter),
            is_finished_function=self.__is_finished_function,
            is_task_ready_function=self.__is_task_ready_function,
            run_task_function=self.__run_task_function,
            concurrency_settings=concurrency_settings,
        )

        self._use_session_pool = use_session_pool
        self._session_pool = session_pool or SessionPool()

        self._retry_on_blocked = retry_on_blocked

        if configure_logging:
            root_logger = logging.getLogger()
            configure_logger(root_logger, self._configuration, remove_old_handlers=True)

            # Silence HTTPX logger
            httpx_logger = logging.getLogger('httpx')
            httpx_logger.setLevel(
                logging.DEBUG if get_configured_log_level(self._configuration) <= logging.DEBUG else logging.WARNING
            )

        if not _logger:
            _logger = logging.getLogger(__name__)

        self._logger = _logger

        self._proxy_configuration = proxy_configuration
        self._statistics = statistics or Statistics(
            event_manager=self._event_manager,
            periodic_message_logger=self._logger,
            log_message='Current request statistics:',
        )
        self._additional_context_managers = _additional_context_managers or []

        self._running = False
        self._has_finished_before = False

    @property
    def log(self) -> logging.Logger:
        """The logger used by the crawler."""
        return self._logger

    @property
    def router(self) -> Router[TCrawlingContext]:
        """The router used to handle each individual crawling request."""
        if self._router is None:
            self._router = Router[TCrawlingContext]()

        return self._router

    @router.setter
    def router(self, router: Router[TCrawlingContext]) -> None:
        if self._router is not None:
            raise RuntimeError('A router is already set')

        self._router = router

    @property
    def statistics(self) -> Statistics[StatisticsState]:
        """Statistics about the current (or last) crawler run."""
        return self._statistics

    @property
    def _max_requests_count_exceeded(self) -> bool:
        """Whether the maximum number of requests to crawl has been reached."""
        if self._max_requests_per_crawl is None:
            return False

        return self._statistics.state.requests_finished >= self._max_requests_per_crawl

    async def _get_session(self) -> Session | None:
        """If session pool is being used, try to take a session from it."""
        if not self._use_session_pool:
            return None

        return await wait_for(
            self._session_pool.get_session,
            timeout=self._internal_timeout,
            timeout_message='Fetching a session from the pool timed out after '
            f'{self._internal_timeout.total_seconds()} seconds',
            max_retries=3,
            logger=self._logger,
        )

    async def _get_proxy_info(self, request: Request, session: Session | None) -> ProxyInfo | None:
        """Retrieve a new ProxyInfo object based on crawler configuration and the current request and session."""
        if not self._proxy_configuration:
            return None

        return await self._proxy_configuration.new_proxy_info(
            session_id=session.id if session else None,
            request=request,
            proxy_tier=None,
        )

    async def get_request_provider(
        self,
        *,
        id: str | None = None,
        name: str | None = None,
    ) -> RequestProvider:
        """Return the configured request provider. If none is configured, open and return the default request queue."""
        if not self._request_provider:
            self._request_provider = await RequestQueue.open(id=id, name=name, configuration=self._configuration)

        return self._request_provider

    async def get_dataset(
        self,
        *,
        id: str | None = None,
        name: str | None = None,
    ) -> Dataset:
        """Return the dataset with the given ID or name. If none is provided, return the default dataset."""
        return await Dataset.open(id=id, name=name, configuration=self._configuration)

    async def get_key_value_store(
        self,
        *,
        id: str | None = None,
        name: str | None = None,
    ) -> KeyValueStore:
        """Return the key-value store with the given ID or name. If none is provided, return the default KVS."""
        return await KeyValueStore.open(id=id, name=name, configuration=self._configuration)

    def error_handler(
        self, handler: ErrorHandler[TCrawlingContext | BasicCrawlingContext]
    ) -> ErrorHandler[TCrawlingContext]:
        """Decorator for configuring an error handler (called after a request handler error and before retrying)."""
        self._error_handler = handler
        return handler

    def failed_request_handler(
        self, handler: FailedRequestHandler[TCrawlingContext | BasicCrawlingContext]
    ) -> FailedRequestHandler[TCrawlingContext]:
        """Decorator for configuring a failed request handler (called after max retries are reached)."""
        self._failed_request_handler = handler
        return handler

    async def run(
        self,
        requests: Sequence[str | Request] | None = None,
        *,
        purge_request_queue: bool = True,
    ) -> FinalStatistics:
        """Run the crawler until all requests are processed.

        Args:
            requests: The requests to be enqueued before the crawler starts.
            purge_request_queue: If this is `True` and the crawler is not being run for the first time, the default
                request queue will be purged.
        """
        if self._running:
            raise RuntimeError(
                'This crawler instance is already running, you can add more requests to it via `crawler.add_requests()`'
            )

        self._running = True

        if self._has_finished_before:
            await self._statistics.reset()

            if self._use_session_pool:
                await self._session_pool.reset_store()

            request_provider = await self.get_request_provider()
            if purge_request_queue and isinstance(request_provider, RequestQueue):
                await request_provider.drop()
                self._request_provider = await RequestQueue.open(configuration=self._configuration)

        if requests is not None:
            await self.add_requests(requests)

        interrupted = False

        def sigint_handler() -> None:
            nonlocal interrupted

            if not interrupted:
                interrupted = True
                self._logger.info('Pausing... Press CTRL+C again to force exit.')

            run_task.cancel()

        run_task = asyncio.create_task(self._run_crawler())

        with suppress(NotImplementedError):  # event loop signal handlers are not supported on Windows
            asyncio.get_running_loop().add_signal_handler(signal.SIGINT, sigint_handler)

        try:
            await run_task
        except CancelledError:
            pass
        finally:
            with suppress(NotImplementedError):
                asyncio.get_running_loop().remove_signal_handler(signal.SIGINT)

        if self._statistics.error_tracker.total > 0:
            self._logger.info(
                'Error analysis:'
                f' total_errors={self._statistics.error_tracker.total}'
                f' unique_errors={self._statistics.error_tracker.unique_error_count}'
            )

        if interrupted:
            self._logger.info(
                f'The crawl was interrupted. To resume, do: CRAWLEE_PURGE_ON_START=0 python {sys.argv[0]}'
            )

        self._running = False
        self._has_finished_before = True

        final_statistics = self._statistics.calculate()
        self._logger.info(f'Final request statistics:\n{final_statistics.to_table()}')

        return final_statistics

    async def _run_crawler(self) -> None:
        async with AsyncExitStack() as exit_stack:
            await exit_stack.enter_async_context(self._event_manager)
            await exit_stack.enter_async_context(self._snapshotter)
            await exit_stack.enter_async_context(self._statistics)

            if self._use_session_pool:
                await exit_stack.enter_async_context(self._session_pool)

            for context_manager in self._additional_context_managers:
                await exit_stack.enter_async_context(context_manager)

            await self._pool.run()

    async def add_requests(
        self,
        requests: Sequence[str | Request],
        *,
        batch_size: int = 1000,
        wait_time_between_batches: timedelta = timedelta(0),
        wait_for_all_requests_to_be_added: bool = False,
        wait_for_all_requests_to_be_added_timeout: timedelta | None = None,
    ) -> None:
        """Add requests to the underlying request provider in batches.

        Args:
            requests: A list of requests to add to the queue.
            batch_size: The number of requests to add in one batch.
            wait_time_between_batches: Time to wait between adding batches.
            wait_for_all_requests_to_be_added: If True, wait for all requests to be added before returning.
            wait_for_all_requests_to_be_added_timeout: Timeout for waiting for all requests to be added.
        """
        request_provider = await self.get_request_provider()

        await request_provider.add_requests_batched(
            requests=requests,
            batch_size=batch_size,
            wait_time_between_batches=wait_time_between_batches,
            wait_for_all_requests_to_be_added=wait_for_all_requests_to_be_added,
            wait_for_all_requests_to_be_added_timeout=wait_for_all_requests_to_be_added_timeout,
        )

    async def get_data(
        self,
        dataset_id: str | None = None,
        dataset_name: str | None = None,
        **kwargs: Unpack[GetDataKwargs],
    ) -> DatasetItemsListPage:
        """Retrieve data from a dataset.

        This helper method simplifies the process of retrieving data from a dataset. It opens the specified
        dataset and then retrieves the data based on the provided parameters.

        Args:
            dataset_id: The ID of the dataset.
            dataset_name: The name of the dataset.
            kwargs: Keyword arguments to be passed to the dataset's `get_data` method.

        Returns:
            The retrieved data.
        """
        dataset = await Dataset.open(id=dataset_id, name=dataset_name)
        return await dataset.get_data(**kwargs)

    async def export_data_csv(
        self,
        path: str | Path,
        *,
        dataset_id: str | None = None,
        dataset_name: str | None = None,
        **kwargs: Unpack[ExportDataCsvKwargs],
    ) -> None:
        """Export data from a dataset to a CSV file.

        This helper method simplifies the process of exporting data from a dataset in csv format. It opens the specified
        dataset and then exports the data based on the provided parameters.

        Args:
<<<<<<< HEAD
            path: The destination path
=======
            path: The destination path.
            content_type: The output format.
>>>>>>> fabcbcab
            dataset_id: The ID of the dataset.
            dataset_name: The name of the dataset.
            kwargs: Extra configurations for dumping/writing in csv format.
        """
        dataset = await self.get_dataset(id=dataset_id, name=dataset_name)
        path = path if isinstance(path, Path) else Path(path)

<<<<<<< HEAD
        return await dataset.write_to_csv(path.open('w', newline=''), **kwargs)

    async def export_data_json(
        self,
        path: str | Path,
        *,
        dataset_id: str | None = None,
        dataset_name: str | None = None,
        **kwargs: Unpack[ExportDataJsonKwargs],
    ) -> None:
        """Export data from a dataset to a JSON file.

        This helper method simplifies the process of exporting data from a dataset in json format. It opens the
        specified dataset and then exports the data based on the provided parameters.

        Args:
            path: The destination path
            dataset_id: The ID of the dataset.
            dataset_name: The name of the dataset.
            kwargs: Extra configurations for dumping/writing in json format.
        """
        dataset = await self.get_dataset(id=dataset_id, name=dataset_name)
        path = path if isinstance(path, Path) else Path(path)

        return await dataset.write_to_json(path.open('w', newline=''), **kwargs)
=======
        final_content_type = content_type or ('csv' if path.suffix == '.csv' else 'json')
        return await dataset.write_to(final_content_type, path.open('w', newline=''))
>>>>>>> fabcbcab

    async def _push_data(
        self,
        data: JsonSerializable,
        dataset_id: str | None = None,
        dataset_name: str | None = None,
        **kwargs: Unpack[PushDataKwargs],
    ) -> None:
        """Push data to a dataset.

        This helper method simplifies the process of pushing data to a dataset. It opens the specified
        dataset and then pushes the provided data to it.

        Args:
            data: The data to push to the dataset.
            dataset_id: The ID of the dataset.
            dataset_name: The name of the dataset.
            kwargs: Keyword arguments to be passed to the dataset's `push_data` method.
        """
        dataset = await self.get_dataset(id=dataset_id, name=dataset_name)
        await dataset.push_data(data, **kwargs)

    def _should_retry_request(self, context: BasicCrawlingContext, error: Exception) -> bool:
        if context.request.no_retry:
            return False

        # Do not retry on client errors.
        if isinstance(error, HttpStatusCodeError) and is_status_code_client_error(error.status_code):
            return False

        if isinstance(error, SessionError):
            return ((context.request.session_rotation_count or 0) + 1) < self._max_session_rotations

        max_request_retries = context.request.max_retries
        if max_request_retries is None:
            max_request_retries = self._max_request_retries

        return (context.request.retry_count + 1) < max_request_retries

    async def _check_url_after_redirects(self, context: TCrawlingContext) -> AsyncGenerator[TCrawlingContext, None]:
        """Invoked at the end of the context pipeline to make sure that the `loaded_url` still matches enqueue_strategy.

        This is done to filter out links that redirect outside of the crawled domain.
        """
        if context.request.loaded_url is not None and not self._check_enqueue_strategy(
            context.request.enqueue_strategy,
            origin_url=urlparse(context.request.url),
            target_url=urlparse(context.request.loaded_url),
        ):
            raise ContextPipelineInterruptedError(
                f'Skipping URL {context.request.loaded_url} (redirected from {context.request.url})'
            )

        yield context

    def _check_enqueue_strategy(
        self,
        strategy: EnqueueStrategy,
        *,
        target_url: ParseResult,
        origin_url: ParseResult,
    ) -> bool:
        """Check if a URL matches the enqueue_strategy."""
        if strategy == EnqueueStrategy.SAME_HOSTNAME:
            return target_url.hostname == origin_url.hostname

        if strategy == EnqueueStrategy.SAME_DOMAIN:
            if origin_url.hostname is None or target_url.hostname is None:
                raise ValueError('Both origin and target URLs must have a hostname')

            origin_domain = self._tld_extractor.extract_str(origin_url.hostname).domain
            target_domain = self._tld_extractor.extract_str(target_url.hostname).domain
            return origin_domain == target_domain

        if strategy == EnqueueStrategy.SAME_ORIGIN:
            return target_url.hostname == origin_url.hostname and target_url.scheme == origin_url.scheme

        if strategy == EnqueueStrategy.ALL:
            return True

        assert_never(strategy)

    def _check_url_patterns(
        self,
        target_url: str,
        include: Sequence[re.Pattern[Any] | Glob] | None,
        exclude: Sequence[re.Pattern[Any] | Glob] | None,
    ) -> bool:
        """Check if a URL matches configured include/exclude patterns."""
        # If the URL matches any `exclude` pattern, reject it
        for pattern in exclude or ():
            if isinstance(pattern, Glob):
                pattern = pattern.regexp  # noqa: PLW2901

            if pattern.match(target_url) is not None:
                return False

        # If there are no `include` patterns and the URL passed all `exclude` patterns, accept the URL
        if include is None:
            return True

        # If the URL matches any `include` pattern, accept it
        for pattern in include:
            if isinstance(pattern, Glob):
                pattern = pattern.regexp  # noqa: PLW2901

            if pattern.match(target_url) is not None:
                return True

        # The URL does not match any `include` pattern - reject it
        return False

    async def _handle_request_retries(
        self,
        context: TCrawlingContext | BasicCrawlingContext,
        error: Exception,
    ) -> None:
        request_provider = await self.get_request_provider()
        request = context.request

        if self._should_retry_request(context, error):
            request.retry_count += 1
            self._statistics.error_tracker.add(error)

            if self._error_handler:
                try:
                    new_request = await self._error_handler(context, error)
                except Exception as e:
                    raise UserDefinedErrorHandlerError('Exception thrown in user-defined request error handler') from e
                else:
                    if new_request is not None:
                        request = new_request

            await request_provider.reclaim_request(request)
        else:
            await wait_for(
                lambda: request_provider.mark_request_as_handled(context.request),
                timeout=self._internal_timeout,
                timeout_message='Marking request as handled timed out after '
                f'{self._internal_timeout.total_seconds()} seconds',
                logger=self._logger,
                max_retries=3,
            )
            await self._handle_failed_request(context, error)
            self._statistics.record_request_processing_failure(request.id or request.unique_key)

    async def _handle_request_error(self, context: TCrawlingContext | BasicCrawlingContext, error: Exception) -> None:
        try:
            context.request.state = RequestState.ERROR_HANDLER

            await wait_for(
                partial(self._handle_request_retries, context, error),
                timeout=self._internal_timeout,
                timeout_message='Handling request failure timed out after '
                f'{self._internal_timeout.total_seconds()} seconds',
                logger=self._logger,
            )

            context.request.state = RequestState.DONE
        except UserDefinedErrorHandlerError:
            context.request.state = RequestState.ERROR
            raise
        except Exception as secondary_error:
            self._logger.exception(
                'An exception occurred during handling of failed request. This places the crawler '
                'and its underlying storages into an unknown state and crawling will be terminated.',
                exc_info=secondary_error,
            )
            context.request.state = RequestState.ERROR
            raise

        if context.session:
            context.session.mark_bad()

    async def _handle_failed_request(self, context: TCrawlingContext | BasicCrawlingContext, error: Exception) -> None:
        self._logger.exception('Request failed and reached maximum retries', exc_info=error)
        self._statistics.error_tracker.add(error)

        if self._failed_request_handler:
            try:
                await self._failed_request_handler(context, error)
            except Exception as e:
                raise UserDefinedErrorHandlerError('Exception thrown in user-defined failed request handler') from e

    def _prepare_send_request_function(
        self,
        session: Session | None,
        proxy_info: ProxyInfo | None,
    ) -> SendRequestFunction:
        async def send_request(
            url: str,
            *,
            method: HttpMethod = 'GET',
            headers: HttpHeaders | None = None,
        ) -> HttpResponse:
            return await self._http_client.send_request(
                url=url,
                method=method,
                headers=headers,
                session=session,
                proxy_info=proxy_info,
            )

        return send_request

    async def _commit_request_handler_result(
        self, context: BasicCrawlingContext, result: RequestHandlerRunResult
    ) -> None:
        request_provider = await self.get_request_provider()
        origin = context.request.loaded_url or context.request.url

        for add_requests_call in result.add_requests_calls:
            requests = list[Request]()

            for request in add_requests_call['requests']:
                if (limit := add_requests_call.get('limit')) is not None and len(requests) >= limit:
                    break

                # If the request is a Request object, keep it as it is
                if isinstance(request, Request):
                    dst_request = request
                # If the request is a string, convert it to Request object.
                if isinstance(request, str):
                    if is_url_absolute(request):
                        dst_request = Request.from_url(request)

                    # If the request URL is relative, make it absolute using the origin URL.
                    else:
                        base_url = url if (url := add_requests_call.get('base_url')) else origin
                        absolute_url = convert_to_absolute_url(base_url, request)
                        dst_request = Request.from_url(absolute_url)

                # If the request is a BaseRequestData, convert it to Request object.
                else:
                    dst_request = Request.from_base_request_data(request)

                if self._check_enqueue_strategy(
                    add_requests_call.get('strategy', EnqueueStrategy.ALL),
                    target_url=urlparse(dst_request.url),
                    origin_url=urlparse(origin),
                ) and self._check_url_patterns(
                    dst_request.url,
                    add_requests_call.get('include', None),
                    add_requests_call.get('exclude', None),
                ):
                    requests.append(dst_request)

            await request_provider.add_requests_batched(requests)

        for push_data_call in result.push_data_calls:
            await self._push_data(**push_data_call)

        for (id, name), changes in result.key_value_store_changes.items():
            store = await self.get_key_value_store(id=id, name=name)
            for key, value in changes.updates.items():
                await store.set_value(key, value.content, value.content_type)

    async def __is_finished_function(self) -> bool:
        request_provider = await self.get_request_provider()
        is_finished = await request_provider.is_finished()

        if self._max_requests_count_exceeded:
            self._logger.info(
                f'The crawler has reached its limit of {self._max_requests_per_crawl} requests per crawl. '
                f'All ongoing requests have now completed. Total requests processed: '
                f'{self._statistics.state.requests_finished}. The crawler will now shut down.'
            )
            return True

        return is_finished

    async def __is_task_ready_function(self) -> bool:
        if self._max_requests_count_exceeded:
            self._logger.info(
                f'The crawler has reached its limit of {self._max_requests_per_crawl} requests per crawl. '
                f'The crawler will soon shut down. Ongoing requests will be allowed to complete.'
            )
            return False

        request_provider = await self.get_request_provider()
        return not await request_provider.is_empty()

    async def __run_task_function(self) -> None:
        request_provider = await self.get_request_provider()

        request = await wait_for(
            lambda: request_provider.fetch_next_request(),
            timeout=self._internal_timeout,
            timeout_message=f'Fetching next request failed after {self._internal_timeout.total_seconds()} seconds',
            logger=self._logger,
            max_retries=3,
        )

        if request is None:
            return

        session = await self._get_session()
        proxy_info = await self._get_proxy_info(request, session)
        result = RequestHandlerRunResult(key_value_store_getter=self.get_key_value_store)

        context = BasicCrawlingContext(
            request=request,
            session=session,
            proxy_info=proxy_info,
            send_request=self._prepare_send_request_function(session, proxy_info),
            add_requests=result.add_requests,
            push_data=result.push_data,
            get_key_value_store=result.get_key_value_store,
            log=self._logger,
        )

        statistics_id = request.id or request.unique_key
        self._statistics.record_request_processing_start(statistics_id)

        try:
            request.state = RequestState.REQUEST_HANDLER

            await wait_for(
                lambda: self.__run_request_handler(context),
                timeout=self._request_handler_timeout,
                timeout_message='Request handler timed out after '
                f'{self._request_handler_timeout.total_seconds()} seconds',
                logger=self._logger,
            )

            await self._commit_request_handler_result(context, result)

            await wait_for(
                lambda: request_provider.mark_request_as_handled(context.request),
                timeout=self._internal_timeout,
                timeout_message='Marking request as handled timed out after '
                f'{self._internal_timeout.total_seconds()} seconds',
                logger=self._logger,
                max_retries=3,
            )

            request.state = RequestState.DONE

            if context.session:
                context.session.mark_good()

            self._statistics.record_request_processing_finish(statistics_id)

        except RequestHandlerError as primary_error:
            primary_error = cast(
                RequestHandlerError[TCrawlingContext], primary_error
            )  # valid thanks to ContextPipeline

            self._logger.debug(
                'An exception occurred in the user-defined request handler',
                exc_info=primary_error.wrapped_exception,
            )
            await self._handle_request_error(primary_error.crawling_context, primary_error.wrapped_exception)

        except SessionError as session_error:
            if not context.session:
                raise RuntimeError('SessionError raised in a crawling context without a session') from session_error

            if self._error_handler:
                await self._error_handler(context, session_error)

            if self._should_retry_request(context, session_error):
                self._logger.warning('Encountered a session error, rotating session and retrying')

                context.session.retire()

                if context.request.session_rotation_count is None:
                    context.request.session_rotation_count = 0
                context.request.session_rotation_count += 1

                await request_provider.reclaim_request(request)
                self._statistics.error_tracker_retry.add(session_error)
            else:
                self._logger.exception('Request failed and reached maximum retries', exc_info=session_error)

                await wait_for(
                    lambda: request_provider.mark_request_as_handled(context.request),
                    timeout=self._internal_timeout,
                    timeout_message='Marking request as handled timed out after '
                    f'{self._internal_timeout.total_seconds()} seconds',
                    logger=self._logger,
                    max_retries=3,
                )

                self._statistics.record_request_processing_failure(statistics_id)
                self._statistics.error_tracker.add(session_error)

        except ContextPipelineInterruptedError as interrupted_error:
            self._logger.debug('The context pipeline was interrupted', exc_info=interrupted_error)

            await wait_for(
                lambda: request_provider.mark_request_as_handled(context.request),
                timeout=self._internal_timeout,
                timeout_message='Marking request as handled timed out after '
                f'{self._internal_timeout.total_seconds()} seconds',
                logger=self._logger,
                max_retries=3,
            )

        except ContextPipelineInitializationError as initialization_error:
            self._logger.debug(
                'An exception occurred during the initialization of crawling context',
                exc_info=initialization_error,
            )
            await self._handle_request_error(context, initialization_error.wrapped_exception)

        except Exception as internal_error:
            self._logger.exception(
                'An exception occurred during handling of a request. This places the crawler '
                'and its underlying storages into an unknown state and crawling will be terminated.',
                exc_info=internal_error,
            )
            raise

    async def __run_request_handler(self, context: BasicCrawlingContext) -> None:
        await self._context_pipeline(context, self.router)<|MERGE_RESOLUTION|>--- conflicted
+++ resolved
@@ -542,12 +542,8 @@
         dataset and then exports the data based on the provided parameters.
 
         Args:
-<<<<<<< HEAD
-            path: The destination path
-=======
             path: The destination path.
             content_type: The output format.
->>>>>>> fabcbcab
             dataset_id: The ID of the dataset.
             dataset_name: The name of the dataset.
             kwargs: Extra configurations for dumping/writing in csv format.
@@ -555,7 +551,6 @@
         dataset = await self.get_dataset(id=dataset_id, name=dataset_name)
         path = path if isinstance(path, Path) else Path(path)
 
-<<<<<<< HEAD
         return await dataset.write_to_csv(path.open('w', newline=''), **kwargs)
 
     async def export_data_json(
@@ -581,10 +576,6 @@
         path = path if isinstance(path, Path) else Path(path)
 
         return await dataset.write_to_json(path.open('w', newline=''), **kwargs)
-=======
-        final_content_type = content_type or ('csv' if path.suffix == '.csv' else 'json')
-        return await dataset.write_to(final_content_type, path.open('w', newline=''))
->>>>>>> fabcbcab
 
     async def _push_data(
         self,
