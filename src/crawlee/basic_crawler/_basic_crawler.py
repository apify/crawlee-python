--- conflicted
+++ resolved
@@ -384,11 +384,7 @@
     async def get_request_provider(self) -> RequestProvider:
         """Return the configured request provider. If none is configured, open and return the default request queue."""
         if not self._request_provider:
-<<<<<<< HEAD
-            self._request_provider = await RequestQueue.open(configuration=self._configuration)
-=======
-            self._request_provider = await RequestQueue.open(id=id, name=name)
->>>>>>> bb848d3c
+            self._request_provider = await RequestQueue.open()
 
         return self._request_provider
 
