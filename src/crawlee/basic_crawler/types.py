--- conflicted
+++ resolved
@@ -11,11 +11,8 @@
     from crawlee import Glob
     from crawlee.enqueue_strategy import EnqueueStrategy
     from crawlee.http_clients.base_http_client import HttpResponse
-<<<<<<< HEAD
-    from crawlee.request import Request
+    from crawlee.request import BaseRequestData, Request
     from crawlee.sessions.session import Session
-=======
-    from crawlee.request import BaseRequestData, Request
 
 
 class AddRequestsFunctionKwargs(TypedDict):
@@ -47,7 +44,6 @@
         user_data: dict[str, Any] | None = None,
         **kwargs: Unpack[AddRequestsFunctionKwargs],
     ) -> Coroutine[None, None, None]: ...
->>>>>>> dc850a57
 
 
 class SendRequestFunction(Protocol):
