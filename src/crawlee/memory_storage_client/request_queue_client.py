--- conflicted
+++ resolved
@@ -225,14 +225,9 @@
         request: Request,
         *,
         forefront: bool = False,
-<<<<<<< HEAD
-    ) -> RequestQueueOperationInfo:
+    ) -> ProcessedRequest:
         existing_queue_by_id = find_or_create_client_by_id_or_name_inner(
             resource_client_class=RequestQueueClient,
-=======
-    ) -> ProcessedRequest:
-        existing_queue_by_id = self.find_or_create_client_by_id_or_name(
->>>>>>> f48c8068
             memory_storage_client=self._memory_storage_client,
             id=self.id,
             name=self.name,
@@ -302,14 +297,9 @@
         request: Request,
         *,
         forefront: bool = False,
-<<<<<<< HEAD
-    ) -> RequestQueueOperationInfo:
+    ) -> ProcessedRequest:
         existing_queue_by_id = find_or_create_client_by_id_or_name_inner(
             resource_client_class=RequestQueueClient,
-=======
-    ) -> ProcessedRequest:
-        existing_queue_by_id = self.find_or_create_client_by_id_or_name(
->>>>>>> f48c8068
             memory_storage_client=self._memory_storage_client,
             id=self.id,
             name=self.name,
