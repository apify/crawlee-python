--- conflicted
+++ resolved
@@ -82,7 +82,6 @@
     model_config = ConfigDict(populate_by_name=True)
 
 
-<<<<<<< HEAD
 @docs_group('Event payloads')
 class EventCrawlerStatusData(BaseModel):
     """Data for the crawler status event."""
@@ -96,17 +95,14 @@
     """The ID of the crawler that emitted the event."""
 
 
-EventData = Union[
-    EventPersistStateData,
-    EventSystemInfoData,
-    EventMigratingData,
-    EventAbortingData,
-    EventExitData,
-    EventCrawlerStatusData,
-]
-=======
-EventData = EventPersistStateData | EventSystemInfoData | EventMigratingData | EventAbortingData | EventExitData
->>>>>>> e5d0fdfa
+EventData = (
+    EventPersistStateData
+    | EventSystemInfoData
+    | EventMigratingData
+    | EventAbortingData
+    | EventExitData
+    | EventCrawlerStatusData
+)
 """A helper type for all possible event payloads"""
 
 WrappedListener = Callable[..., Coroutine[Any, Any, None]]
