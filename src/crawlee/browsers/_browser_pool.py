# Inspiration: https://github.com/apify/crawlee/tree/v3.10.1/packages/browser-pool/

from __future__ import annotations

import asyncio
import itertools
from collections import defaultdict
from datetime import timedelta
from logging import getLogger
from typing import TYPE_CHECKING, Any
from weakref import WeakValueDictionary

from crawlee._utils.context import ensure_context
from crawlee._utils.crypto import crypto_random_object_id
from crawlee._utils.docs import docs_group
from crawlee._utils.recurring_task import RecurringTask
from crawlee.browsers._base_browser_controller import BaseBrowserController
from crawlee.browsers._playwright_browser_plugin import PlaywrightBrowserPlugin
from crawlee.browsers._types import BrowserType, CrawleePage

if TYPE_CHECKING:
    from collections.abc import Mapping, Sequence
    from types import TracebackType

    from crawlee.browsers._base_browser_plugin import BaseBrowserPlugin
    from crawlee.fingerprint_suite import FingerprintGenerator
    from crawlee.proxy_configuration import ProxyInfo

logger = getLogger(__name__)


@docs_group('Classes')
class BrowserPool:
    """Manage a pool of browsers and pages, handling their lifecycle and resource allocation.

    The `BrowserPool` is responsible for opening and closing browsers, managing pages within those browsers,
    and handling the overall lifecycle of these resources. It provides flexible configuration via
    constructor options, which include various hooks that allow for the insertion of custom behavior
    at different stages of the browser and page lifecycles.

    The browsers in the pool can be in one of three states: active, inactive, or closed.
    """

    _GENERATED_PAGE_ID_LENGTH = 8
    """The length of the newly generated page ID."""

    def __init__(
        self,
        plugins: Sequence[BaseBrowserPlugin] | None = None,
        *,
        operation_timeout: timedelta = timedelta(seconds=15),
        browser_inactive_threshold: timedelta = timedelta(seconds=10),
        identify_inactive_browsers_interval: timedelta = timedelta(seconds=20),
        close_inactive_browsers_interval: timedelta = timedelta(seconds=30),
    ) -> None:
        """A default constructor.

        Args:
            plugins: Browser plugins serve as wrappers around various browser automation libraries,
                providing a consistent interface across different libraries.
            operation_timeout: Operations of the underlying automation libraries, such as launching a browser
                or opening a new page, can sometimes get stuck. To prevent `BrowserPool` from becoming unresponsive,
                we add a timeout to these operations.
            browser_inactive_threshold: The period of inactivity after which a browser is considered as inactive.
            identify_inactive_browsers_interval: The period of inactivity after which a browser is considered
                as retired.
            close_inactive_browsers_interval: The interval at which the pool checks for inactive browsers
                and closes them. The browser is considered as inactive if it has no active pages and has been idle
                for the specified period.
        """
        self._plugins = plugins or [PlaywrightBrowserPlugin()]
        self._operation_timeout = operation_timeout
        self._browser_inactive_threshold = browser_inactive_threshold

        self._active_browsers = list[BaseBrowserController]()
        """A list of browsers currently active and being used to open pages."""

        self._inactive_browsers = list[BaseBrowserController]()
        """A list of browsers currently inactive and not being used to open new pages,
        but may still contain open pages."""

        self._identify_inactive_browsers_task = RecurringTask(
            self._identify_inactive_browsers,
            identify_inactive_browsers_interval,
        )

        self._close_inactive_browsers_task = RecurringTask(
            self._close_inactive_browsers,
            close_inactive_browsers_interval,
        )

        self._total_pages_count = 0
        self._pages = WeakValueDictionary[str, CrawleePage]()  # Track the pages in the pool
        self._plugins_cycle = itertools.cycle(self._plugins)  # Cycle through the plugins

        # Flag to indicate the context state.
        self._active = False

    @classmethod
    def with_default_plugin(
        cls,
        *,
        browser_type: BrowserType | None = None,
        browser_launch_options: Mapping[str, Any] | None = None,
        browser_new_context_options: Mapping[str, Any] | None = None,
        headless: bool | None = None,
<<<<<<< HEAD
        fingerprint_generator: FingerprintGenerator | None = None,
=======
        use_incognito_pages: bool | None = False,
>>>>>>> 4c362cbf
        **kwargs: Any,
    ) -> BrowserPool:
        """Create a new instance with a single `PlaywrightBrowserPlugin` configured with the provided options.

        Args:
            browser_type: The type of browser to launch ('chromium', 'firefox', or 'webkit').
            browser_launch_options: Keyword arguments to pass to the browser launch method. These options are provided
                directly to Playwright's `browser_type.launch` method. For more details, refer to the Playwright
                documentation: https://playwright.dev/python/docs/api/class-browsertype#browser-type-launch.
            browser_new_context_options: Keyword arguments to pass to the browser new context method. These options
                are provided directly to Playwright's `browser.new_context` method. For more details, refer to the
                Playwright documentation: https://playwright.dev/python/docs/api/class-browser#browser-new-context.
            headless: Whether to run the browser in headless mode.
<<<<<<< HEAD
            fingerprint_generator: An optional instance of implementation of `FingerprintGenerator` that is used
                to generate browser fingerprints together with consistent headers.
=======
            use_incognito_pages: By default pages share the same browser context. If set to True each page uses its
                own context that is destroyed once the page is closed or crashes.
>>>>>>> 4c362cbf
            kwargs: Additional arguments for default constructor.
        """
        plugin_options: dict = defaultdict(dict)
        plugin_options['browser_launch_options'] = browser_launch_options or {}
        plugin_options['browser_new_context_options'] = browser_new_context_options or {}

        if headless is not None:
            plugin_options['browser_launch_options']['headless'] = headless

        if use_incognito_pages is not None:
            plugin_options['use_incognito_pages'] = use_incognito_pages

        if browser_type:
            plugin_options['browser_type'] = browser_type

        plugin = PlaywrightBrowserPlugin(
            **plugin_options,
            fingerprint_generator=fingerprint_generator,
        )
        return cls(plugins=[plugin], **kwargs)

    @property
    def plugins(self) -> Sequence[BaseBrowserPlugin]:
        """Return the browser plugins."""
        return self._plugins

    @property
    def active_browsers(self) -> Sequence[BaseBrowserController]:
        """Return the active browsers in the pool."""
        return self._active_browsers

    @property
    def inactive_browsers(self) -> Sequence[BaseBrowserController]:
        """Return the inactive browsers in the pool."""
        return self._inactive_browsers

    @property
    def pages(self) -> Mapping[str, CrawleePage]:
        """Return the pages in the pool."""
        return self._pages

    @property
    def total_pages_count(self) -> int:
        """Return the total number of pages opened since the browser pool was launched."""
        return self._total_pages_count

    @property
    def active(self) -> bool:
        """Indicate whether the context is active."""
        return self._active

    async def __aenter__(self) -> BrowserPool:
        """Enter the context manager and initialize all browser plugins.

        Raises:
            RuntimeError: If the context manager is already active.
        """
        if self._active:
            raise RuntimeError(f'The {self.__class__.__name__} is already active.')

        self._active = True
        # Start the recurring tasks for identifying and closing inactive browsers
        self._identify_inactive_browsers_task.start()
        self._close_inactive_browsers_task.start()

        timeout = self._operation_timeout.total_seconds()

        try:
            for plugin in self._plugins:
                await asyncio.wait_for(plugin.__aenter__(), timeout)
        except asyncio.TimeoutError:
            logger.warning(f'Initializing of the browser plugin {plugin} timed out, will be skipped.')

        return self

    async def __aexit__(
        self,
        exc_type: type[BaseException] | None,
        exc_value: BaseException | None,
        exc_traceback: TracebackType | None,
    ) -> None:
        """Exit the context manager and close all browser plugins.

        Raises:
            RuntimeError: If the context manager is not active.
        """
        if not self._active:
            raise RuntimeError(f'The {self.__class__.__name__} is not active.')

        await self._identify_inactive_browsers_task.stop()
        await self._close_inactive_browsers_task.stop()

        for browser in self._active_browsers + self._inactive_browsers:
            await browser.close(force=True)
        self._active_browsers.clear()
        self._inactive_browsers.clear()

        for plugin in self._plugins:
            await plugin.__aexit__(exc_type, exc_value, exc_traceback)

        self._active = False

    @ensure_context
    async def new_page(
        self,
        *,
        page_id: str | None = None,
        browser_plugin: BaseBrowserPlugin | None = None,
        proxy_info: ProxyInfo | None = None,
    ) -> CrawleePage:
        """Open a new page in a browser using the specified or a random browser plugin.

        Args:
            page_id: The ID to assign to the new page. If not provided, a random ID is generated.
            browser_plugin: browser_plugin: The browser plugin to use for creating the new page.
                If not provided, the next plugin in the rotation is used.
            proxy_info: The proxy configuration to use for the new page.

        Returns:
            The newly created browser page.
        """
        if page_id in self.pages:
            raise ValueError(f'Page with ID: {page_id} already exists.')

        if browser_plugin and browser_plugin not in self.plugins:
            raise ValueError('Provided browser_plugin is not one of the plugins used by BrowserPool.')

        page_id = page_id or crypto_random_object_id(self._GENERATED_PAGE_ID_LENGTH)
        plugin = browser_plugin or next(self._plugins_cycle)

        return await self._get_new_page(page_id, plugin, proxy_info)

    @ensure_context
    async def new_page_with_each_plugin(self) -> Sequence[CrawleePage]:
        """Create a new page with each browser plugin in the pool.

        This method is useful for running scripts in multiple environments simultaneously, typically for testing
        or website analysis. Each page is created using a different browser plugin, allowing you to interact
        with various browser types concurrently.

        Returns:
            A list of newly created pages, one for each plugin in the pool.
        """
        pages_coroutines = [self.new_page(browser_plugin=plugin) for plugin in self._plugins]
        return await asyncio.gather(*pages_coroutines)

    async def _get_new_page(
        self,
        page_id: str,
        plugin: BaseBrowserPlugin,
        proxy_info: ProxyInfo | None,
    ) -> CrawleePage:
        """Internal method to initialize a new page in a browser using the specified plugin."""
        timeout = self._operation_timeout.total_seconds()
        browser_controller = self._pick_browser_with_free_capacity(plugin)

        try:
            if not browser_controller:
                browser_controller = await asyncio.wait_for(self._launch_new_browser(plugin), timeout)
            page = await asyncio.wait_for(
                browser_controller.new_page(
                    browser_new_context_options=plugin.browser_new_context_options,
                    proxy_info=proxy_info,
                ),
                timeout,
            )
        except asyncio.TimeoutError as exc:
            raise TimeoutError(f'Creating a new page with plugin {plugin} timed out.') from exc
        except RuntimeError as exc:
            raise RuntimeError('Browser pool is not initialized.') from exc

        crawlee_page = CrawleePage(id=page_id, page=page, browser_type=plugin.browser_type)
        self._pages[page_id] = crawlee_page
        self._total_pages_count += 1
        return crawlee_page

    def _pick_browser_with_free_capacity(
        self,
        browser_plugin: BaseBrowserPlugin,
    ) -> BaseBrowserController | None:
        """Pick a browser with free capacity that matches the specified plugin."""
        for browser in self._active_browsers:
            if browser.has_free_capacity and browser.AUTOMATION_LIBRARY == browser_plugin.AUTOMATION_LIBRARY:
                return browser

        return None

    async def _launch_new_browser(self, plugin: BaseBrowserPlugin) -> BaseBrowserController:
        """Launch a new browser instance using the specified plugin."""
        browser = await plugin.new_browser()
        self._active_browsers.append(browser)
        return browser

    def _identify_inactive_browsers(self) -> None:
        """Identify inactive browsers and move them to the inactive list if their idle time exceeds the threshold."""
        for browser in self._active_browsers:
            if browser.idle_time >= self._browser_inactive_threshold:
                self._active_browsers.remove(browser)
                self._inactive_browsers.append(browser)

    async def _close_inactive_browsers(self) -> None:
        """Close the browsers that have no active pages and have been idle for a certain period."""
        for browser in self._inactive_browsers:
            if not browser.pages:
                await browser.close()
                self._inactive_browsers.remove(browser)<|MERGE_RESOLUTION|>--- conflicted
+++ resolved
@@ -104,11 +104,8 @@
         browser_launch_options: Mapping[str, Any] | None = None,
         browser_new_context_options: Mapping[str, Any] | None = None,
         headless: bool | None = None,
-<<<<<<< HEAD
         fingerprint_generator: FingerprintGenerator | None = None,
-=======
         use_incognito_pages: bool | None = False,
->>>>>>> 4c362cbf
         **kwargs: Any,
     ) -> BrowserPool:
         """Create a new instance with a single `PlaywrightBrowserPlugin` configured with the provided options.
@@ -122,13 +119,10 @@
                 are provided directly to Playwright's `browser.new_context` method. For more details, refer to the
                 Playwright documentation: https://playwright.dev/python/docs/api/class-browser#browser-new-context.
             headless: Whether to run the browser in headless mode.
-<<<<<<< HEAD
             fingerprint_generator: An optional instance of implementation of `FingerprintGenerator` that is used
                 to generate browser fingerprints together with consistent headers.
-=======
             use_incognito_pages: By default pages share the same browser context. If set to True each page uses its
                 own context that is destroyed once the page is closed or crashes.
->>>>>>> 4c362cbf
             kwargs: Additional arguments for default constructor.
         """
         plugin_options: dict = defaultdict(dict)
