# Inspiration: https://github.com/apify/crawlee/blob/v3.10.1/packages/browser-pool/src/playwright/playwright-controller.ts

from __future__ import annotations

from datetime import datetime, timedelta, timezone
from typing import TYPE_CHECKING, Any, cast

from browserforge.injectors.playwright import AsyncNewContext
from playwright.async_api import BrowserContext, Page, ProxySettings
from typing_extensions import override

from crawlee._utils.docs import docs_group
from crawlee.browsers._base_browser_controller import BaseBrowserController
from crawlee.browsers._types import BrowserType
from crawlee.fingerprint_suite import HeaderGenerator

if TYPE_CHECKING:
    from collections.abc import Mapping

    from playwright.async_api import Browser

    from crawlee.proxy_configuration import ProxyInfo


@docs_group('Classes')
class PlaywrightBrowserController(BaseBrowserController):
    """Controller for managing Playwright browser instances and their pages.

    This class provides methods to manage pages within a browser instance, ensuring that the number
    of open pages does not exceed the specified limit and tracking the state of the pages.
    """

    AUTOMATION_LIBRARY = 'playwright'
    _DEFAULT_HEADER_GENERATOR = HeaderGenerator()

    def __init__(
        self,
        browser: Browser,
        *,
        max_open_pages_per_browser: int = 20,
        header_generator: HeaderGenerator | None = _DEFAULT_HEADER_GENERATOR,
        use_fingerprints: bool = True,
        fingerprint_generator_options: dict[str, Any] | None = None,
    ) -> None:
        """A default constructor.

        Args:
            browser: The browser instance to control.
            max_open_pages_per_browser: The maximum number of pages that can be open at the same time.
            header_generator: An optional `HeaderGenerator` instance used to generate and manage HTTP headers for
                requests made by the browser. By default, a predefined header generator is used. Set to `None` to
                disable automatic header modifications.
            use_fingerprints: Inject generated fingerprints to page.
            fingerprint_generator_options: Override generated fingerprints with these specific values, if possible.
        """
        self._browser = browser
        self._max_open_pages_per_browser = max_open_pages_per_browser
        self._header_generator = header_generator

        self._browser_context: BrowserContext | None = None
        self._pages = list[Page]()
        self._last_page_opened_at = datetime.now(timezone.utc)

        self._use_fingerprints = use_fingerprints
        self._fingerprint_generator_options = fingerprint_generator_options

    @property
    @override
    def pages(self) -> list[Page]:
        return self._pages

    @property
    @override
    def pages_count(self) -> int:
        return len(self._pages)

    @property
    @override
    def last_page_opened_at(self) -> datetime:
        return self._last_page_opened_at

    @property
    @override
    def idle_time(self) -> timedelta:
        return datetime.now(timezone.utc) - self._last_page_opened_at

    @property
    @override
    def has_free_capacity(self) -> bool:
        return self.pages_count < self._max_open_pages_per_browser

    @property
    @override
    def is_browser_connected(self) -> bool:
        return self._browser.is_connected()

    @property
    @override
    def browser_type(self) -> BrowserType:
        return cast(BrowserType, self._browser.browser_type.name)

    @override
    async def new_page(
        self,
        page_options: Mapping[str, Any] | None = None,
        proxy_info: ProxyInfo | None = None,
    ) -> Page:
        if not self._browser_context:
<<<<<<< HEAD
            await self._set_browser_context(
                fingerprint_options=self._fingerprint_generator_options, proxy_info=proxy_info
            )
=======
            self._browser_context = await self._create_browser_context(page_options, proxy_info)
>>>>>>> 8525dc8b

        if not self.has_free_capacity:
            raise ValueError('Cannot open more pages in this browser.')

<<<<<<< HEAD
        page_options = dict(page_options) if page_options else {}
        page = await self._get_browser_context().new_page(**page_options)
=======
        page = await self._browser_context.new_page()
>>>>>>> 8525dc8b

        # Handle page close event
        page.on(event='close', f=self._on_page_close)

        # Update internal state
        self._pages.append(page)
        self._last_page_opened_at = datetime.now(timezone.utc)

        return page

<<<<<<< HEAD
    async def _set_browser_context(
        self, proxy_info: ProxyInfo | None = None, fingerprint_options: dict | None = None
    ) -> None:
        """Set browser context.
=======
    @override
    async def close(self, *, force: bool = False) -> None:
        if force:
            for page in self._pages:
                await page.close()

        if self.pages_count > 0:
            raise ValueError('Cannot close the browser while there are open pages.')

        await self._browser.close()

    def _on_page_close(self, page: Page) -> None:
        """Handle actions after a page is closed."""
        self._pages.remove(page)

    async def _create_browser_context(
        self, page_options: Mapping[str, Any] | None = None, proxy_info: ProxyInfo | None = None
    ) -> BrowserContext:
        """Create a new browser context with the specified proxy settings."""
        if self._header_generator:
            common_headers = self._header_generator.get_common_headers()
            sec_ch_ua_headers = self._header_generator.get_sec_ch_ua_headers(browser_type=self.browser_type)
            user_agent_header = self._header_generator.get_user_agent_header(browser_type=self.browser_type)
            extra_http_headers = dict(common_headers | sec_ch_ua_headers | user_agent_header)
        else:
            extra_http_headers = None

        page_options = dict(page_options) if page_options else {}
        page_options['extra_http_headers'] = page_options.get('extra_http_headers', extra_http_headers)
>>>>>>> 8525dc8b

        Create context using `browserforge`  if `_use_fingerprints` is True.
        Create context without fingerprints with headers based header generator if available.
        """
        proxy = (
            ProxySettings(
                server=f'{proxy_info.scheme}://{proxy_info.hostname}:{proxy_info.port}',
                username=proxy_info.username,
                password=proxy_info.password,
            )
            if proxy_info
            else None
        )

<<<<<<< HEAD
        if self._use_fingerprints:
            self._browser_context = await AsyncNewContext(
                browser=self._browser, fingerprint_options=(fingerprint_options or {}), proxy=proxy
            )
            return

        if self._header_generator:
            common_headers = self._header_generator.get_common_headers()
            sec_ch_ua_headers = self._header_generator.get_sec_ch_ua_headers(browser_type=self.browser_type)
            user_agent_header = self._header_generator.get_user_agent_header(browser_type=self.browser_type)
            headers = dict(common_headers | sec_ch_ua_headers | user_agent_header)
            extra_http_headers = headers
            user_agent = headers.get('User-Agent')
        else:
            extra_http_headers = None
            user_agent = None

        self._browser_context = await self._browser.new_context(
            user_agent=user_agent,
            extra_http_headers=extra_http_headers,
            proxy=proxy,
        )

    def _get_browser_context(self) -> BrowserContext:
        if not self._browser_context:
            raise RuntimeError('Browser context was not set yet.')
        return self._browser_context

    @override
    async def close(self, *, force: bool = False) -> None:
        if force:
            for page in self._pages:
                await page.close()

        if self.pages_count > 0:
            raise ValueError('Cannot close the browser while there are open pages.')

        await self._browser.close()

    def _on_page_close(self, page: Page) -> None:
        """Handle actions after a page is closed."""
        self._pages.remove(page)
=======
        return await self._browser.new_context(proxy=proxy, **page_options)
>>>>>>> 8525dc8b
<|MERGE_RESOLUTION|>--- conflicted
+++ resolved
@@ -106,23 +106,16 @@
         proxy_info: ProxyInfo | None = None,
     ) -> Page:
         if not self._browser_context:
-<<<<<<< HEAD
             await self._set_browser_context(
-                fingerprint_options=self._fingerprint_generator_options, proxy_info=proxy_info
+                page_options=page_options,
+                fingerprint_options=self._fingerprint_generator_options,
+                proxy_info=proxy_info,
             )
-=======
-            self._browser_context = await self._create_browser_context(page_options, proxy_info)
->>>>>>> 8525dc8b
 
         if not self.has_free_capacity:
             raise ValueError('Cannot open more pages in this browser.')
 
-<<<<<<< HEAD
-        page_options = dict(page_options) if page_options else {}
-        page = await self._get_browser_context().new_page(**page_options)
-=======
-        page = await self._browser_context.new_page()
->>>>>>> 8525dc8b
+        page = await self._get_browser_context().new_page()
 
         # Handle page close event
         page.on(event='close', f=self._on_page_close)
@@ -133,46 +126,18 @@
 
         return page
 
-<<<<<<< HEAD
     async def _set_browser_context(
-        self, proxy_info: ProxyInfo | None = None, fingerprint_options: dict | None = None
+        self,
+        page_options: Mapping[str, Any] | None = None,
+        proxy_info: ProxyInfo | None = None,
+        fingerprint_options: dict | None = None,
     ) -> None:
         """Set browser context.
-=======
-    @override
-    async def close(self, *, force: bool = False) -> None:
-        if force:
-            for page in self._pages:
-                await page.close()
-
-        if self.pages_count > 0:
-            raise ValueError('Cannot close the browser while there are open pages.')
-
-        await self._browser.close()
-
-    def _on_page_close(self, page: Page) -> None:
-        """Handle actions after a page is closed."""
-        self._pages.remove(page)
-
-    async def _create_browser_context(
-        self, page_options: Mapping[str, Any] | None = None, proxy_info: ProxyInfo | None = None
-    ) -> BrowserContext:
-        """Create a new browser context with the specified proxy settings."""
-        if self._header_generator:
-            common_headers = self._header_generator.get_common_headers()
-            sec_ch_ua_headers = self._header_generator.get_sec_ch_ua_headers(browser_type=self.browser_type)
-            user_agent_header = self._header_generator.get_user_agent_header(browser_type=self.browser_type)
-            extra_http_headers = dict(common_headers | sec_ch_ua_headers | user_agent_header)
-        else:
-            extra_http_headers = None
-
-        page_options = dict(page_options) if page_options else {}
-        page_options['extra_http_headers'] = page_options.get('extra_http_headers', extra_http_headers)
->>>>>>> 8525dc8b
 
         Create context using `browserforge`  if `_use_fingerprints` is True.
         Create context without fingerprints with headers based header generator if available.
         """
+        page_options = page_options or {}
         proxy = (
             ProxySettings(
                 server=f'{proxy_info.scheme}://{proxy_info.hostname}:{proxy_info.port}',
@@ -183,10 +148,9 @@
             else None
         )
 
-<<<<<<< HEAD
         if self._use_fingerprints:
             self._browser_context = await AsyncNewContext(
-                browser=self._browser, fingerprint_options=(fingerprint_options or {}), proxy=proxy
+                browser=self._browser, fingerprint_options=(fingerprint_options or {}), proxy=proxy, **page_options
             )
             return
 
@@ -196,16 +160,13 @@
             user_agent_header = self._header_generator.get_user_agent_header(browser_type=self.browser_type)
             headers = dict(common_headers | sec_ch_ua_headers | user_agent_header)
             extra_http_headers = headers
-            user_agent = headers.get('User-Agent')
         else:
             extra_http_headers = None
-            user_agent = None
 
-        self._browser_context = await self._browser.new_context(
-            user_agent=user_agent,
-            extra_http_headers=extra_http_headers,
-            proxy=proxy,
-        )
+        page_options = dict(page_options) if page_options else {}
+        page_options['extra_http_headers'] = page_options.get('extra_http_headers', extra_http_headers)
+
+        self._browser_context = await self._browser.new_context(proxy=proxy, **page_options)
 
     def _get_browser_context(self) -> BrowserContext:
         if not self._browser_context:
@@ -225,7 +186,4 @@
 
     def _on_page_close(self, page: Page) -> None:
         """Handle actions after a page is closed."""
-        self._pages.remove(page)
-=======
-        return await self._browser.new_context(proxy=proxy, **page_options)
->>>>>>> 8525dc8b
+        self._pages.remove(page)