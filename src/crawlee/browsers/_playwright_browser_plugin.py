--- conflicted
+++ resolved
@@ -44,11 +44,8 @@
         browser_launch_options: dict[str, Any] | None = None,
         browser_new_context_options: dict[str, Any] | None = None,
         max_open_pages_per_browser: int = 20,
-<<<<<<< HEAD
+        use_incognito_pages: bool = False,
         fingerprint_generator: FingerprintGenerator | None = None,
-=======
-        use_incognito_pages: bool = False,
->>>>>>> 4c362cbf
     ) -> None:
         """A default constructor.
 
@@ -62,13 +59,10 @@
                 Playwright documentation: https://playwright.dev/python/docs/api/class-browser#browser-new-context.
             max_open_pages_per_browser: The maximum number of pages that can be opened in a single browser instance.
                 Once reached, a new browser instance will be launched to handle the excess.
-<<<<<<< HEAD
+            use_incognito_pages: By default pages share the same browser context. If set to True each page uses its
+                own context that is destroyed once the page is closed or crashes.
             fingerprint_generator: An optional instance of implementation of `FingerprintGenerator` that is used
                 to generate browser fingerprints together with consistent headers.
-=======
-            use_incognito_pages: By default pages share the same browser context. If set to True each page uses its
-                own context that is destroyed once the page is closed or crashes.
->>>>>>> 4c362cbf
         """
         config = service_locator.get_configuration()
 
