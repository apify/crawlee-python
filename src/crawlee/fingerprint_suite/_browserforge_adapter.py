--- conflicted
+++ resolved
@@ -1,10 +1,7 @@
 from __future__ import annotations
 
-<<<<<<< HEAD
+import os.path
 import random
-=======
-import os.path
->>>>>>> 59b54923
 from collections.abc import Iterable
 from copy import deepcopy
 from functools import reduce
@@ -66,8 +63,8 @@
         This patched version of the method adds additional quality checks on the output of the original method. It tries
         to generate headers several times until they match the requirements.
 
-        The `browser` parameter accepts `chrome` as a general category, which includes not only Google Chrome
-        but also other Chromium-based browsers. As a result, a Safari-like user agent may be generated for a `chrome`
+        The `browser` parameter accepts `chromium` as a general category, which includes not only Google Chrome
+        but also other Chromium-based browsers. As a result, a Safari-like user agent may be generated for a `chromium`
         input, such as:
         ```
         Mozilla/5.0 (iPhone; CPU iPhone OS 18_0 like Mac OS X) AppleWebKit/605.1.15 (KHTML, like Gecko)
