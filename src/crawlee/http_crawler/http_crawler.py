--- conflicted
+++ resolved
@@ -51,13 +51,12 @@
     async def _make_http_request(
         self, crawling_context: BasicCrawlingContext
     ) -> AsyncGenerator[HttpCrawlingContext, None]:
-<<<<<<< HEAD
         result = await self._http_client.crawl(
-            crawling_context.request, crawling_context.session, crawling_context.proxy_info
+            crawling_context.request,
+            crawling_context.session,
+            crawling_context.proxy_info,
+            self._statistics,
         )
-=======
-        result = await self._http_client.crawl(crawling_context.request, crawling_context.session, self._statistics)
->>>>>>> eeebe9b1
 
         yield HttpCrawlingContext(
             request=crawling_context.request,
