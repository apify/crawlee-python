from __future__ import annotations

from typing import TYPE_CHECKING, Any, TypeVar, overload

from typing_extensions import override

from crawlee import service_container
from crawlee._utils.docs import docs_group
from crawlee.base_storage_client._models import KeyValueStoreKeyInfo, KeyValueStoreMetadata
from crawlee.events._types import Event, EventPersistStateData
from crawlee.storages._base_storage import BaseStorage

if TYPE_CHECKING:
    from collections.abc import AsyncIterator

    from crawlee._types import JsonSerializable
    from crawlee.base_storage_client import BaseStorageClient
    from crawlee.configuration import Configuration

T = TypeVar('T')


@docs_group('Classes')
class KeyValueStore(BaseStorage):
    """Represents a key-value based storage for reading and writing data records or files.

    Each data record is identified by a unique key and associated with a specific MIME content type. This class is
    commonly used in crawler runs to store inputs and outputs, typically in JSON format, but it also supports other
    content types.

    Data can be stored either locally or in the cloud. It depends on the setup of underlying storage client.
    By default a `MemoryStorageClient` is used, but it can be changed to a different one.

    By default, data is stored using the following path structure:
    ```
    {CRAWLEE_STORAGE_DIR}/key_value_stores/{STORE_ID}/{KEY}.{EXT}
    ```
    - `{CRAWLEE_STORAGE_DIR}`: The root directory for all storage data specified by the environment variable.
    - `{STORE_ID}`: The identifier for the key-value store, either "default" or as specified by
      `CRAWLEE_DEFAULT_KEY_VALUE_STORE_ID`.
    - `{KEY}`: The unique key for the record.
    - `{EXT}`: The file extension corresponding to the MIME type of the content.

    To open a key-value store, use the `open` class method, providing an `id`, `name`, or optional `configuration`.
    If none are specified, the default store for the current crawler run is used. Attempting to open a store by `id`
    that does not exist will raise an error; however, if accessed by `name`, the store will be created if it does not
    already exist.

    ### Usage

    ```python
    from crawlee.storages import KeyValueStore

    kvs = await KeyValueStore.open(name='my_kvs')
    ```
    """

    def __init__(
        self,
        id: str,
        name: str | None,
        configuration: Configuration,
        client: BaseStorageClient,
    ) -> None:
        self._id = id
        self._name = name
        self._configuration = configuration

        # Get resource clients from storage client
        self._resource_client = client.key_value_store(self._id)

<<<<<<< HEAD
        # Cache for persistent (auto-saved) values
        self._cache: dict[str, dict[str, JsonSerializable]] = {}
        self._persist_state_event_started = False

    @override
=======
>>>>>>> 3e59ad71
    @property
    @override
    def id(self) -> str:
        return self._id

    @property
    @override
    def name(self) -> str | None:
        return self._name

    async def get_info(self) -> KeyValueStoreMetadata | None:
        """Get an object containing general information about the key value store."""
        return await self._resource_client.get()

    @override
    @classmethod
    async def open(
        cls,
        *,
        id: str | None = None,
        name: str | None = None,
        configuration: Configuration | None = None,
        storage_client: BaseStorageClient | None = None,
    ) -> KeyValueStore:
        from crawlee.storages._creation_management import open_storage

        return await open_storage(
            storage_class=cls,
            id=id,
            name=name,
            configuration=configuration,
            storage_client=storage_client,
        )

    @override
    async def drop(self) -> None:
        from crawlee.storages._creation_management import remove_storage_from_cache

        await self._resource_client.delete()
        remove_storage_from_cache(storage_class=self.__class__, id=self._id, name=self._name)

    @overload
    async def get_value(self, key: str) -> Any: ...

    @overload
    async def get_value(self, key: str, default_value: T) -> T: ...

    @overload
    async def get_value(self, key: str, default_value: T | None = None) -> T | None: ...

    async def get_value(self, key: str, default_value: T | None = None) -> T | None:
        """Get a value from the KVS.

        Args:
            key: Key of the record to retrieve.
            default_value: Default value returned in case the record does not exist.

        Returns:
            The value associated with the given key. `default_value` is used in case the record does not exist.
        """
        record = await self._resource_client.get_record(key)
        return record.value if record else default_value

    async def iterate_keys(self, exclusive_start_key: str | None = None) -> AsyncIterator[KeyValueStoreKeyInfo]:
        """Iterate over the existing keys in the KVS.

        Args:
            exclusive_start_key: Key to start the iteration from.

        Yields:
            Information about the key.
        """
        while True:
            list_keys = await self._resource_client.list_keys(exclusive_start_key=exclusive_start_key)
            for item in list_keys.items:
                yield KeyValueStoreKeyInfo(key=item.key, size=item.size)

            if not list_keys.is_truncated:
                break
            exclusive_start_key = list_keys.next_exclusive_start_key

    async def set_value(
        self,
        key: str,
        value: Any,
        content_type: str | None = None,
    ) -> None:
        """Set a value in the KVS.

        Args:
            key: Key of the record to set.
            value: Value to set. If `None`, the record is deleted.
            content_type: Content type of the record.
        """
        if value is None:
            return await self._resource_client.delete_record(key)

        return await self._resource_client.set_record(key, value, content_type)

    async def get_public_url(self, key: str) -> str:
        """Get the public URL for the given key.

        Args:
            key: Key of the record for which URL is required.

        Returns:
            The public URL for the given key.
        """
        return await self._resource_client.get_public_url(key)

    async def get_auto_saved_value(
        self, key: str, default_value: dict[str, JsonSerializable] | None = None
    ) -> dict[str, JsonSerializable]:
        """Gets a value from KVS that will be automatically saved on changes.

        Args:
            key: Key of the record, to store the value.
            default_value: Value to be used if the record does not exist yet. Should be a dictionary.

        Returns:
            Returns the value of the key.
        """
        default_value = {} if default_value is None else default_value

        if key in self._cache:
            return self._cache[key]

        value = await self.get_value(key, default_value)

        if not isinstance(value, dict):
            raise TypeError(
                f'Expected dictionary for persist state value at key "{key}, but got {type(value).__name__}'
            )

        self._cache[key] = value

        self._ensure_persist_event()

        return value

    async def _persist_save(self, _event_data: EventPersistStateData | None = None) -> None:
        """Save cache with persistent values. Can be used in Event Manager."""
        for key, value in self._cache.items():
            await self.set_value(key, value)

    def _ensure_persist_event(self) -> None:
        """Setup persist state event handling if not already done."""
        if self._persist_state_event_started:
            return

        event_manager = service_container.get_event_manager()
        event_manager.on(event=Event.PERSIST_STATE, listener=self._persist_save)
        self._persist_state_event_started = True

    def _clear_cache(self) -> None:
        """Clear cache with persistent values."""
        self._cache.clear()

    def _drop_persist_state_event(self) -> None:
        """Off event_manager listener and drop event status."""
        if self._persist_state_event_started:
            event_manager = service_container.get_event_manager()
            event_manager.off(event=Event.PERSIST_STATE, listener=self._persist_save)
        self._persist_state_event_started = False

    async def persist_autosaved_values(self) -> None:
        """Force persistent values to be saved without waiting for an event in Event Manager."""
        if self._persist_state_event_started:
            await self._persist_save()<|MERGE_RESOLUTION|>--- conflicted
+++ resolved
@@ -69,14 +69,10 @@
         # Get resource clients from storage client
         self._resource_client = client.key_value_store(self._id)
 
-<<<<<<< HEAD
         # Cache for persistent (auto-saved) values
         self._cache: dict[str, dict[str, JsonSerializable]] = {}
         self._persist_state_event_started = False
 
-    @override
-=======
->>>>>>> 3e59ad71
     @property
     @override
     def id(self) -> str:
