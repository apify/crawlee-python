from __future__ import annotations

import asyncio
from collections import OrderedDict
from contextlib import suppress
from datetime import datetime, timedelta, timezone
from logging import getLogger
from typing import TYPE_CHECKING, Any, TypedDict, TypeVar

from typing_extensions import override

from crawlee import service_locator
from crawlee._utils.crypto import crypto_random_object_id
from crawlee._utils.docs import docs_group
from crawlee._utils.lru_cache import LRUCache
from crawlee._utils.requests import unique_key_to_request_id
from crawlee._utils.wait import wait_for_all_tasks_for_finish
from crawlee.events import Event
from crawlee.request_loaders import RequestManager
from crawlee.storage_clients.models import ProcessedRequest, RequestQueueMetadata

from ._base import Storage

if TYPE_CHECKING:
    from collections.abc import Sequence

    from crawlee import Request
    from crawlee.configuration import Configuration
    from crawlee.storage_clients import StorageClient

logger = getLogger(__name__)

T = TypeVar('T')


class CachedRequest(TypedDict):
    id: str
    was_already_handled: bool
    hydrated: Request | None
    lock_expires_at: datetime | None


@docs_group('Classes')
class RequestQueue(Storage, RequestManager):
    """Represents a queue storage for managing HTTP requests in web crawling operations.

    The `RequestQueue` class handles a queue of HTTP requests, each identified by a unique URL, to facilitate structured
    web crawling. It supports both breadth-first and depth-first crawling strategies, allowing for recursive crawling
    starting from an initial set of URLs. Each URL in the queue is uniquely identified by a `unique_key`, which can be
    customized to allow the same URL to be added multiple times under different keys.

    Data can be stored either locally or in the cloud. It depends on the setup of underlying storage client.
    By default a `MemoryStorageClient` is used, but it can be changed to a different one.

    By default, data is stored using the following path structure:
    ```
    {CRAWLEE_STORAGE_DIR}/request_queues/{QUEUE_ID}/{REQUEST_ID}.json
    ```
    - `{CRAWLEE_STORAGE_DIR}`: The root directory for all storage data specified by the environment variable.
    - `{QUEUE_ID}`: The identifier for the request queue, either "default" or as specified.
    - `{REQUEST_ID}`: The unique identifier for each request in the queue.

    The `RequestQueue` supports both creating new queues and opening existing ones by `id` or `name`. Named queues
    persist indefinitely, while unnamed queues expire after 7 days unless specified otherwise. The queue supports
    mutable operations, allowing URLs to be added and removed as needed.

    ### Usage

    ```python
    from crawlee.storages import RequestQueue

    rq = await RequestQueue.open(name='my_rq')
    ```
    """

    _MAX_CACHED_REQUESTS = 1_000_000
    """Maximum number of requests that can be cached."""

<<<<<<< HEAD
    def __init__(
        self,
        id: str,
        name: str | None,
        configuration: Configuration,
        client: BaseStorageClient,
        event_manager: EventManager,
    ) -> None:
=======
    _RECENTLY_HANDLED_CACHE_SIZE = 1000
    """Cache size for recently handled requests."""

    _STORAGE_CONSISTENCY_DELAY = timedelta(seconds=3)
    """Expected delay for storage to achieve consistency, guiding the timing of subsequent read operations."""

    def __init__(self, id: str, name: str | None, storage_client: StorageClient) -> None:
        config = service_locator.get_configuration()
        event_manager = service_locator.get_event_manager()

>>>>>>> b9e7cb3d
        self._id = id
        self._name = name

        # Get resource clients from storage client
<<<<<<< HEAD
        self._resource_client = client.request_queue(self._id)
=======
        self._resource_client = storage_client.request_queue(self._id)
        self._resource_collection_client = storage_client.request_queues()
>>>>>>> b9e7cb3d

        self._request_lock_time = timedelta(minutes=3)
        self._queue_paused_for_migration = False

        event_manager.on(event=Event.MIGRATING, listener=lambda _: setattr(self, '_queue_paused_for_migration', True))
        event_manager.on(event=Event.MIGRATING, listener=self._clear_possible_locks)
        event_manager.on(event=Event.ABORTING, listener=self._clear_possible_locks)

        # Other internal attributes
        self._tasks = list[asyncio.Task]()
        self._client_key = crypto_random_object_id()
        self._internal_timeout = config.internal_timeout or timedelta(minutes=5)
        self._assumed_total_count = 0
        self._assumed_handled_count = 0
        self._queue_head_dict: OrderedDict[str, str] = OrderedDict()
        self._list_head_and_lock_task: asyncio.Task | None = None
        self._last_activity = datetime.now(timezone.utc)
        self._requests_cache: LRUCache[CachedRequest] = LRUCache(max_length=self._MAX_CACHED_REQUESTS)

    @property
    @override
    def id(self) -> str:
        return self._id

    @property
    @override
    def name(self) -> str | None:
        return self._name

    @override
    @classmethod
    async def open(
        cls,
        *,
        id: str | None = None,
        name: str | None = None,
        configuration: Configuration | None = None,
        storage_client: StorageClient | None = None,
    ) -> RequestQueue:
        from crawlee.storages._creation_management import open_storage

        configuration = configuration or service_locator.get_configuration()
        storage_client = storage_client or service_locator.get_storage_client()

        return await open_storage(
            storage_class=cls,
            id=id,
            name=name,
            configuration=configuration,
            storage_client=storage_client,
        )

    @override
    async def drop(self, *, timeout: timedelta | None = None) -> None:
        from crawlee.storages._creation_management import remove_storage_from_cache

        # Wait for all tasks to finish
        await wait_for_all_tasks_for_finish(self._tasks, logger=logger, timeout=timeout)

        # Delete the storage from the underlying client and remove it from the cache
        await self._resource_client.delete()
        remove_storage_from_cache(storage_class=self.__class__, id=self._id, name=self._name)

    @override
    async def add_request(
        self,
        request: str | Request,
        *,
        forefront: bool = False,
    ) -> ProcessedRequest:
        request = self._transform_request(request)
        self._last_activity = datetime.now(timezone.utc)

        cache_key = unique_key_to_request_id(request.unique_key)
        cached_info = self._requests_cache.get(cache_key)

        if cached_info:
            request.id = cached_info['id']
            # We may assume that if request is in local cache then also the information if the request was already
            # handled is there because just one client should be using one queue.
            return ProcessedRequest(
                id=request.id,
                unique_key=request.unique_key,
                was_already_present=True,
                was_already_handled=cached_info['was_already_handled'],
            )

        processed_request = await self._resource_client.add_request(request, forefront=forefront)
        processed_request.unique_key = request.unique_key

        self._cache_request(cache_key, processed_request)

        if request.handled_at is None and not processed_request.was_already_present:
            self._assumed_total_count += 1

        return processed_request

    @override
    async def add_requests_batched(
        self,
        requests: Sequence[str | Request],
        *,
        batch_size: int = 1000,
        wait_time_between_batches: timedelta = timedelta(seconds=1),
        wait_for_all_requests_to_be_added: bool = False,
        wait_for_all_requests_to_be_added_timeout: timedelta | None = None,
    ) -> None:
        transformed_requests = self._transform_requests(requests)
        wait_time_secs = wait_time_between_batches.total_seconds()

        async def _process_batch(batch: Sequence[Request]) -> None:
            request_count = len(batch)
            response = await self._resource_client.batch_add_requests(batch)
            self._assumed_total_count += request_count
            logger.debug(f'Added {request_count} requests to the queue, response: {response}')

        # Wait for the first batch to be added
        first_batch = transformed_requests[:batch_size]
        if first_batch:
            await _process_batch(first_batch)

        async def _process_remaining_batches() -> None:
            for i in range(batch_size, len(transformed_requests), batch_size):
                batch = transformed_requests[i : i + batch_size]
                await _process_batch(batch)
                if i + batch_size < len(transformed_requests):
                    await asyncio.sleep(wait_time_secs)

        # Create and start the task to process remaining batches in the background
        remaining_batches_task = asyncio.create_task(
            _process_remaining_batches(), name='request_queue_process_remaining_batches_task'
        )
        self._tasks.append(remaining_batches_task)

        # Wait for all tasks to finish if requested
        if wait_for_all_requests_to_be_added:
            await wait_for_all_tasks_for_finish(
                (remaining_batches_task,),
                logger=logger,
                timeout=wait_for_all_requests_to_be_added_timeout,
            )

    async def get_request(self, request_id: str) -> Request | None:
        """Retrieve a request from the queue.

        Args:
            request_id: ID of the request to retrieve.

        Returns:
            The retrieved request, or `None`, if it does not exist.
        """
        return await self._resource_client.get_request(request_id)

    async def fetch_next_request(self) -> Request | None:
        """Return the next request in the queue to be processed.

        Once you successfully finish processing of the request, you need to call `RequestQueue.mark_request_as_handled`
        to mark the request as handled in the queue. If there was some error in processing the request, call
        `RequestQueue.reclaim_request` instead, so that the queue will give the request to some other consumer
        in another call to the `fetch_next_request` method.

        Note that the `None` return value does not mean the queue processing finished, it means there are currently
        no pending requests. To check whether all requests in queue were finished, use `RequestQueue.is_finished`
        instead.

        Returns:
            The request or `None` if there are no more pending requests.
        """
        self._last_activity = datetime.now(timezone.utc)

        await self._ensure_head_is_non_empty()

        # We are likely done at this point.
        if len(self._queue_head_dict) == 0:
            return None

        next_request_id, _ = self._queue_head_dict.popitem(last=False)  # ~removeFirst()
        request = await self._get_or_hydrate_request(next_request_id)

        # NOTE: It can happen that the queue head index is inconsistent with the main queue table.
        # This can occur in two situations:

        # 1)
        # Queue head index is ahead of the main table and the request is not present in the main table yet
        # (i.e. get_request() returned null). In this case, keep the request marked as in progress for a short while,
        # so that is_finished() doesn't return true and _ensure_head_is_non_empty() doesn't not load the request into
        # the queueHeadDict straight again. After the interval expires, fetch_next_request() will try to fetch this
        # request again, until it eventually appears in the main table.
        if request is None:
            logger.debug(
                'Cannot find a request from the beginning of queue, will be retried later',
                extra={'nextRequestId': next_request_id},
            )
            return None

        # 2)
        # Queue head index is behind the main table and the underlying request was already handled (by some other
        # client, since we keep the track of handled requests in recently_handled dictionary). We just add the request
        # to the recently_handled dictionary so that next call to _ensure_head_is_non_empty() will not put the request
        # again to queue_head_dict.
        if request.handled_at is not None:
            logger.debug(
                'Request fetched from the beginning of queue was already handled',
                extra={'nextRequestId': next_request_id},
            )
            return None

        return request

    async def mark_request_as_handled(self, request: Request) -> ProcessedRequest | None:
        """Mark a request as handled after successful processing.

        Handled requests will never again be returned by the `RequestQueue.fetch_next_request` method.

        Args:
            request: The request to mark as handled.

        Returns:
            Information about the queue operation. `None` if the given request was not in progress.
        """
        self._last_activity = datetime.now(timezone.utc)

        if request.handled_at is None:
            request.handled_at = datetime.now(timezone.utc)

        processed_request = await self._resource_client.update_request(request)
        processed_request.unique_key = request.unique_key

        if not processed_request.was_already_handled:
            self._assumed_handled_count += 1

        self._cache_request(unique_key_to_request_id(request.unique_key), processed_request)
        return processed_request

    async def reclaim_request(
        self,
        request: Request,
        *,
        forefront: bool = False,
    ) -> ProcessedRequest | None:
        """Reclaim a failed request back to the queue.

        The request will be returned for processing later again by another call to `RequestQueue.fetch_next_request`.

        Args:
            request: The request to return to the queue.
            forefront: Whether to add the request to the head or the end of the queue.

        Returns:
            Information about the queue operation. `None` if the given request was not in progress.
        """
        self._last_activity = datetime.now(timezone.utc)

        # TODO: If request hasn't been changed since the last get_request(), we don't need to call update_request()
        # and thus improve performance.
        # https://github.com/apify/apify-sdk-python/issues/143
        processed_request = await self._resource_client.update_request(request, forefront=forefront)
        processed_request.unique_key = request.unique_key
        self._cache_request(unique_key_to_request_id(request.unique_key), processed_request)

        if processed_request:
            # Try to delete the request lock if possible
            try:
                await self._resource_client.delete_request_lock(request.id, forefront=forefront)
            except Exception as err:
                logger.debug(f'Failed to delete request lock for request {request.id}', exc_info=err)

        return processed_request

    async def is_empty(self) -> bool:
        """Check whether the queue is empty.

        Returns:
            bool: `True` if the next call to `RequestQueue.fetch_next_request` would return `None`, otherwise `False`.
        """
        await self._ensure_head_is_non_empty()
        return len(self._queue_head_dict) == 0

    async def is_finished(self) -> bool:
        """Check whether the queue is finished.

        Due to the nature of distributed storage used by the queue, the function might occasionally return a false
        negative, but it will never return a false positive.

        Returns:
            bool: `True` if all requests were already handled and there are no more left. `False` otherwise.
        """
        if self._queue_head_dict:
            logger.debug(
                'There are still ids in the queue head that are pending processing',
                extra={
                    'queue_head_ids_pending': len(self._queue_head_dict),
                },
            )

            return False

        await self._ensure_head_is_non_empty()

        if self._queue_head_dict:
            logger.debug(
                'Queue head still returned requests that need to be processed (or that are locked by other clients)'
            )

            return False

        metadata = await self._resource_client.get()
        if metadata is not None and not metadata.had_multiple_clients and not self._queue_head_dict:
            logger.debug('Queue head is empty and there are no other clients - we are finished')

            return True

        current_head = await self._resource_client.list_head(limit=2)

        if not current_head.items:
            await asyncio.sleep(5)  # TODO not sure how long we should sleep
            current_head = await self._resource_client.list_head(limit=2)

<<<<<<< HEAD
        return len(current_head.items) == 0
=======
        return (not current_head.items and not self._in_progress) or self._queue_paused_for_migration
>>>>>>> b9e7cb3d

    async def get_info(self) -> RequestQueueMetadata | None:
        """Get an object containing general information about the request queue."""
        return await self._resource_client.get()

    @override
    async def get_handled_count(self) -> int:
        return self._assumed_handled_count

    @override
    async def get_total_count(self) -> int:
        return self._assumed_total_count

    async def _ensure_head_is_non_empty(self) -> None:
        # Stop fetching if we are paused for migration
        if self._queue_paused_for_migration:
            return

        # We want to fetch ahead of time to minimize dead time
        if len(self._queue_head_dict) > 1:
            return

        if self._list_head_and_lock_task is None:
            task = asyncio.create_task(self._list_head_and_lock(), name='request_queue_list_head_and_lock_task')

            def callback(_: Any) -> None:
                self._list_head_and_lock_task = None

            task.add_done_callback(callback)
            self._list_head_and_lock_task = task

        await self._list_head_and_lock_task

    async def _list_head_and_lock(self) -> None:
        response = await self._resource_client.list_and_lock_head(
            limit=25, lock_secs=int(self._request_lock_time.total_seconds())
        )

        for request in response.items:
            # Queue head index might be behind the main table, so ensure we don't recycle requests
            if not request.id or not request.unique_key:
                logger.debug(
                    'Skipping request from queue head, already in progress or recently handled',
                    extra={
                        'id': request.id,
                        'unique_key': request.unique_key,
                    },
                )

                # Remove the lock from the request for now, so that it can be picked up later
                # This may/may not succeed, but that's fine
                with suppress(Exception):
                    await self._resource_client.delete_request_lock(request.id)

                continue

            self._queue_head_dict[request.id] = request.id
            self._cache_request(
                unique_key_to_request_id(request.unique_key),
                ProcessedRequest(
                    id=request.id,
                    unique_key=request.unique_key,
                    was_already_present=True,
                    was_already_handled=False,
                ),
            )

    def _reset(self) -> None:
        self._queue_head_dict.clear()
        self._list_head_and_lock_task = None
        self._assumed_total_count = 0
        self._assumed_handled_count = 0
        self._requests_cache.clear()
        self._last_activity = datetime.now(timezone.utc)

    def _cache_request(self, cache_key: str, processed_request: ProcessedRequest) -> None:
        self._requests_cache[cache_key] = {
            'id': processed_request.id,
            'was_already_handled': processed_request.was_already_handled,
            'hydrated': None,
            'lock_expires_at': None,
        }

    async def _get_or_hydrate_request(self, request_id: str) -> Request | None:
        cached_entry = self._requests_cache.get(request_id)

        if not cached_entry:
            # 2.1. Attempt to prolong the request lock to see if we still own the request
            prolong_result = await self._prolong_request_lock(request_id)

            if not prolong_result:
                return None

            # 2.1.1. If successful, hydrate the request and return it
            hydrated_request = await self.get_request(request_id)

            # Queue head index is ahead of the main table and the request is not present in the main table yet
            # (i.e. get_request() returned null).
            if not hydrated_request:
                # Remove the lock from the request for now, so that it can be picked up later
                # This may/may not succeed, but that's fine
                with suppress(Exception):
                    await self._resource_client.delete_request_lock(request_id)

                return None

            self._requests_cache[request_id] = {
                'id': request_id,
                'hydrated': hydrated_request,
                'was_already_handled': hydrated_request.handled_at is not None,
                'lock_expires_at': prolong_result,
            }

            return hydrated_request

        # 1.1. If hydrated, prolong the lock more and return it
        if cached_entry['hydrated']:
            # 1.1.1. If the lock expired on the hydrated requests, try to prolong. If we fail, we lost the request
            # (or it was handled already)
            if cached_entry['lock_expires_at'] and cached_entry['lock_expires_at'] < datetime.now(timezone.utc):
                prolonged = await self._prolong_request_lock(cached_entry['id'])

                if not prolonged:
                    return None

                cached_entry['lock_expires_at'] = prolonged

            return cached_entry['hydrated']

        # 1.2. If not hydrated, try to prolong the lock first (to ensure we keep it in our queue), hydrate and return it
        prolonged = await self._prolong_request_lock(cached_entry['id'])

        if not prolonged:
            return None

        # This might still return null if the queue head is inconsistent with the main queue table.
        hydrated_request = await self.get_request(cached_entry['id'])

        cached_entry['hydrated'] = hydrated_request

        # Queue head index is ahead of the main table and the request is not present in the main table yet
        # (i.e. get_request() returned null).
        if not hydrated_request:
            # Remove the lock from the request for now, so that it can be picked up later
            # This may/may not succeed, but that's fine
            with suppress(Exception):
                await self._resource_client.delete_request_lock(cached_entry['id'])

            return None

        return hydrated_request

    async def _prolong_request_lock(self, request_id: str) -> datetime | None:
        try:
            res = await self._resource_client.prolong_request_lock(
                request_id, lock_secs=int(self._request_lock_time.total_seconds())
            )
        except Exception as err:
            # Most likely we do not own the lock anymore
            logger.warning(
                f'Failed to prolong lock for cached request {request_id}, either lost the lock '
                'or the request was already handled\n',
                exc_info=err,
            )
            return None
        else:
            return res.lock_expires_at

    async def _clear_possible_locks(self) -> None:
        self._queue_paused_for_migration = True
        request_id: str | None = None

        while True:
            try:
                request_id, _ = self._queue_head_dict.popitem()
            except KeyError:
                break

            with suppress(Exception):
                await self._resource_client.delete_request_lock(request_id)
                # If this fails, we don't have the lock, or the request was never locked. Either way it's fine<|MERGE_RESOLUTION|>--- conflicted
+++ resolved
@@ -76,37 +76,21 @@
     _MAX_CACHED_REQUESTS = 1_000_000
     """Maximum number of requests that can be cached."""
 
-<<<<<<< HEAD
     def __init__(
         self,
         id: str,
         name: str | None,
-        configuration: Configuration,
-        client: BaseStorageClient,
-        event_manager: EventManager,
+        storage_client: StorageClient,
     ) -> None:
-=======
-    _RECENTLY_HANDLED_CACHE_SIZE = 1000
-    """Cache size for recently handled requests."""
-
-    _STORAGE_CONSISTENCY_DELAY = timedelta(seconds=3)
-    """Expected delay for storage to achieve consistency, guiding the timing of subsequent read operations."""
-
-    def __init__(self, id: str, name: str | None, storage_client: StorageClient) -> None:
         config = service_locator.get_configuration()
         event_manager = service_locator.get_event_manager()
 
->>>>>>> b9e7cb3d
         self._id = id
         self._name = name
 
         # Get resource clients from storage client
-<<<<<<< HEAD
-        self._resource_client = client.request_queue(self._id)
-=======
         self._resource_client = storage_client.request_queue(self._id)
         self._resource_collection_client = storage_client.request_queues()
->>>>>>> b9e7cb3d
 
         self._request_lock_time = timedelta(minutes=3)
         self._queue_paused_for_migration = False
@@ -425,11 +409,7 @@
             await asyncio.sleep(5)  # TODO not sure how long we should sleep
             current_head = await self._resource_client.list_head(limit=2)
 
-<<<<<<< HEAD
-        return len(current_head.items) == 0
-=======
-        return (not current_head.items and not self._in_progress) or self._queue_paused_for_migration
->>>>>>> b9e7cb3d
+        return len(current_head.items) == 0 or self._queue_paused_for_migration
 
     async def get_info(self) -> RequestQueueMetadata | None:
         """Get an object containing general information about the request queue."""
