--- conflicted
+++ resolved
@@ -114,12 +114,7 @@
         self._queue_head = deque[str]()
         self._list_head_and_lock_task: asyncio.Task | None = None
         self._last_activity = datetime.now(timezone.utc)
-<<<<<<< HEAD
-        self._requests_cache: LRUCache[CachedRequest] = LRUCache(max_length=self._MAX_CACHED_REQUESTS)
-=======
-        self._recently_handled: BoundedSet[str] = BoundedSet(max_length=self._RECENTLY_HANDLED_CACHE_SIZE)
         self._requests_cache: LRUCache[str, CachedRequest] = LRUCache(maxsize=self._MAX_CACHED_REQUESTS)
->>>>>>> 8932fb3e
 
     @property
     @override
