from __future__ import annotations

import asyncio
from typing import TYPE_CHECKING, Any, AsyncGenerator, Iterable, Literal

from typing_extensions import Unpack

from crawlee._utils.blocked import RETRY_CSS_SELECTORS
from crawlee.basic_crawler.basic_crawler import BasicCrawler, BasicCrawlerOptions
from crawlee.basic_crawler.context_pipeline import ContextPipeline
from crawlee.basic_crawler.errors import SessionError
from crawlee.beautifulsoup_crawler.types import BeautifulSoupCrawlingContext
from crawlee.enqueue_strategy import EnqueueStrategy
from crawlee.http_clients.httpx_client import HttpxClient
from crawlee.http_crawler.types import HttpCrawlingContext
from crawlee.models import BaseRequestData

if TYPE_CHECKING:
    from crawlee.basic_crawler.types import AddRequestsFunctionKwargs, BasicCrawlingContext


class BeautifulSoupCrawler(BasicCrawler[BeautifulSoupCrawlingContext]):
    """A crawler that fetches the request URL using `httpx` and parses the result with `BeautifulSoup`."""

    def __init__(
        self,
        *,
        parser: Literal['html.parser', 'lxml', 'xml', 'html5lib'] = 'lxml',
        additional_http_error_status_codes: Iterable[int] = (),
        ignore_http_error_status_codes: Iterable[int] = (),
        **kwargs: Unpack[BasicCrawlerOptions[BeautifulSoupCrawlingContext]],
    ) -> None:
        """Initialize the BeautifulSoupCrawler.

        Args:
            parser: The type of parser that should be used by BeautifulSoup

            additional_http_error_status_codes: HTTP status codes that should be considered errors (and trigger a retry)

            ignore_http_error_status_codes: HTTP status codes that are normally considered errors but we want to treat
                them as successful

            kwargs: Arguments to be forwarded to the underlying BasicCrawler
        """
        self._parser = parser

        kwargs['_context_pipeline'] = (
            ContextPipeline()
            .compose(self._make_http_request)
            .compose(self._parse_http_response)
            .compose(self._handle_blocked_request)
        )

        kwargs.setdefault(
            'http_client',
            HttpxClient(
                additional_http_error_status_codes=additional_http_error_status_codes,
                ignore_http_error_status_codes=ignore_http_error_status_codes,
            ),
        )

        super().__init__(**kwargs)

    async def _make_http_request(self, context: BasicCrawlingContext) -> AsyncGenerator[HttpCrawlingContext, None]:
<<<<<<< HEAD
        result = await self._http_client.crawl(context.request, context.session, context.proxy_info)
=======
        result = await self._http_client.crawl(context.request, context.session, self._statistics)
>>>>>>> eeebe9b1

        yield HttpCrawlingContext(
            request=context.request,
            session=context.session,
            proxy_info=context.proxy_info,
            send_request=context.send_request,
            add_requests=context.add_requests,
            http_response=result.http_response,
        )

    async def _handle_blocked_request(
        self, crawling_context: BeautifulSoupCrawlingContext
    ) -> AsyncGenerator[BeautifulSoupCrawlingContext, None]:
        if self._retry_on_blocked:
            status_code = crawling_context.http_response.status_code

            if crawling_context.session and crawling_context.session.is_blocked_status_code(status_code=status_code):
                raise SessionError(f'Assuming the session is blocked based on HTTP status code {status_code}')

            matched_selectors = [
                selector for selector in RETRY_CSS_SELECTORS if crawling_context.soup.find(selector) is not None
            ]

            if matched_selectors:
                raise SessionError(
                    'Assuming the session is blocked - '
                    f"HTTP response matched the following selectors: {'; '.join(matched_selectors)}"
                )

        yield crawling_context

    async def _parse_http_response(
        self, context: HttpCrawlingContext
    ) -> AsyncGenerator[BeautifulSoupCrawlingContext, None]:
        from bs4 import BeautifulSoup, Tag

        soup = await asyncio.to_thread(lambda: BeautifulSoup(context.http_response.read(), self._parser))

        async def enqueue_links(
            *,
            selector: str = 'a',
            label: str | None = None,
            user_data: dict[str, Any] | None = None,
            **kwargs: Unpack[AddRequestsFunctionKwargs],
        ) -> None:
            requests = list[BaseRequestData]()
            user_data = user_data or {}

            link: Tag
            for link in soup.find_all(selector):
                link_user_data = user_data

                if label is not None:
                    link_user_data.setdefault('label', label)

                if (href := link.attrs.get('href')) is not None:
                    requests.append(BaseRequestData.from_url(href, user_data=link_user_data))

            uses_patterns = 'include' in kwargs or 'exclude' in kwargs
            kwargs.setdefault('strategy', EnqueueStrategy.SAME_HOSTNAME if uses_patterns else EnqueueStrategy.ALL)

            await context.add_requests(requests, **kwargs)

        yield BeautifulSoupCrawlingContext(
            request=context.request,
            session=context.session,
            proxy_info=context.proxy_info,
            send_request=context.send_request,
            add_requests=context.add_requests,
            enqueue_links=enqueue_links,
            http_response=context.http_response,
            soup=soup,
        )<|MERGE_RESOLUTION|>--- conflicted
+++ resolved
@@ -62,11 +62,12 @@
         super().__init__(**kwargs)
 
     async def _make_http_request(self, context: BasicCrawlingContext) -> AsyncGenerator[HttpCrawlingContext, None]:
-<<<<<<< HEAD
-        result = await self._http_client.crawl(context.request, context.session, context.proxy_info)
-=======
-        result = await self._http_client.crawl(context.request, context.session, self._statistics)
->>>>>>> eeebe9b1
+        result = await self._http_client.crawl(
+            context.request,
+            context.session,
+            context.proxy_info,
+            self._statistics,
+        )
 
         yield HttpCrawlingContext(
             request=context.request,
