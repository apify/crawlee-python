from __future__ import annotations

import asyncio
from datetime import timedelta
from typing import TYPE_CHECKING, Any, AsyncGenerator, Awaitable, Callable, Iterable, Literal

import httpx
from typing_extensions import Unpack

from crawlee._utils.blocked import RETRY_CSS_SELECTORS
from crawlee.basic_crawler.basic_crawler import BasicCrawler
from crawlee.basic_crawler.context_pipeline import ContextPipeline
from crawlee.basic_crawler.errors import SessionError
from crawlee.beautifulsoup_crawler.types import BeautifulSoupCrawlingContext
from crawlee.enqueue_strategy import EnqueueStrategy
from crawlee.http_clients.httpx_client import HttpxClient
from crawlee.http_crawler.types import HttpCrawlingContext
from crawlee.request import BaseRequestData

if TYPE_CHECKING:
    from datetime import timedelta

    from crawlee.autoscaling.autoscaled_pool import ConcurrencySettings
    from crawlee.basic_crawler.types import AddRequestsFunctionKwargs, BasicCrawlingContext
    from crawlee.configuration import Configuration
    from crawlee.storages.request_provider import RequestProvider


class BeautifulSoupCrawler(BasicCrawler[BeautifulSoupCrawlingContext]):
    """A crawler that fetches the request URL using `httpx` and parses the result with `BeautifulSoup`."""

    def __init__(
        self,
        *,
        parser: Literal['html.parser', 'lxml', 'xml', 'html5lib'] = 'lxml',
        request_provider: RequestProvider | None = None,
        router: Callable[[BeautifulSoupCrawlingContext], Awaitable[None]] | None = None,
        concurrency_settings: ConcurrencySettings | None = None,
        configuration: Configuration | None = None,
        request_handler_timeout: timedelta | None = None,
        additional_http_error_status_codes: Iterable[int] = (),
        ignore_http_error_status_codes: Iterable[int] = (),
    ) -> None:
        """Initialize the BeautifulSoupCrawler.

        Args:
            parser: The type of parser that should be used by BeautifulSoup

            request_provider: Provides requests to be processed

            router: A callable to which request handling is delegated

            concurrency_settings: Allows fine-tuning concurrency levels

            configuration: Crawler configuration

            request_handler_timeout: How long is a single request handler allowed to run

            additional_http_error_status_codes: HTTP status codes that should be considered errors (and trigger a retry)

            ignore_http_error_status_codes: HTTP status codes that are normally considered errors but we want to treat
                them as successful
        """
        context_pipeline = (
            ContextPipeline()
            .compose(self._make_http_request)
            .compose(self._parse_http_response)
            .compose(self._handle_blocked_request)
        )

        self._client = httpx.AsyncClient()
        self._parser = parser

        basic_crawler_kwargs = {}

        if request_handler_timeout is not None:
            basic_crawler_kwargs['request_handler_timeout'] = request_handler_timeout

        super().__init__(
            request_provider=request_provider,
            router=router,
            concurrency_settings=concurrency_settings,
            configuration=configuration,
            http_client=HttpxClient(
                additional_http_error_status_codes=additional_http_error_status_codes,
                ignore_http_error_status_codes=ignore_http_error_status_codes,
            ),
            _context_pipeline=context_pipeline,
            **basic_crawler_kwargs,  # type: ignore
        )

    async def _make_http_request(self, context: BasicCrawlingContext) -> AsyncGenerator[HttpCrawlingContext, None]:
        result = await self._http_client.crawl(context.request, context.session)

        yield HttpCrawlingContext(
            request=context.request,
<<<<<<< HEAD
            session=context.session,
            send_request=context.send_request,
=======
            send_request=context.send_request,
            add_requests=context.add_requests,
>>>>>>> dc850a57
            http_response=result.http_response,
        )

    async def _handle_blocked_request(
        self, crawling_context: BeautifulSoupCrawlingContext
    ) -> AsyncGenerator[BeautifulSoupCrawlingContext, None]:
        if self._retry_on_blocked:
            status_code = crawling_context.http_response.status_code

            if crawling_context.session and crawling_context.session.is_blocked_status_code(status_code=status_code):
                raise SessionError(f'Assuming the session is blocked based on HTTP status code {status_code}')

            matched_selectors = [
                selector for selector in RETRY_CSS_SELECTORS if crawling_context.soup.find(selector) is not None
            ]

            if matched_selectors:
                raise SessionError(
                    'Assuming the session is blocked - '
                    f"HTTP response matched the following selectors: {'; '.join(matched_selectors)}"
                )

        yield crawling_context

    async def _parse_http_response(
        self, context: HttpCrawlingContext
    ) -> AsyncGenerator[BeautifulSoupCrawlingContext, None]:
        from bs4 import BeautifulSoup, Tag

        soup = await asyncio.to_thread(lambda: BeautifulSoup(context.http_response.read(), self._parser))

        async def enqueue_links(
            *,
            selector: str = 'a',
            label: str | None = None,
            user_data: dict[str, Any] | None = None,
            **kwargs: Unpack[AddRequestsFunctionKwargs],
        ) -> None:
            requests = list[BaseRequestData]()
            user_data = user_data or {}

            link: Tag
            for link in soup.find_all(selector):
                link_user_data = user_data

                if label is not None:
                    link_user_data.setdefault('label', label)

                if (href := link.attrs.get('href')) is not None:
                    requests.append(BaseRequestData.from_url(href, user_data=link_user_data))

            uses_patterns = 'include' in kwargs or 'exclude' in kwargs
            kwargs.setdefault('strategy', EnqueueStrategy.SAME_HOSTNAME if uses_patterns else EnqueueStrategy.ALL)

            await context.add_requests(requests, **kwargs)

        yield BeautifulSoupCrawlingContext(
            request=context.request,
<<<<<<< HEAD
            session=context.session,
            send_request=context.send_request,
=======
            send_request=context.send_request,
            add_requests=context.add_requests,
            enqueue_links=enqueue_links,
>>>>>>> dc850a57
            http_response=context.http_response,
            soup=soup,
        )<|MERGE_RESOLUTION|>--- conflicted
+++ resolved
@@ -94,13 +94,9 @@
 
         yield HttpCrawlingContext(
             request=context.request,
-<<<<<<< HEAD
             session=context.session,
             send_request=context.send_request,
-=======
-            send_request=context.send_request,
             add_requests=context.add_requests,
->>>>>>> dc850a57
             http_response=result.http_response,
         )
 
@@ -159,14 +155,10 @@
 
         yield BeautifulSoupCrawlingContext(
             request=context.request,
-<<<<<<< HEAD
             session=context.session,
-            send_request=context.send_request,
-=======
             send_request=context.send_request,
             add_requests=context.add_requests,
             enqueue_links=enqueue_links,
->>>>>>> dc850a57
             http_response=context.http_response,
             soup=soup,
         )