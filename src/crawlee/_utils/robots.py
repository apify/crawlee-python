from __future__ import annotations

from typing import TYPE_CHECKING

from protego import Protego
from yarl import URL

from crawlee._utils.sitemap import Sitemap
from crawlee._utils.web import is_status_code_client_error

if TYPE_CHECKING:
    from typing_extensions import Self

    from crawlee.http_clients import HttpClient
    from crawlee.proxy_configuration import ProxyInfo


class RobotsTxtFile:
<<<<<<< HEAD
    def __init__(self, url: str, robots: Protego, proxy_info: ProxyInfo | None = None) -> None:
        self._robots = robots
        self._original_url = URL(url).origin()
=======
    def __init__(
        self, url: str, robots: Protego, http_client: HttpClient | None = None, proxy_info: ProxyInfo | None = None
    ) -> None:
        self._robots = robots
        self._original_url = URL(url).origin()
        self._http_client = http_client
>>>>>>> 2c16d991
        self._proxy_info = proxy_info

    @classmethod
    async def from_content(cls, url: str, content: str) -> Self:
        """Create a `RobotsTxtFile` instance from the given content.

        Args:
            url: The URL associated with the robots.txt file.
            content: The raw string content of the robots.txt file to be parsed.
        """
        robots = Protego.parse(content)
        return cls(url, robots)

    @classmethod
    async def find(cls, url: str, http_client: HttpClient, proxy_info: ProxyInfo | None = None) -> Self:
        """Determine the location of a robots.txt file for a URL and fetch it.

        Args:
            url: The URL whose domain will be used to find the corresponding robots.txt file.
            http_client: Optional `ProxyInfo` to be used when fetching the robots.txt file. If None, no proxy is used.
            proxy_info: The `HttpClient` instance used to perform the network request for fetching the robots.txt file.
        """
        robots_url = URL(url).with_path('/robots.txt')
        return await cls.load(str(robots_url), http_client, proxy_info)

    @classmethod
    async def load(cls, url: str, http_client: HttpClient, proxy_info: ProxyInfo | None = None) -> Self:
        """Load the robots.txt file for a given URL.

        Args:
            url: The direct URL of the robots.txt file to be loaded.
            http_client: The `HttpClient` instance used to perform the network request for fetching the robots.txt file.
            proxy_info: Optional `ProxyInfo` to be used when fetching the robots.txt file. If None, no proxy is used.
        """
        response = await http_client.send_request(url, proxy_info=proxy_info)
        body = b'User-agent: *\nAllow: /' if is_status_code_client_error(response.status_code) else response.read()

        robots = Protego.parse(body.decode('utf-8'))

<<<<<<< HEAD
        return cls(url, robots, proxy_info=proxy_info)
=======
        return cls(url, robots, http_client=http_client, proxy_info=proxy_info)
>>>>>>> 2c16d991

    def is_allowed(self, url: str, user_agent: str = '*') -> bool:
        """Check if the given URL is allowed for the given user agent.

        Args:
            url: The URL to check against the robots.txt rules.
            user_agent: The user-agent string to check permissions for. Defaults to '*' which matches any user-agent.
        """
        check_url = URL(url)
        if check_url.origin() != self._original_url:
            return True
        return bool(self._robots.can_fetch(str(check_url), user_agent))

    def get_sitemaps(self) -> list[str]:
        """Get the list of sitemaps urls from the robots.txt file."""
        return list(self._robots.sitemaps)

    def get_crawl_delay(self, user_agent: str = '*') -> int | None:
        """Get the crawl delay for the given user agent.

        Args:
            user_agent: The user-agent string to check the crawl delay for. Defaults to '*' which matches any
                user-agent.
        """
        crawl_delay = self._robots.crawl_delay(user_agent)
        return int(crawl_delay) if crawl_delay is not None else None

    async def parse_sitemaps(self) -> Sitemap:
        """Parse the sitemaps from the robots.txt file and return a `Sitemap` instance."""
        sitemaps = self.get_sitemaps()
<<<<<<< HEAD
        proxy_url = self._proxy_info.url if self._proxy_info else None
        return await Sitemap.load(sitemaps, proxy_url)
=======
        if not self._http_client:
            raise ValueError('HTTP client is required to parse sitemaps.')

        return await Sitemap.load(sitemaps, self._http_client, self._proxy_info)
>>>>>>> 2c16d991

    async def parse_urls_from_sitemaps(self) -> list[str]:
        """Parse the sitemaps in the robots.txt file and return a list URLs."""
        sitemap = await self.parse_sitemaps()
        return sitemap.urls<|MERGE_RESOLUTION|>--- conflicted
+++ resolved
@@ -16,18 +16,12 @@
 
 
 class RobotsTxtFile:
-<<<<<<< HEAD
-    def __init__(self, url: str, robots: Protego, proxy_info: ProxyInfo | None = None) -> None:
-        self._robots = robots
-        self._original_url = URL(url).origin()
-=======
     def __init__(
         self, url: str, robots: Protego, http_client: HttpClient | None = None, proxy_info: ProxyInfo | None = None
     ) -> None:
         self._robots = robots
         self._original_url = URL(url).origin()
         self._http_client = http_client
->>>>>>> 2c16d991
         self._proxy_info = proxy_info
 
     @classmethod
@@ -67,11 +61,7 @@
 
         robots = Protego.parse(body.decode('utf-8'))
 
-<<<<<<< HEAD
-        return cls(url, robots, proxy_info=proxy_info)
-=======
         return cls(url, robots, http_client=http_client, proxy_info=proxy_info)
->>>>>>> 2c16d991
 
     def is_allowed(self, url: str, user_agent: str = '*') -> bool:
         """Check if the given URL is allowed for the given user agent.
@@ -102,15 +92,10 @@
     async def parse_sitemaps(self) -> Sitemap:
         """Parse the sitemaps from the robots.txt file and return a `Sitemap` instance."""
         sitemaps = self.get_sitemaps()
-<<<<<<< HEAD
-        proxy_url = self._proxy_info.url if self._proxy_info else None
-        return await Sitemap.load(sitemaps, proxy_url)
-=======
         if not self._http_client:
             raise ValueError('HTTP client is required to parse sitemaps.')
 
         return await Sitemap.load(sitemaps, self._http_client, self._proxy_info)
->>>>>>> 2c16d991
 
     async def parse_urls_from_sitemaps(self) -> list[str]:
         """Parse the sitemaps in the robots.txt file and return a list URLs."""
