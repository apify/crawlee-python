--- conflicted
+++ resolved
@@ -29,14 +29,9 @@
     """Check if the provided content type string matches the specified ContentType."""
     return content_type_enum.matches(content_type)
 
-
-<<<<<<< HEAD
+  
 async def force_remove(filename: str) -> None:
     """Remove a file, suppressing the FileNotFoundError if it does not exist.
-=======
-async def force_remove(filename: str | Path) -> None:
-    """Removes a file, suppressing the FileNotFoundError if it does not exist.
->>>>>>> 7fb36b5f
 
     JS-like rm(filename, { force: true }).
 
@@ -47,13 +42,8 @@
         await asyncio.to_thread(os.remove, filename)
 
 
-<<<<<<< HEAD
 async def force_rename(src_dir: str, dst_dir: str) -> None:
     """Rename a directory, ensuring that the destination directory is removed if it exists.
-=======
-async def force_rename(src_dir: str | Path, dst_dir: str | Path) -> None:
-    """Renames a directory, ensuring that the destination directory is removed if it exists.
->>>>>>> 7fb36b5f
 
     Args:
         src_dir: The source directory path.
