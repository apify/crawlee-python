--- conflicted
+++ resolved
@@ -33,13 +33,8 @@
         *,
         system_status: SystemStatus,
         run_task_function: Callable[[], Awaitable],
-<<<<<<< HEAD
-        is_task_ready_function: Callable[[], bool],
-        is_finished_function: Callable[[], bool],
-=======
         is_task_ready_function: Callable[[], Awaitable[bool]],
         is_finished_function: Callable[[], Awaitable[bool]],
->>>>>>> ada9d71f
         task_timeout: timedelta | None = None,
         autoscale_interval: timedelta = timedelta(seconds=10),
         logging_interval: timedelta = timedelta(minutes=1),
