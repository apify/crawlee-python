--- conflicted
+++ resolved
@@ -51,14 +51,11 @@
 
     @abstractmethod
     async def crawl(
-<<<<<<< HEAD
-        self, request: Request, session: Session | None, proxy_info: ProxyInfo | None
-=======
         self,
         request: Request,
         session: Session | None,
+        proxy_info: ProxyInfo | None,
         statistics: Statistics,
->>>>>>> eeebe9b1
     ) -> HttpCrawlingResult:
         """Perform a crawl of an URL."""
 
