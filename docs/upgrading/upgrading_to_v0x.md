--- conflicted
+++ resolved
@@ -26,7 +26,6 @@
 
 - Removed properties `json_` and `order_no`.
 
-<<<<<<< HEAD
 ### Request storages and loaders
 
 - The `request_provider` parameter of `BasicCrawler.__init__` has been renamed to `request_manager`
@@ -37,11 +36,10 @@
 - `RequestList` does not support `.drop()`, `.reclaim_request()`, `.add_request()` and `add_requests_batched()` anymore
     - It implements the new `RequestLoader` interface instead of `RequestManager`
     - `RequestManagerTandem` with a `RequestQueue` should be used to enable passing a `RequestList` (or any other `RequestLoader` implementation) as a `request_manager`, `await list.to_tandem()` can be used as a shortcut
-=======
+
 ### PlaywrightCrawler
 
 - The `PlaywrightPreNavigationContext` was renamed to `PlaywrightPreNavCrawlingContext`.
->>>>>>> 3dc1c7de
 
 ## Upgrading to v0.4
 
