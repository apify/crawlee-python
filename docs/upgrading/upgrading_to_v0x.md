--- conflicted
+++ resolved
@@ -14,10 +14,6 @@
 - Renamed `BeautifulSoupParser` to `BeautifulSoupParserType`. Probably used only in type hints. Please replace previous usages of `BeautifulSoupParser` by `BeautifulSoupParserType`.
 - `BeautifulSoupParser` is now a new class that is used in refactored class `BeautifulSoupCrawler`.
 
-<<<<<<< HEAD
-### Request
-- Removed properties `json_` and `order_no `. 
-=======
 ### Service locator
 
 - The `crawlee.service_container` was completely refactored and renamed to `crawlee.service_locator`.
@@ -25,7 +21,9 @@
 ### Statistics
 
 - The `crawlee.statistics.Statistics` class do not accept an event manager as an input argument anymore. It uses the default, global one.
->>>>>>> aff5eb45
+
+### Request
+- Removed properties `json_` and `order_no `. 
 
 ## Upgrading to v0.4
 
