---
id: upgrading-to-v0x
title: Upgrading to v0.x
---

This page summarizes the breaking changes between Crawlee for Python zero-based versions.

## Upgrading to v0.5

This section summarizes the breaking changes between v0.4.x and v0.5.0.

### BeautifulSoupParser

- Renamed `BeautifulSoupParser` to `BeautifulSoupParserType`. Probably used only in type hints. Please replace previous usages of `BeautifulSoupParser` by `BeautifulSoupParserType`.
- `BeautifulSoupParser` is now a new class that is used in refactored class `BeautifulSoupCrawler`.

### Service locator

- The `crawlee.service_container` was completely refactored and renamed to `crawlee.service_locator`.

### Statistics

- The `crawlee.statistics.Statistics` class do not accept an event manager as an input argument anymore. It uses the default, global one.

### Request

- Removed properties `json_` and `order_no`.

<<<<<<< HEAD
### PlaywrightCrawler related kwargs renamed

- Renamed `PlaywrightCrawler.__init__` keyword arguments: `browser_options` to `browser_launch_options`, `page_options` to `browser_new_context_options`.
- Same keyword arguments renaming happened in `PlaywrightBrowserPlugin`, `BaseBrowserPlugin`, `PlaywrightBrowserController`, `BaseBrowserController` in all methods where previously named arguments were present.
=======
### Request storages and loaders

- The `request_provider` parameter of `BasicCrawler.__init__` has been renamed to `request_manager`
- The `BasicCrawler.get_request_provider` method has been renamed to `BasicCrawler.get_request_manager` and it does not accept the `id` and `name` arguments anymore
    - If using a specific request queue is desired, pass it as the `request_manager` on `BasicCrawler` creation
- The `RequestProvider` interface has been renamed to `RequestManager` and moved to the `crawlee.request_loaders` package
- `RequestList` has been moved to the `crawlee.request_loaders` package
- `RequestList` does not support `.drop()`, `.reclaim_request()`, `.add_request()` and `add_requests_batched()` anymore
    - It implements the new `RequestLoader` interface instead of `RequestManager`
    - `RequestManagerTandem` with a `RequestQueue` should be used to enable passing a `RequestList` (or any other `RequestLoader` implementation) as a `request_manager`, `await list.to_tandem()` can be used as a shortcut

### PlaywrightCrawler

- The `PlaywrightPreNavigationContext` was renamed to `PlaywrightPreNavCrawlingContext`.
>>>>>>> 3498d52c

## Upgrading to v0.4

This section summarizes the breaking changes between v0.3.x and v0.4.0.

### Request model

- The `Request.query_params` field has been removed. Please add query parameters directly to the URL, which was possible before as well, and is now the only supported approach.
- The `Request.payload` and `Request.data` fields have been consolidated. Now, only `Request.payload` remains, and it should be used for all payload data in requests.

### Extended unique key computation

- The computation of `extended_unique_key` now includes HTTP headers. While this change impacts the behavior, the interface remains the same.

## Upgrading to v0.3

This section summarizes the breaking changes between v0.2.x and v0.3.0.

### Public and private interface declaration

In previous versions, the majority of the package was fully public, including many elements intended for internal use only. With the release of v0.3, we have clearly defined the public and private interface of the package. As a result, some imports have been updated (see below). If you are importing something now designated as private, we recommend reconsidering its use or discussing your use case with us in the discussions/issues.

Here is a list of the updated public imports:

```diff
- from crawlee.enqueue_strategy import EnqueueStrategy
+ from crawlee import EnqueueStrategy
```

```diff
- from crawlee.models import Request
+ from crawlee import Request
```

```diff
- from crawlee.basic_crawler import Router
+ from crawlee.router import Router
```

### Request queue

There were internal changes that should not affect the intended usage:

- The unused `BaseRequestQueueClient.list_requests()` method was removed
- `RequestQueue` internals were updated to match the "Request Queue V2" implementation in Crawlee for JS

### Service container

A new module, `crawlee.service_container`, was added to allow management of "global instances" - currently it contains `Configuration`, `EventManager` and `BaseStorageClient`. The module also replaces the `StorageClientManager` static class. It is likely that its interface will change in the future. If your use case requires working with it, please get in touch - we'll be glad to hear any feedback.<|MERGE_RESOLUTION|>--- conflicted
+++ resolved
@@ -26,12 +26,6 @@
 
 - Removed properties `json_` and `order_no`.
 
-<<<<<<< HEAD
-### PlaywrightCrawler related kwargs renamed
-
-- Renamed `PlaywrightCrawler.__init__` keyword arguments: `browser_options` to `browser_launch_options`, `page_options` to `browser_new_context_options`.
-- Same keyword arguments renaming happened in `PlaywrightBrowserPlugin`, `BaseBrowserPlugin`, `PlaywrightBrowserController`, `BaseBrowserController` in all methods where previously named arguments were present.
-=======
 ### Request storages and loaders
 
 - The `request_provider` parameter of `BasicCrawler.__init__` has been renamed to `request_manager`
@@ -46,7 +40,11 @@
 ### PlaywrightCrawler
 
 - The `PlaywrightPreNavigationContext` was renamed to `PlaywrightPreNavCrawlingContext`.
->>>>>>> 3498d52c
+
+### PlaywrightCrawler related kwargs renamed
+
+- Renamed `PlaywrightCrawler.__init__` keyword arguments: `browser_options` to `browser_launch_options`, `page_options` to `browser_new_context_options`.
+- Same keyword arguments renaming happened in `PlaywrightBrowserPlugin`, `BaseBrowserPlugin`, `PlaywrightBrowserController`, `BaseBrowserController` in all methods where previously named arguments were present.
 
 ## Upgrading to v0.4
 
