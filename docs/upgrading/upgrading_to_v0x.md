---
id: upgrading-to-v0x
title: Upgrading to v0.x
---

This page summarizes the breaking changes between Crawlee for Python zero-based versions.

## Upgrading to v0.6

<<<<<<< HEAD
- Removed `HttpCrawlerOptions` - which contained options from `BasicCrawlerOptions` and unique options `additional_http_error_status_codes` and `ignore_http_error_status_codes`. Both of the unique options were added to `BasicCrawlerOptions` instead.
=======
This section summarizes the breaking changes between v0.5.x and v0.6.0.

### Configuration

The `Configuration` fields `chrome_executable_path`, `xvfb`, and `verbose_log` have been removed. The `chrome_executable_path` and `xvfb` fields were unused, while `verbose_log` can be replaced by setting `log_level` to `DEBUG`.

### Abstract base classes

We decided to move away from [Hungarian notation](https://en.wikipedia.org/wiki/Hungarian_notation) and remove all the `Base` prefixes from the abstract classes. It includes the following public classes:
- `BaseStorageClient` -> `StorageClient`
- `BaseBrowserController` -> `BrowserController`
- `BaseBrowserPlugin` -> `BrowserPlugin`
>>>>>>> 8ff2a96a

## Upgrading to v0.5

This section summarizes the breaking changes between v0.4.x and v0.5.0.

### Crawlers & CrawlingContexts

- All crawler and crawling context classes have been consolidated into a single sub-package called `crawlers`.
- The affected classes include: `AbstractHttpCrawler`, `AbstractHttpParser`, `BasicCrawler`, `BasicCrawlerOptions`, `BasicCrawlingContext`, `BeautifulSoupCrawler`, `BeautifulSoupCrawlingContext`, `BeautifulSoupParserType`, `ContextPipeline`, `HttpCrawler`, `HttpCrawlerOptions`, `HttpCrawlingContext`, `HttpCrawlingResult`, `ParsedHttpCrawlingContext`, `ParselCrawler`, `ParselCrawlingContext`, `PlaywrightCrawler`, `PlaywrightCrawlingContext`, `PlaywrightPreNavCrawlingContext`.

Example update:
```diff
- from crawlee.beautifulsoup_crawler import BeautifulSoupCrawler, BeautifulSoupCrawlingContext
+ from crawlee.crawlers import BeautifulSoupCrawler, BeautifulSoupCrawlingContext
```

### Storage clients

- All storage client classes have been moved into a single sub-package called `storage_clients`.
- The affected classes include: `MemoryStorageClient`, `BaseStorageClient`.

Example update:
```diff
- from crawlee.memory_storage_client import MemoryStorageClient
+ from crawlee.storage_clients import MemoryStorageClient
```

### CurlImpersonateHttpClient

- The `CurlImpersonateHttpClient` changed its import location.

Example update:
```diff
- from crawlee.http_clients.curl_impersonate import CurlImpersonateHttpClient
+ from crawlee.http_clients import CurlImpersonateHttpClient
```

### BeautifulSoupParser

- Renamed `BeautifulSoupParser` to `BeautifulSoupParserType`. Probably used only in type hints. Please replace previous usages of `BeautifulSoupParser` by `BeautifulSoupParserType`.
- `BeautifulSoupParser` is now a new class that is used in refactored class `BeautifulSoupCrawler`.

### Service locator

- The `crawlee.service_container` was completely refactored and renamed to `crawlee.service_locator`.
- You can use it to set the configuration, event manager or storage client globally. Or you can pass them to your crawler instance directly and it will use the service locator under the hood.

### Statistics

- The `crawlee.statistics.Statistics` class do not accept an event manager as an input argument anymore. It uses the default, global one.
- If you want to set your custom event manager, do it either via the service locator or pass it to the crawler.

### Request

- The properties `json_` and `order_no` were removed. They were there only for the internal purpose of the memory storage client, you should not need them.

### Request storages and loaders

- The `request_provider` parameter of `BasicCrawler.__init__` has been renamed to `request_manager`
- The `BasicCrawler.get_request_provider` method has been renamed to `BasicCrawler.get_request_manager` and it does not accept the `id` and `name` arguments anymore
    - If using a specific request queue is desired, pass it as the `request_manager` on `BasicCrawler` creation
- The `RequestProvider` interface has been renamed to `RequestManager` and moved to the `crawlee.request_loaders` package
- `RequestList` has been moved to the `crawlee.request_loaders` package
- `RequestList` does not support `.drop()`, `.reclaim_request()`, `.add_request()` and `add_requests_batched()` anymore
    - It implements the new `RequestLoader` interface instead of `RequestManager`
    - `RequestManagerTandem` with a `RequestQueue` should be used to enable passing a `RequestList` (or any other `RequestLoader` implementation) as a `request_manager`, `await list.to_tandem()` can be used as a shortcut

### PlaywrightCrawler

- The `PlaywrightPreNavigationContext` was renamed to `PlaywrightPreNavCrawlingContext`.
- The input arguments in `PlaywrightCrawler.__init__` have been renamed:
    - `browser_options` is now `browser_launch_options`,
    - `page_options` is now `browser_new_context_options`.
- These argument renaming changes have also been applied to `BrowserPool`, `PlaywrightBrowserPlugin`, and `PlaywrightBrowserController`.

## Upgrading to v0.4

This section summarizes the breaking changes between v0.3.x and v0.4.0.

### Request model

- The `Request.query_params` field has been removed. Please add query parameters directly to the URL, which was possible before as well, and is now the only supported approach.
- The `Request.payload` and `Request.data` fields have been consolidated. Now, only `Request.payload` remains, and it should be used for all payload data in requests.

### Extended unique key computation

- The computation of `extended_unique_key` now includes HTTP headers. While this change impacts the behavior, the interface remains the same.

## Upgrading to v0.3

This section summarizes the breaking changes between v0.2.x and v0.3.0.

### Public and private interface declaration

In previous versions, the majority of the package was fully public, including many elements intended for internal use only. With the release of v0.3, we have clearly defined the public and private interface of the package. As a result, some imports have been updated (see below). If you are importing something now designated as private, we recommend reconsidering its use or discussing your use case with us in the discussions/issues.

Here is a list of the updated public imports:

```diff
- from crawlee.enqueue_strategy import EnqueueStrategy
+ from crawlee import EnqueueStrategy
```

```diff
- from crawlee.models import Request
+ from crawlee import Request
```

```diff
- from crawlee.basic_crawler import Router
+ from crawlee.router import Router
```

### Request queue

There were internal changes that should not affect the intended usage:

- The unused `BaseRequestQueueClient.list_requests()` method was removed
- `RequestQueue` internals were updated to match the "Request Queue V2" implementation in Crawlee for JS

### Service container

A new module, `crawlee.service_container`, was added to allow management of "global instances" - currently it contains `Configuration`, `EventManager` and `BaseStorageClient`. The module also replaces the `StorageClientManager` static class. It is likely that its interface will change in the future. If your use case requires working with it, please get in touch - we'll be glad to hear any feedback.<|MERGE_RESOLUTION|>--- conflicted
+++ resolved
@@ -7,10 +7,11 @@
 
 ## Upgrading to v0.6
 
-<<<<<<< HEAD
+This section summarizes the breaking changes between v0.5.x and v0.6.0.
+
+### HttpCrawlerOptions
+
 - Removed `HttpCrawlerOptions` - which contained options from `BasicCrawlerOptions` and unique options `additional_http_error_status_codes` and `ignore_http_error_status_codes`. Both of the unique options were added to `BasicCrawlerOptions` instead.
-=======
-This section summarizes the breaking changes between v0.5.x and v0.6.0.
 
 ### Configuration
 
@@ -22,7 +23,6 @@
 - `BaseStorageClient` -> `StorageClient`
 - `BaseBrowserController` -> `BrowserController`
 - `BaseBrowserPlugin` -> `BrowserPlugin`
->>>>>>> 8ff2a96a
 
 ## Upgrading to v0.5
 
