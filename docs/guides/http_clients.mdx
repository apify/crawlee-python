--- conflicted
+++ resolved
@@ -9,16 +9,9 @@
 import TabItem from '@theme/TabItem';
 import RunnableCodeBlock from '@site/src/components/RunnableCodeBlock';
 
-<<<<<<< HEAD
-import BsCurlImpersonateExample from '!!raw-loader!roa-loader!./code_examples/http_clients/curl_impersonate_example.py';
-import BsHttpxExample from '!!raw-loader!roa-loader!./code_examples/http_clients/httpx_example.py';
-import BsImpitExample from '!!raw-loader!roa-loader!./code_examples/http_clients/impit_example.py';
-
-=======
 import ParselHttpxExample from '!!raw-loader!roa-loader!./code_examples/http_clients/parsel_httpx_example.py';
 import ParselCurlImpersonateExample from '!!raw-loader!roa-loader!./code_examples/http_clients/parsel_curl_impersonate_example.py';
 import ParselImpitExample from '!!raw-loader!roa-loader!./code_examples/http_clients/parsel_impit_example.py';
->>>>>>> c5608507
 
 HTTP clients are utilized by HTTP-based crawlers (e.g., <ApiLink to="class/ParselCrawler">`ParselCrawler`</ApiLink> and <ApiLink to="class/BeautifulSoupCrawler">`BeautifulSoupCrawler`</ApiLink>) to communicate with web servers. They use external HTTP libraries for communication rather than a browser. Examples of such libraries include [httpx](https://pypi.org/project/httpx/), [aiohttp](https://pypi.org/project/aiohttp/), [curl-cffi](https://pypi.org/project/curl-cffi/), and [impit](https://apify.github.io/impit/). After retrieving page content, an HTML parsing library is typically used to facilitate data extraction. Examples of such libraries include [beautifulsoup](https://pypi.org/project/beautifulsoup4/), [parsel](https://pypi.org/project/parsel/), [selectolax](https://pypi.org/project/selectolax/), and [pyquery](https://pypi.org/project/pyquery/). These crawlers are faster than browser-based crawlers but cannot execute client-side JavaScript.
 
@@ -60,13 +53,9 @@
 
 ## Switching between HTTP clients
 
-Crawlee currently provides three main HTTP clients: <ApiLink to="class/HttpxHttpClient">`HttpxHttpClient`</ApiLink>, which uses the `httpx` library, <ApiLink to="class/CurlImpersonateHttpClient">`CurlImpersonateHttpClient`</ApiLink>, which uses the `curl-cffi` library, and <ApiLink to="class/ImpitHttpClient">`ImpitHttpClient`</ApiLink>, which uses the `impit` library. You can switch between them by setting the `http_client` parameter when initializing a crawler class. The default HTTP client is <ApiLink to="class/HttpxHttpClient">`HttpxHttpClient`</ApiLink>.
+Crawlee currently provides three main HTTP clients: <ApiLink to="class/HttpxHttpClient">`HttpxHttpClient`</ApiLink>, which uses the `httpx` library, <ApiLink to="class/CurlImpersonateHttpClient">`CurlImpersonateHttpClient`</ApiLink>, which uses the `curl-cffi` library, and <ApiLink to="class/ImpitHttpClient">`ImpitHttpClient`</ApiLink>, which uses the `impit` library. You can switch between them by setting the `http_client` parameter when initializing a crawler class. The default HTTP client is <ApiLink to="class/ImpitHttpClient">`ImpitHttpClient`</ApiLink>.
 
-<<<<<<< HEAD
-In Crawlee we currently have three HTTP clients: <ApiLink to="class/HttpxHttpClient">`HttpxHttpClient`</ApiLink>, which uses the `httpx` library, <ApiLink to="class/CurlImpersonateHttpClient">`CurlImpersonateHttpClient`</ApiLink>, which uses the `curl-cffi` library, and <ApiLink to="class/ImpitHttpClient">`ImpitHttpClient`</ApiLink>, which uses the `impit` library. You can switch between them by setting the `http_client` parameter in the Crawler class. The default HTTP client is <ApiLink to="class/ImpitHttpClient">`ImpitHttpClient`</ApiLink>. Below are examples of how to set the HTTP client for the <ApiLink to="class/BeautifulSoupCrawler">`BeautifulSoupCrawler`</ApiLink>.
-=======
 Below are examples of how to configure the HTTP client for the <ApiLink to="class/ParselCrawler">`ParselCrawler`</ApiLink>:
->>>>>>> c5608507
 
 <Tabs>
     <TabItem value="ParselHttpxExample" label="ParselCrawler with HTTPX">
@@ -84,39 +73,22 @@
             {ParselImpitExample}
         </RunnableCodeBlock>
     </TabItem>
-    <TabItem value="BeautifulSoupImpitExample" label="BeautifulSoupCrawler with Impit">
-        <RunnableCodeBlock className="language-python" language="python">
-            {BsImpitExample}
-        </RunnableCodeBlock>
-    </TabItem>
 </Tabs>
 
 ## Installation requirements
 
-Since <ApiLink to="class/HttpxHttpClient">`HttpxHttpClient`</ApiLink> is the default HTTP client, it's included with the base Crawlee installation and requires no additional packages.
+Since <ApiLink to="class/ImpitHttpClient">`ImpitHttpClient`</ApiLink> is the default HTTP client, it's included with the base Crawlee installation and requires no additional packages.
 
-<<<<<<< HEAD
-Since <ApiLink to="class/ImpitHttpClient">`ImpitHttpClient`</ApiLink> is the default HTTP client, you don't need to install additional packages to use it. If you want to use <ApiLink to="class/HttpxHttpClient">`HttpxHttpClient`</ApiLink>, you need to install `crawlee` with the `httpx` extra. If you want to use <ApiLink to="class/CurlImpersonateHttpClient">`CurlImpersonateHttpClient`</ApiLink>, you need to install `crawlee` with the `curl-impersonate` extra.
-
-for HttpxHttpClient
-
-```sh
-python -m pip install 'crawlee[httpx]'
-```
-
-for CurlImpersonateHttpClient
-=======
 For <ApiLink to="class/CurlImpersonateHttpClient">`CurlImpersonateHttpClient`</ApiLink>, you need to install Crawlee with the `curl-impersonate` extra:
->>>>>>> c5608507
 
 ```sh
 python -m pip install 'crawlee[curl-impersonate]'
 ```
 
-For <ApiLink to="class/ImpitHttpClient">`ImpitHttpClient`</ApiLink>, you need to install Crawlee with the `impit` extra:
+For <ApiLink to="class/HttpxHttpClient">`HttpxHttpClient`</ApiLink>, you need to install Crawlee with the `httpx` extra:
 
 ```sh
-python -m pip install 'crawlee[impit]'
+python -m pip install 'crawlee[httpx]'
 ```
 
 Alternatively, you can install all available extras to get access to all HTTP clients and features:
