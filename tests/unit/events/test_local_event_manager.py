--- conflicted
+++ resolved
@@ -19,31 +19,11 @@
     return al
 
 
-<<<<<<< HEAD
+
 async def test_emit_system_info_event(listener: AsyncMock) -> None:
     async with LocalEventManager(system_info_interval=timedelta(milliseconds=50)) as event_manager:
-=======
-async def test_emit_system_info_event(config: Config, listener: AsyncMock) -> None:
-    async with LocalEventManager(config=config) as event_manager:
->>>>>>> e5e25239
         event_manager.on(event=Event.SYSTEM_INFO, listener=listener)
         await asyncio.sleep(0.2)
 
     assert listener.call_count >= 1
-<<<<<<< HEAD
-    assert isinstance(listener.call_args[0][0], EventSystemInfoData)
-=======
-    assert isinstance(listener.call_args[0][0], EventSystemInfoData)
-
-
-async def test_get_current_mem_usage_returns_positive_integer(config: Config) -> None:
-    event_manager = LocalEventManager(config=config)
-    mem_usage = event_manager._get_current_mem_usage()  # noqa: SLF001
-    assert 0 < mem_usage < 1024 * 1024 * 1024 * 1024
-
-
-async def test_get_cpu_info_returns_valid_load_ratio_info(config: Config) -> None:
-    event_manager = LocalEventManager(config=config)
-    cpu_info = await event_manager._get_cpu_info()  # noqa: SLF001
-    assert 0 <= cpu_info.actual_ratio <= 1
->>>>>>> e5e25239
+    assert isinstance(listener.call_args[0][0], EventSystemInfoData)