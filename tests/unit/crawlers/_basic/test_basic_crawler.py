--- conflicted
+++ resolved
@@ -717,11 +717,7 @@
 
     store = await crawler.get_key_value_store()
 
-<<<<<<< HEAD
-    assert (await store.get_value(BasicCrawler.CRAWLEE_STATE_KEY)) == {'hello': 'world'}
-=======
     assert (await store.get_value(BasicCrawler._CRAWLEE_STATE_KEY)) == {'hello': 'world'}
->>>>>>> 48397bde
 
 
 async def test_context_handlers_use_state(key_value_store: KeyValueStore) -> None:
@@ -764,11 +760,7 @@
     store = await crawler.get_key_value_store()
 
     # The state in the KVS must match with the last set state
-<<<<<<< HEAD
-    assert (await store.get_value(BasicCrawler.CRAWLEE_STATE_KEY)) == {'hello': 'last_world'}
-=======
     assert (await store.get_value(BasicCrawler._CRAWLEE_STATE_KEY)) == {'hello': 'last_world'}
->>>>>>> 48397bde
 
 
 async def test_max_requests_per_crawl(httpbin: URL) -> None:
