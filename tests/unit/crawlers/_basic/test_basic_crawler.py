--- conflicted
+++ resolved
@@ -1293,7 +1293,25 @@
     assert error_handler_mock.call_count == 1
 
 
-<<<<<<< HEAD
+async def test_handles_session_error_in_failed_request_handler() -> None:
+    crawler = BasicCrawler(max_session_rotations=1)
+    handler_requests = set()
+
+    @crawler.router.default_handler
+    async def handler(context: BasicCrawlingContext) -> None:
+        raise SessionError('blocked')
+
+    @crawler.failed_request_handler
+    async def failed_request_handler(context: BasicCrawlingContext, error: Exception) -> None:
+        handler_requests.add(context.request.url)
+
+    requests = ['http://a.com/', 'http://b.com/', 'http://c.com/']
+
+    await crawler.run(requests)
+
+    assert set(requests) == handler_requests
+
+
 async def test_reduced_logs_from_timed_out_request_handler(
     monkeypatch: pytest.MonkeyPatch, caplog: pytest.LogCaptureFixture
 ) -> None:
@@ -1313,23 +1331,4 @@
             assert '# INJECTED DELAY' in full_message
             break
     else:
-        raise AssertionError('Expected log message about request handler error was not found.')
-=======
-async def test_handles_session_error_in_failed_request_handler() -> None:
-    crawler = BasicCrawler(max_session_rotations=1)
-    handler_requests = set()
-
-    @crawler.router.default_handler
-    async def handler(context: BasicCrawlingContext) -> None:
-        raise SessionError('blocked')
-
-    @crawler.failed_request_handler
-    async def failed_request_handler(context: BasicCrawlingContext, error: Exception) -> None:
-        handler_requests.add(context.request.url)
-
-    requests = ['http://a.com/', 'http://b.com/', 'http://c.com/']
-
-    await crawler.run(requests)
-
-    assert set(requests) == handler_requests
->>>>>>> 65dc880f
+        raise AssertionError('Expected log message about request handler error was not found.')