# ruff: noqa: ARG001
from __future__ import annotations

import asyncio
import concurrent
import json
import logging
import os
import sys
import time
from collections import Counter
from dataclasses import dataclass
from datetime import timedelta
from itertools import product
from typing import TYPE_CHECKING, Any, Literal, cast
from unittest.mock import AsyncMock, Mock, call, patch

import pytest

from crawlee import ConcurrencySettings, Glob, service_locator
from crawlee._request import Request, RequestState
from crawlee._types import BasicCrawlingContext, EnqueueLinksKwargs, HttpMethod
from crawlee._utils.robots import RobotsTxtFile
from crawlee.configuration import Configuration
from crawlee.crawlers import BasicCrawler
from crawlee.errors import RequestCollisionError, SessionError, UserDefinedErrorHandlerError
from crawlee.events import Event, EventCrawlerStatusData
from crawlee.events._local_event_manager import LocalEventManager
from crawlee.request_loaders import RequestList, RequestManagerTandem
from crawlee.sessions import Session, SessionPool
from crawlee.statistics import FinalStatistics
from crawlee.storage_clients import FileSystemStorageClient, MemoryStorageClient
from crawlee.storages import Dataset, KeyValueStore, RequestQueue

if TYPE_CHECKING:
    from collections.abc import Callable, Sequence
    from pathlib import Path

    from yarl import URL

    from crawlee._types import JsonSerializable
    from crawlee.statistics import StatisticsState


async def test_processes_requests_from_explicit_queue() -> None:
    queue = await RequestQueue.open()
    await queue.add_requests(['https://a.placeholder.com', 'https://b.placeholder.com', 'https://c.placeholder.com'])

    crawler = BasicCrawler(request_manager=queue)
    calls = list[str]()

    @crawler.router.default_handler
    async def handler(context: BasicCrawlingContext) -> None:
        calls.append(context.request.url)

    await crawler.run()

    assert calls == ['https://a.placeholder.com', 'https://b.placeholder.com', 'https://c.placeholder.com']


async def test_processes_requests_from_request_source_tandem() -> None:
    request_queue = await RequestQueue.open()
    await request_queue.add_requests(
        ['https://a.placeholder.com', 'https://b.placeholder.com', 'https://c.placeholder.com']
    )

    request_list = RequestList(['https://a.placeholder.com', 'https://d.placeholder.com', 'https://e.placeholder.com'])

    crawler = BasicCrawler(request_manager=RequestManagerTandem(request_list, request_queue))
    calls = set[str]()

    @crawler.router.default_handler
    async def handler(context: BasicCrawlingContext) -> None:
        calls.add(context.request.url)

    await crawler.run()

    assert calls == {
        'https://a.placeholder.com',
        'https://b.placeholder.com',
        'https://c.placeholder.com',
        'https://d.placeholder.com',
        'https://e.placeholder.com',
    }


async def test_processes_requests_from_run_args() -> None:
    crawler = BasicCrawler()
    calls = list[str]()

    @crawler.router.default_handler
    async def handler(context: BasicCrawlingContext) -> None:
        calls.append(context.request.url)

    await crawler.run(['https://a.placeholder.com', 'https://b.placeholder.com', 'https://c.placeholder.com'])

    assert calls == ['https://a.placeholder.com', 'https://b.placeholder.com', 'https://c.placeholder.com']


async def test_allows_multiple_run_calls() -> None:
    crawler = BasicCrawler()
    calls = list[str]()

    @crawler.router.default_handler
    async def handler(context: BasicCrawlingContext) -> None:
        calls.append(context.request.url)

    await crawler.run(['https://a.placeholder.com', 'https://b.placeholder.com', 'https://c.placeholder.com'])
    await crawler.run(['https://a.placeholder.com', 'https://b.placeholder.com', 'https://c.placeholder.com'])

    assert calls == [
        'https://a.placeholder.com',
        'https://b.placeholder.com',
        'https://c.placeholder.com',
        'https://a.placeholder.com',
        'https://b.placeholder.com',
        'https://c.placeholder.com',
    ]


async def test_retries_failed_requests() -> None:
    crawler = BasicCrawler()
    calls = list[str]()

    @crawler.router.default_handler
    async def handler(context: BasicCrawlingContext) -> None:
        calls.append(context.request.url)

        if context.request.url == 'https://b.placeholder.com':
            raise RuntimeError('Arbitrary crash for testing purposes')

    await crawler.run(['https://a.placeholder.com', 'https://b.placeholder.com', 'https://c.placeholder.com'])

    assert calls == [
        'https://a.placeholder.com',
        'https://b.placeholder.com',
        'https://c.placeholder.com',
        'https://b.placeholder.com',
        'https://b.placeholder.com',
        'https://b.placeholder.com',
    ]


async def test_respects_no_retry() -> None:
    crawler = BasicCrawler(max_request_retries=2)
    calls = list[str]()

    @crawler.router.default_handler
    async def handler(context: BasicCrawlingContext) -> None:
        calls.append(context.request.url)
        raise RuntimeError('Arbitrary crash for testing purposes')

    await crawler.run(
        [
            'https://a.placeholder.com',
            'https://b.placeholder.com',
            Request.from_url(url='https://c.placeholder.com', no_retry=True),
        ]
    )

    assert calls == [
        'https://a.placeholder.com',
        'https://b.placeholder.com',
        'https://c.placeholder.com',
        'https://a.placeholder.com',
        'https://b.placeholder.com',
        'https://a.placeholder.com',
        'https://b.placeholder.com',
    ]


async def test_respects_request_specific_max_retries() -> None:
    crawler = BasicCrawler(max_request_retries=0)
    calls = list[str]()

    @crawler.router.default_handler
    async def handler(context: BasicCrawlingContext) -> None:
        calls.append(context.request.url)
        raise RuntimeError('Arbitrary crash for testing purposes')

    await crawler.run(
        [
            'https://a.placeholder.com',
            'https://b.placeholder.com',
            Request.from_url(url='https://c.placeholder.com', user_data={'__crawlee': {'maxRetries': 1}}),
        ]
    )

    assert calls == [
        'https://a.placeholder.com',
        'https://b.placeholder.com',
        'https://c.placeholder.com',
        'https://c.placeholder.com',
    ]


async def test_calls_error_handler() -> None:
    # Data structure to better track the calls to the error handler.
    @dataclass(frozen=True)
    class Call:
        url: str
        error: Exception

    # List to store the information of calls to the error handler.
    calls = list[Call]()

    crawler = BasicCrawler(max_request_retries=2)

    @crawler.router.default_handler
    async def handler(context: BasicCrawlingContext) -> None:
        if context.request.url == 'https://b.placeholder.com':
            raise RuntimeError('Arbitrary crash for testing purposes')

    @crawler.error_handler
    async def error_handler(context: BasicCrawlingContext, error: Exception) -> Request:
        # Append the current call information.
        calls.append(Call(context.request.url, error))
        return context.request

    await crawler.run(['https://a.placeholder.com', 'https://b.placeholder.com', 'https://c.placeholder.com'])

    # Verify that the error handler was called twice
    assert len(calls) == 2

    # Check calls
    for error_call in calls:
        assert error_call.url == 'https://b.placeholder.com'
        assert isinstance(error_call.error, RuntimeError)


async def test_calls_error_handler_for_session_errors() -> None:
    crawler = BasicCrawler(
        max_session_rotations=1,
    )

    @crawler.router.default_handler
    async def handler(context: BasicCrawlingContext) -> None:
        raise SessionError('Arbitrary session error for testing purposes')

    error_handler_mock = AsyncMock()

    @crawler.error_handler
    async def error_handler(context: BasicCrawlingContext, error: Exception) -> None:
        await error_handler_mock(context, error)

    await crawler.run(['https://crawlee.dev'])

    assert error_handler_mock.call_count == 1


async def test_handles_error_in_error_handler() -> None:
    crawler = BasicCrawler(max_request_retries=3)

    @crawler.router.default_handler
    async def handler(context: BasicCrawlingContext) -> None:
        if context.request.url == 'https://b.placeholder.com':
            raise RuntimeError('Arbitrary crash for testing purposes')

    @crawler.error_handler
    async def error_handler(context: BasicCrawlingContext, error: Exception) -> None:
        raise RuntimeError('Crash in error handler')

    with pytest.raises(UserDefinedErrorHandlerError):
        await crawler.run(['https://a.placeholder.com', 'https://b.placeholder.com', 'https://c.placeholder.com'])


async def test_calls_failed_request_handler() -> None:
    crawler = BasicCrawler(max_request_retries=3)
    calls = list[tuple[BasicCrawlingContext, Exception]]()

    @crawler.router.default_handler
    async def handler(context: BasicCrawlingContext) -> None:
        if context.request.url == 'https://b.placeholder.com':
            raise RuntimeError('Arbitrary crash for testing purposes')

    @crawler.failed_request_handler
    async def failed_request_handler(context: BasicCrawlingContext, error: Exception) -> None:
        calls.append((context, error))

    await crawler.run(['https://a.placeholder.com', 'https://b.placeholder.com', 'https://c.placeholder.com'])

    assert len(calls) == 1
    assert calls[0][0].request.url == 'https://b.placeholder.com'
    assert isinstance(calls[0][1], RuntimeError)


@pytest.mark.parametrize('handler', ['failed_request_handler', 'error_handler'])
async def test_handlers_use_context_helpers(tmp_path: Path, handler: str) -> None:
    """Test that context helpers used in `failed_request_handler` and in `error_handler` have effect."""
    # Prepare crawler
    storage_client = FileSystemStorageClient()
    crawler = BasicCrawler(
        max_request_retries=1, storage_client=storage_client, configuration=Configuration(storage_dir=str(tmp_path))
    )
    # Test data
    rq_alias = 'other'
    test_data = {'some': 'data'}
    test_key = 'key'
    test_value = 'value'
    test_request = Request.from_url('https://d.placeholder.com')

    # Request handler with injected error
    @crawler.router.default_handler
    async def request_handler(context: BasicCrawlingContext) -> None:
        raise RuntimeError('Arbitrary crash for testing purposes')

    # Apply one of the handlers
    @getattr(crawler, handler)  # type: ignore[untyped-decorator]
    async def handler_implementation(context: BasicCrawlingContext, error: Exception) -> None:
        await context.push_data(test_data)
        await context.add_requests(requests=[test_request], rq_alias=rq_alias)
        kvs = await context.get_key_value_store()
        await kvs.set_value(test_key, test_value)

    await crawler.run(['https://b.placeholder.com'])

    # Verify that the context helpers used in handlers had effect on used storages
    dataset = await Dataset.open(storage_client=storage_client)
    kvs = await KeyValueStore.open(storage_client=storage_client)
    rq = await RequestQueue.open(alias=rq_alias, storage_client=storage_client)

    assert test_value == await kvs.get_value(test_key)
    assert [test_data] == (await dataset.get_data()).items
    assert test_request == await rq.fetch_next_request()


async def test_handles_error_in_failed_request_handler() -> None:
    crawler = BasicCrawler(max_request_retries=3)

    @crawler.router.default_handler
    async def handler(context: BasicCrawlingContext) -> None:
        if context.request.url == 'https://b.placeholder.com':
            raise RuntimeError('Arbitrary crash for testing purposes')

    @crawler.failed_request_handler
    async def failed_request_handler(context: BasicCrawlingContext, error: Exception) -> None:
        raise RuntimeError('Crash in failed request handler')

    with pytest.raises(UserDefinedErrorHandlerError):
        await crawler.run(['https://a.placeholder.com', 'https://b.placeholder.com', 'https://c.placeholder.com'])


@pytest.mark.parametrize(
    ('method', 'path', 'payload'),
    [
        pytest.param('GET', 'get', None, id='get send_request'),
        pytest.param('POST', 'post', b'Hello, world!', id='post send_request'),
    ],
)
async def test_send_request_works(server_url: URL, method: HttpMethod, path: str, payload: None | bytes) -> None:
    response_data: dict[str, Any] = {}

    crawler = BasicCrawler(max_request_retries=3)

    @crawler.router.default_handler
    async def handler(context: BasicCrawlingContext) -> None:
        response = await context.send_request(str(server_url / path), method=method, payload=payload)

        response_data['body'] = json.loads(await response.read())
        response_data['headers'] = response.headers

    await crawler.run(['https://a.placeholder.com', 'https://b.placeholder.com', 'https://c.placeholder.com'])

    response_body = response_data.get('body')
    assert response_body is not None
    assert response_body.get('data') == (payload.decode() if payload else None)

    response_headers = response_data.get('headers')
    assert response_headers is not None
    content_type = response_headers.get('content-type')
    assert content_type is not None
    assert content_type == 'application/json'


@dataclass
class AddRequestsTestInput:
    start_url: str
    loaded_url: str
    requests: Sequence[str | Request]
    expected_urls: Sequence[str]
    kwargs: EnqueueLinksKwargs


STRATEGY_TEST_URLS = (
    'https://someplace.com/',
    'http://someplace.com/index.html',
    'https://blog.someplace.com/index.html',
    'https://redirect.someplace.com',
    'https://other.place.com/index.html',
    'https://someplace.jp/',
)

INCLUDE_TEST_URLS = (
    'https://someplace.com/',
    'https://someplace.com/blog/category/cats',
    'https://someplace.com/blog/category/boots',
    'https://someplace.com/blog/archive/index.html',
    'https://someplace.com/blog/archive/cats',
)


@pytest.mark.parametrize(
    'test_input',
    argvalues=[
        # Basic use case
        pytest.param(
            AddRequestsTestInput(
                start_url='https://a.placeholder.com',
                loaded_url='https://a.placeholder.com',
                requests=[
                    'https://a.placeholder.com',
                    Request.from_url('https://b.placeholder.com'),
                    'https://c.placeholder.com',
                ],
                kwargs={},
                expected_urls=['https://b.placeholder.com', 'https://c.placeholder.com'],
            ),
            id='basic',
        ),
        # Enqueue strategy
        pytest.param(
            AddRequestsTestInput(
                start_url=STRATEGY_TEST_URLS[0],
                loaded_url=STRATEGY_TEST_URLS[0],
                requests=STRATEGY_TEST_URLS,
                kwargs=EnqueueLinksKwargs(),
                expected_urls=STRATEGY_TEST_URLS[1:],
            ),
            id='enqueue_strategy_default',
        ),
        pytest.param(
            AddRequestsTestInput(
                start_url=STRATEGY_TEST_URLS[0],
                loaded_url=STRATEGY_TEST_URLS[0],
                requests=STRATEGY_TEST_URLS,
                kwargs=EnqueueLinksKwargs(strategy='all'),
                expected_urls=STRATEGY_TEST_URLS[1:],
            ),
            id='enqueue_strategy_all',
        ),
        pytest.param(
            AddRequestsTestInput(
                start_url=STRATEGY_TEST_URLS[0],
                loaded_url=STRATEGY_TEST_URLS[0],
                requests=STRATEGY_TEST_URLS,
                kwargs=EnqueueLinksKwargs(strategy='same-domain'),
                expected_urls=STRATEGY_TEST_URLS[1:4],
            ),
            id='enqueue_strategy_same_domain',
        ),
        pytest.param(
            AddRequestsTestInput(
                start_url=STRATEGY_TEST_URLS[0],
                loaded_url=STRATEGY_TEST_URLS[0],
                requests=STRATEGY_TEST_URLS,
                kwargs=EnqueueLinksKwargs(strategy='same-hostname'),
                expected_urls=[STRATEGY_TEST_URLS[1]],
            ),
            id='enqueue_strategy_same_hostname',
        ),
        pytest.param(
            AddRequestsTestInput(
                start_url=STRATEGY_TEST_URLS[0],
                loaded_url=STRATEGY_TEST_URLS[0],
                requests=STRATEGY_TEST_URLS,
                kwargs=EnqueueLinksKwargs(strategy='same-origin'),
                expected_urls=[],
            ),
            id='enqueue_strategy_same_origin',
        ),
        # Enqueue strategy with redirect
        pytest.param(
            AddRequestsTestInput(
                start_url=STRATEGY_TEST_URLS[3],
                loaded_url=STRATEGY_TEST_URLS[0],
                requests=STRATEGY_TEST_URLS,
                kwargs=EnqueueLinksKwargs(),
                expected_urls=STRATEGY_TEST_URLS[:3] + STRATEGY_TEST_URLS[4:],
            ),
            id='redirect_enqueue_strategy_default',
        ),
        pytest.param(
            AddRequestsTestInput(
                start_url=STRATEGY_TEST_URLS[3],
                loaded_url=STRATEGY_TEST_URLS[0],
                requests=STRATEGY_TEST_URLS,
                kwargs=EnqueueLinksKwargs(strategy='all'),
                expected_urls=STRATEGY_TEST_URLS[:3] + STRATEGY_TEST_URLS[4:],
            ),
            id='redirect_enqueue_strategy_all',
        ),
        pytest.param(
            AddRequestsTestInput(
                start_url=STRATEGY_TEST_URLS[3],
                loaded_url=STRATEGY_TEST_URLS[0],
                requests=STRATEGY_TEST_URLS,
                kwargs=EnqueueLinksKwargs(strategy='same-domain'),
                expected_urls=STRATEGY_TEST_URLS[:3],
            ),
            id='redirect_enqueue_strategy_same_domain',
        ),
        pytest.param(
            AddRequestsTestInput(
                start_url=STRATEGY_TEST_URLS[3],
                loaded_url=STRATEGY_TEST_URLS[0],
                requests=STRATEGY_TEST_URLS,
                kwargs=EnqueueLinksKwargs(strategy='same-hostname'),
                expected_urls=[],
            ),
            id='redirect_enqueue_strategy_same_hostname',
        ),
        pytest.param(
            AddRequestsTestInput(
                start_url=STRATEGY_TEST_URLS[3],
                loaded_url=STRATEGY_TEST_URLS[0],
                requests=STRATEGY_TEST_URLS,
                kwargs=EnqueueLinksKwargs(strategy='same-origin'),
                expected_urls=[],
            ),
            id='redirect_enqueue_strategy_same_origin',
        ),
        # Include/exclude
        pytest.param(
            AddRequestsTestInput(
                start_url=INCLUDE_TEST_URLS[0],
                loaded_url=INCLUDE_TEST_URLS[0],
                requests=INCLUDE_TEST_URLS,
                kwargs=EnqueueLinksKwargs(include=[Glob('https://someplace.com/**/cats')]),
                expected_urls=[INCLUDE_TEST_URLS[1], INCLUDE_TEST_URLS[4]],
            ),
            id='include_exclude_1',
        ),
        pytest.param(
            AddRequestsTestInput(
                start_url=INCLUDE_TEST_URLS[0],
                loaded_url=INCLUDE_TEST_URLS[0],
                requests=INCLUDE_TEST_URLS,
                kwargs=EnqueueLinksKwargs(exclude=[Glob('https://someplace.com/**/cats')]),
                expected_urls=[INCLUDE_TEST_URLS[2], INCLUDE_TEST_URLS[3]],
            ),
            id='include_exclude_2',
        ),
        pytest.param(
            AddRequestsTestInput(
                start_url=INCLUDE_TEST_URLS[0],
                loaded_url=INCLUDE_TEST_URLS[0],
                requests=INCLUDE_TEST_URLS,
                kwargs=EnqueueLinksKwargs(
                    include=[Glob('https://someplace.com/**/cats')], exclude=[Glob('https://**/archive/**')]
                ),
                expected_urls=[INCLUDE_TEST_URLS[1]],
            ),
            id='include_exclude_3',
        ),
    ],
)
async def test_enqueue_strategy(test_input: AddRequestsTestInput) -> None:
    visit = Mock()

    crawler = BasicCrawler()

    @crawler.router.handler('start')
    async def start_handler(context: BasicCrawlingContext) -> None:
        # Assign test value to loaded_url - BasicCrawler does not do any navigation by itself
        context.request.loaded_url = test_input.loaded_url
        await context.add_requests(
            test_input.requests,
            **test_input.kwargs,
        )

    @crawler.router.default_handler
    async def handler(context: BasicCrawlingContext) -> None:
        visit(context.request.url)

    await crawler.run([Request.from_url(test_input.start_url, label='start')])

    visited = {call[0][0] for call in visit.call_args_list}
    assert visited == set(test_input.expected_urls)


async def test_session_rotation(server_url: URL) -> None:
    session_ids: list[str | None] = []

    crawler = BasicCrawler(
        max_session_rotations=7,
        max_request_retries=1,
    )

    @crawler.router.default_handler
    async def handler(context: BasicCrawlingContext) -> None:
        session_ids.append(context.session.id if context.session else None)
        raise SessionError('Test error')

    await crawler.run([str(server_url)])

    # exactly 7 handler calls happened
    assert len(session_ids) == 7

    # all session ids are not None
    assert None not in session_ids

    # and each was a different session
    assert len(set(session_ids)) == 7


async def test_final_statistics() -> None:
    crawler = BasicCrawler(max_request_retries=2)

    @crawler.router.default_handler
    async def handler(context: BasicCrawlingContext) -> None:
        id_param = context.request.get_query_param_from_url('id')
        assert id_param is not None
        id = int(id_param)

        await asyncio.sleep(0.001)

        if context.request.retry_count == 0 and id % 2 == 0:
            raise RuntimeError('First crash')

        if context.request.retry_count == 1 and id % 3 == 0:
            raise RuntimeError('Second crash')

        if context.request.retry_count == 2 and id % 4 == 0:
            raise RuntimeError('Third crash')

    final_statistics = await crawler.run(
        [Request.from_url(f'https://someplace.com/?id={id}', label='start') for id in range(50)]
    )

    assert final_statistics.requests_total == 50
    assert final_statistics.requests_finished == 45
    assert final_statistics.requests_failed == 5

    assert final_statistics.retry_histogram == [25, 16, 9]

    assert final_statistics.request_avg_finished_duration is not None
    assert final_statistics.request_avg_finished_duration > timedelta()

    assert final_statistics.request_avg_failed_duration is not None
    assert final_statistics.request_avg_failed_duration > timedelta()

    assert final_statistics.request_total_duration > timedelta()

    assert final_statistics.crawler_runtime > timedelta()

    assert final_statistics.requests_finished_per_minute > 0
    assert final_statistics.requests_failed_per_minute > 0


async def test_crawler_get_storages() -> None:
    crawler = BasicCrawler()

    rp = await crawler.get_request_manager()
    assert isinstance(rp, RequestQueue)

    dataset = await crawler.get_dataset()
    assert isinstance(dataset, Dataset)

    kvs = await crawler.get_key_value_store()
    assert isinstance(kvs, KeyValueStore)


async def test_crawler_run_requests() -> None:
    crawler = BasicCrawler()
    seen_urls = list[str]()

    @crawler.router.default_handler
    async def handler(context: BasicCrawlingContext) -> None:
        seen_urls.append(context.request.url)

    start_urls = [
        'http://test.io/1',
        'http://test.io/2',
        'http://test.io/3',
    ]
    stats = await crawler.run(start_urls)

    assert seen_urls == start_urls
    assert stats.requests_total == 3
    assert stats.requests_finished == 3


async def test_context_push_and_get_data() -> None:
    crawler = BasicCrawler()
    dataset = await Dataset.open()

    await dataset.push_data({'a': 1})
    assert (await crawler.get_data()).items == [{'a': 1}]

    @crawler.router.default_handler
    async def handler(context: BasicCrawlingContext) -> None:
        await context.push_data({'b': 2})

    await dataset.push_data({'c': 3})
    assert (await crawler.get_data()).items == [{'a': 1}, {'c': 3}]

    stats = await crawler.run(['http://test.io/1'])

    assert (await crawler.get_data()).items == [{'a': 1}, {'c': 3}, {'b': 2}]
    assert stats.requests_total == 1
    assert stats.requests_finished == 1


async def test_context_push_and_get_data_handler_error() -> None:
    crawler = BasicCrawler()

    @crawler.router.default_handler
    async def handler(context: BasicCrawlingContext) -> None:
        await context.push_data({'b': 2})
        raise RuntimeError('Watch me crash')

    stats = await crawler.run(['https://a.placeholder.com'])

    assert (await crawler.get_data()).items == []
    assert stats.requests_total == 1
    assert stats.requests_finished == 0
    assert stats.requests_failed == 1


async def test_crawler_push_and_export_data(tmp_path: Path) -> None:
    crawler = BasicCrawler()
    dataset = await Dataset.open()

    await dataset.push_data([{'id': 0, 'test': 'test'}, {'id': 1, 'test': 'test'}])
    await dataset.push_data({'id': 2, 'test': 'test'})

    await crawler.export_data(path=tmp_path / 'dataset.json')
    await crawler.export_data(path=tmp_path / 'dataset.csv')

    assert json.load((tmp_path / 'dataset.json').open()) == [
        {'id': 0, 'test': 'test'},
        {'id': 1, 'test': 'test'},
        {'id': 2, 'test': 'test'},
    ]

    # On Windows, text mode file writes convert \n to \r\n, resulting in \r\n line endings.
    # On Unix/Linux, \n remains as \n.
    if sys.platform == 'win32':
        assert (tmp_path / 'dataset.csv').read_bytes() == b'id,test\r\n0,test\r\n1,test\r\n2,test\r\n'
    else:
        assert (tmp_path / 'dataset.csv').read_bytes() == b'id,test\n0,test\n1,test\n2,test\n'


async def test_crawler_export_data_additional_kwargs(tmp_path: Path) -> None:
    crawler = BasicCrawler()
    dataset = await Dataset.open()

    await dataset.push_data({'z': 1, 'a': 2})

    json_path = tmp_path / 'dataset.json'
    csv_path = tmp_path / 'dataset.csv'

    await crawler.export_data(path=json_path, sort_keys=True, separators=(',', ':'))
    await crawler.export_data(path=csv_path, delimiter=';', lineterminator='\n')

    assert json_path.read_text() == '[{"a":2,"z":1}]'
    assert csv_path.read_text() == 'z;a\n1;2\n'


async def test_context_push_and_export_data(tmp_path: Path) -> None:
    crawler = BasicCrawler()

    @crawler.router.default_handler
    async def handler(context: BasicCrawlingContext) -> None:
        await context.push_data([{'id': 0, 'test': 'test'}, {'id': 1, 'test': 'test'}])
        await context.push_data({'id': 2, 'test': 'test'})

    await crawler.run(['http://test.io/1'])

    await crawler.export_data(path=tmp_path / 'dataset.json')
    await crawler.export_data(path=tmp_path / 'dataset.csv')

    assert json.load((tmp_path / 'dataset.json').open()) == [
        {'id': 0, 'test': 'test'},
        {'id': 1, 'test': 'test'},
        {'id': 2, 'test': 'test'},
    ]

    # On Windows, text mode file writes convert \n to \r\n, resulting in \r\n line endings.
    # On Unix/Linux, \n remains as \n.
    if sys.platform == 'win32':
        assert (tmp_path / 'dataset.csv').read_bytes() == b'id,test\r\n0,test\r\n1,test\r\n2,test\r\n'
    else:
        assert (tmp_path / 'dataset.csv').read_bytes() == b'id,test\n0,test\n1,test\n2,test\n'


async def test_context_update_kv_store() -> None:
    crawler = BasicCrawler()

    @crawler.router.default_handler
    async def handler(context: BasicCrawlingContext) -> None:
        store = await context.get_key_value_store()
        await store.set_value('foo', 'bar')

    await crawler.run(['https://hello.world'])

    store = await crawler.get_key_value_store()
    assert (await store.get_value('foo')) == 'bar'


async def test_context_use_state() -> None:
    crawler = BasicCrawler()

    @crawler.router.default_handler
    async def handler(context: BasicCrawlingContext) -> None:
        await context.use_state({'hello': 'world'})

    await crawler.run(['https://hello.world'])

    kvs = await crawler.get_key_value_store()
    value = await kvs.get_value(BasicCrawler._CRAWLEE_STATE_KEY)

    assert value == {'hello': 'world'}


async def test_context_handlers_use_state(key_value_store: KeyValueStore) -> None:
    state_in_handler_one: dict[str, JsonSerializable] = {}
    state_in_handler_two: dict[str, JsonSerializable] = {}
    state_in_handler_three: dict[str, JsonSerializable] = {}

    crawler = BasicCrawler()

    @crawler.router.handler('one')
    async def handler_one(context: BasicCrawlingContext) -> None:
        state = await context.use_state({'hello': 'world'})
        state_in_handler_one.update(state)
        state['hello'] = 'new_world'
        await context.add_requests([Request.from_url('https://crawlee.dev/docs/quick-start', label='two')])

    @crawler.router.handler('two')
    async def handler_two(context: BasicCrawlingContext) -> None:
        state = await context.use_state({'hello': 'world'})
        state_in_handler_two.update(state)
        state['hello'] = 'last_world'

    @crawler.router.handler('three')
    async def handler_three(context: BasicCrawlingContext) -> None:
        state = await context.use_state({'hello': 'world'})
        state_in_handler_three.update(state)

    await crawler.run([Request.from_url('https://crawlee.dev/', label='one')])
    await crawler.run([Request.from_url('https://crawlee.dev/docs/examples', label='three')])

    # The state in handler_one must match the default state
    assert state_in_handler_one == {'hello': 'world'}

    # The state in handler_two must match the state updated in handler_one
    assert state_in_handler_two == {'hello': 'new_world'}

    # The state in handler_three must match the final state updated in previous run
    assert state_in_handler_three == {'hello': 'last_world'}

    store = await crawler.get_key_value_store()

    # The state in the KVS must match with the last set state
    assert (await store.get_value(BasicCrawler._CRAWLEE_STATE_KEY)) == {'hello': 'last_world'}


async def test_max_requests_per_crawl() -> None:
    start_urls = [
        'http://test.io/1',
        'http://test.io/2',
        'http://test.io/3',
        'http://test.io/4',
        'http://test.io/5',
    ]
    processed_urls = []

    # Set max_concurrency to 1 to ensure testing max_requests_per_crawl accurately
    crawler = BasicCrawler(
        concurrency_settings=ConcurrencySettings(desired_concurrency=1, max_concurrency=1),
        max_requests_per_crawl=3,
    )

    @crawler.router.default_handler
    async def handler(context: BasicCrawlingContext) -> None:
        processed_urls.append(context.request.url)

    stats = await crawler.run(start_urls)

    # Verify that only 3 out of the 5 provided URLs were made
    assert len(processed_urls) == 3
    assert stats.requests_total == 3
    assert stats.requests_finished == 3


async def test_max_crawl_depth() -> None:
    processed_urls = []

    # Set max_concurrency to 1 to ensure testing max_requests_per_crawl accurately
    crawler = BasicCrawler(
        concurrency_settings=ConcurrencySettings(desired_concurrency=1, max_concurrency=1),
        max_crawl_depth=2,
    )

    @crawler.router.handler('start')
    async def start_handler(context: BasicCrawlingContext) -> None:
        processed_urls.append(context.request.url)
        await context.add_requests(['https://someplace.com/too-deep'])

    @crawler.router.default_handler
    async def handler(context: BasicCrawlingContext) -> None:
        processed_urls.append(context.request.url)

    start_request = Request.from_url('https://someplace.com/', label='start')
    start_request.crawl_depth = 2

    stats = await crawler.run([start_request])

    assert len(processed_urls) == 1
    assert stats.requests_total == 1
    assert stats.requests_finished == 1


@pytest.mark.parametrize(
    ('total_requests', 'fail_at_request', 'expected_starts', 'expected_finished'),
    [
        (3, None, 3, 3),
        (3, 2, 2, 1),
    ],
    ids=[
        'all_requests_successful',
        'abort_on_second_request',
    ],
)
async def test_abort_on_error(
    total_requests: int, fail_at_request: int | None, expected_starts: int, expected_finished: int
) -> None:
    starts_urls = []

    crawler = BasicCrawler(
        concurrency_settings=ConcurrencySettings(desired_concurrency=1, max_concurrency=1),
        abort_on_error=True,
    )

    @crawler.router.default_handler
    async def handler(context: BasicCrawlingContext) -> None:
        starts_urls.append(context.request.url)

        if context.request.user_data.get('n_request') == fail_at_request:
            raise ValueError('Error request')

    stats = await crawler.run(
        [
            Request.from_url('https://crawlee.dev', always_enqueue=True, user_data={'n_request': i + 1})
            for i in range(total_requests)
        ]
    )

    assert len(starts_urls) == expected_starts
    assert stats.requests_finished == expected_finished


def test_crawler_log() -> None:
    crawler = BasicCrawler()
    assert isinstance(crawler.log, logging.Logger)
    crawler.log.info('Test log message')


async def test_consecutive_runs_purge_request_queue() -> None:
    crawler = BasicCrawler()
    visit = Mock()

    @crawler.router.default_handler
    async def handler(context: BasicCrawlingContext) -> None:
        visit(context.request.url)

    await crawler.run(['https://a.placeholder.com', 'https://b.placeholder.com', 'https://c.placeholder.com'])
    await crawler.run(['https://a.placeholder.com', 'https://b.placeholder.com', 'https://c.placeholder.com'])
    await crawler.run(['https://a.placeholder.com', 'https://b.placeholder.com', 'https://c.placeholder.com'])

    counter = Counter(args[0][0] for args in visit.call_args_list)
    assert counter == {
        'https://a.placeholder.com': 3,
        'https://b.placeholder.com': 3,
        'https://c.placeholder.com': 3,
    }


@pytest.mark.skipif(os.name == 'nt' and 'CI' in os.environ, reason='Skipped in Windows CI')
@pytest.mark.parametrize(
    ('statistics_log_format'),
    [
        pytest.param('table', id='With table for logs'),
        pytest.param('inline', id='With inline logs'),
    ],
)
async def test_logs_final_statistics(
    monkeypatch: pytest.MonkeyPatch, caplog: pytest.LogCaptureFixture, statistics_log_format: Literal['table', 'inline']
) -> None:
    # Set the log level to INFO to capture the final statistics log.
    caplog.set_level(logging.INFO)

    crawler = BasicCrawler(configure_logging=False, statistics_log_format=statistics_log_format)

    @crawler.router.default_handler
    async def handler(context: BasicCrawlingContext) -> None:
        await context.push_data({'something': 'something'})

    fake_statistics = FinalStatistics(
        requests_finished=4,
        requests_failed=33,
        retry_histogram=[1, 4, 8],
        request_avg_failed_duration=timedelta(seconds=99),
        request_avg_finished_duration=timedelta(milliseconds=483),
        requests_finished_per_minute=0.33,
        requests_failed_per_minute=0.1,
        request_total_duration=timedelta(minutes=12),
        requests_total=37,
        crawler_runtime=timedelta(minutes=5),
    )

    monkeypatch.setattr(crawler._statistics, 'calculate', lambda: fake_statistics)

    result = await crawler.run()
    assert result is fake_statistics

    final_statistics = next(
        (record for record in caplog.records if record.msg.startswith('Final')),
        None,
    )

    assert final_statistics is not None
    if statistics_log_format == 'table':
        assert final_statistics.msg.splitlines() == [
            'Final request statistics:',
            '┌───────────────────────────────┬────────────┐',
            '│ requests_finished             │ 4          │',
            '│ requests_failed               │ 33         │',
            '│ retry_histogram               │ [1, 4, 8]  │',
            '│ request_avg_failed_duration   │ 1min 39.0s │',
            '│ request_avg_finished_duration │ 483.0ms    │',
            '│ requests_finished_per_minute  │ 0.33       │',
            '│ requests_failed_per_minute    │ 0.1        │',
            '│ request_total_duration        │ 12min      │',
            '│ requests_total                │ 37         │',
            '│ crawler_runtime               │ 5min       │',
            '└───────────────────────────────┴────────────┘',
        ]
    else:
        assert final_statistics.msg == 'Final request statistics:'

        # ignore[attr-defined] since `extra` parameters are not defined for `LogRecord`
        assert final_statistics.requests_finished == 4  # type: ignore[attr-defined]
        assert final_statistics.requests_failed == 33  # type: ignore[attr-defined]
        assert final_statistics.retry_histogram == [1, 4, 8]  # type: ignore[attr-defined]
        assert final_statistics.request_avg_failed_duration == 99.0  # type: ignore[attr-defined]
        assert final_statistics.request_avg_finished_duration == 0.483  # type: ignore[attr-defined]
        assert final_statistics.requests_finished_per_minute == 0.33  # type: ignore[attr-defined]
        assert final_statistics.requests_failed_per_minute == 0.1  # type: ignore[attr-defined]
        assert final_statistics.request_total_duration == 720.0  # type: ignore[attr-defined]
        assert final_statistics.requests_total == 37  # type: ignore[attr-defined]
        assert final_statistics.crawler_runtime == 300.0  # type: ignore[attr-defined]


async def test_crawler_manual_stop() -> None:
    """Test that no new requests are handled after crawler.stop() is called."""
    start_urls = [
        'http://test.io/1',
        'http://test.io/2',
        'http://test.io/3',
    ]
    processed_urls = []

    # Set max_concurrency to 1 to ensure testing urls are visited one by one in order.
    crawler = BasicCrawler(concurrency_settings=ConcurrencySettings(desired_concurrency=1, max_concurrency=1))

    @crawler.router.default_handler
    async def handler(context: BasicCrawlingContext) -> None:
        processed_urls.append(context.request.url)
        if context.request.url == start_urls[1]:
            crawler.stop()

    stats = await crawler.run(start_urls)

    # Verify that only 2 out of the 3 provided URLs were made
    assert len(processed_urls) == 2
    assert stats.requests_total == 2
    assert stats.requests_finished == 2


@pytest.mark.skipif(sys.version_info[:3] < (3, 11), reason='asyncio.Barrier was introduced in Python 3.11.')
async def test_crawler_multiple_stops_in_parallel() -> None:
    """Test that no new requests are handled after crawler.stop() is called, but ongoing requests can still finish."""

    start_urls = [
        'http://test.io/1',
        'http://test.io/2',
        'http://test.io/3',
    ]
    processed_urls = []

    # Set concurrency to 2 to ensure two urls are being visited in parallel.
    crawler = BasicCrawler(concurrency_settings=ConcurrencySettings(desired_concurrency=2, max_concurrency=2))

    both_handlers_started = asyncio.Barrier(2)  # type:ignore[attr-defined]  # Test is skipped in older Python versions.
    only_one_handler_at_a_time = asyncio.Semaphore(1)

    @crawler.router.default_handler
    async def handler(context: BasicCrawlingContext) -> None:
        await both_handlers_started.wait()  # Block until both handlers are started.

        async with only_one_handler_at_a_time:
            # Reliably create situation where one handler called `crawler.stop()`, while other handler is still running.
            crawler.stop(reason=f'Stop called on {context.request.url}')
            processed_urls.append(context.request.url)

    stats = await crawler.run(start_urls)

    # Verify that only 2 out of the 3 provided URLs were made
    assert len(processed_urls) == 2
    assert stats.requests_total == 2
    assert stats.requests_finished == 2


async def test_services_no_side_effect_on_crawler_init() -> None:
    custom_configuration = Configuration()
    custom_event_manager = LocalEventManager.from_config(custom_configuration)
    custom_storage_client = MemoryStorageClient()

    _ = BasicCrawler(
        configuration=custom_configuration,
        event_manager=custom_event_manager,
        storage_client=custom_storage_client,
    )

    assert service_locator.get_configuration() is not custom_configuration
    assert service_locator.get_event_manager() is not custom_event_manager
    assert service_locator.get_storage_client() is not custom_storage_client


async def test_crawler_uses_default_services() -> None:
    custom_configuration = Configuration()
    service_locator.set_configuration(custom_configuration)

    custom_event_manager = LocalEventManager.from_config(custom_configuration)
    service_locator.set_event_manager(custom_event_manager)

    custom_storage_client = MemoryStorageClient()
    service_locator.set_storage_client(custom_storage_client)

    basic_crawler = BasicCrawler()

    assert basic_crawler._service_locator.get_configuration() is custom_configuration
    assert basic_crawler._service_locator.get_event_manager() is custom_event_manager
    assert basic_crawler._service_locator.get_storage_client() is custom_storage_client


async def test_services_crawlers_can_use_different_services() -> None:
    custom_configuration_1 = Configuration()
    custom_event_manager_1 = LocalEventManager.from_config(custom_configuration_1)
    custom_storage_client_1 = MemoryStorageClient()

    custom_configuration_2 = Configuration()
    custom_event_manager_2 = LocalEventManager.from_config(custom_configuration_2)
    custom_storage_client_2 = MemoryStorageClient()

    _ = BasicCrawler(
        configuration=custom_configuration_1,
        event_manager=custom_event_manager_1,
        storage_client=custom_storage_client_1,
    )

    _ = BasicCrawler(
        configuration=custom_configuration_2,
        event_manager=custom_event_manager_2,
        storage_client=custom_storage_client_2,
    )


async def test_crawler_uses_default_storages(tmp_path: Path) -> None:
    configuration = Configuration(
        storage_dir=str(tmp_path),
        purge_on_start=True,
    )
    service_locator.set_configuration(configuration)

    dataset = await Dataset.open()
    kvs = await KeyValueStore.open()
    rq = await RequestQueue.open()

    crawler = BasicCrawler()

    assert dataset is await crawler.get_dataset()
    assert kvs is await crawler.get_key_value_store()
    assert rq is await crawler.get_request_manager()


async def test_crawler_can_use_other_storages(tmp_path: Path) -> None:
    configuration = Configuration(
        storage_dir=str(tmp_path),
        purge_on_start=True,
    )
    service_locator.set_configuration(configuration)

    dataset = await Dataset.open()
    kvs = await KeyValueStore.open()
    rq = await RequestQueue.open()

    crawler = BasicCrawler(storage_client=MemoryStorageClient())

    assert dataset is not await crawler.get_dataset()
    assert kvs is not await crawler.get_key_value_store()
    assert rq is not await crawler.get_request_manager()


async def test_crawler_can_use_other_storages_of_same_type(tmp_path: Path) -> None:
    """Test that crawler can use non-global storage of the same type as global storage without conflicts"""
    a_path = tmp_path / 'a'
    b_path = tmp_path / 'b'
    a_path.mkdir()
    b_path.mkdir()
    expected_paths = {
        path / storage
        for path, storage in product({a_path, b_path}, {'datasets', 'key_value_stores', 'request_queues'})
    }

    configuration_a = Configuration(
        storage_dir=str(a_path),
        purge_on_start=True,
    )
    configuration_b = Configuration(
        storage_dir=str(b_path),
        purge_on_start=True,
    )

    # Set global configuration
    service_locator.set_configuration(configuration_a)
    service_locator.set_storage_client(FileSystemStorageClient())
    # Create storages based on the global services
    dataset = await Dataset.open()
    kvs = await KeyValueStore.open()
    rq = await RequestQueue.open()

    # Set the crawler to use different storage client
    crawler = BasicCrawler(storage_client=FileSystemStorageClient(), configuration=configuration_b)

    # Assert that the storages are different
    assert dataset is not await crawler.get_dataset()
    assert kvs is not await crawler.get_key_value_store()
    assert rq is not await crawler.get_request_manager()

    # Assert that all storages exists on the filesystem
    for path in expected_paths:
        assert path.is_dir()


async def test_allows_storage_client_overwrite_before_run(monkeypatch: pytest.MonkeyPatch) -> None:
    custom_storage_client = MemoryStorageClient()

    crawler = BasicCrawler(
        storage_client=custom_storage_client,
    )

    @crawler.router.default_handler
    async def handler(context: BasicCrawlingContext) -> None:
        await context.push_data({'foo': 'bar'})

    other_storage_client = MemoryStorageClient()
    service_locator.set_storage_client(other_storage_client)

    with monkeypatch.context() as monkey:
        spy = Mock(wraps=service_locator.get_storage_client)
        monkey.setattr(service_locator, 'get_storage_client', spy)
        await crawler.run(['https://does-not-matter.com'])
        assert spy.call_count >= 1

    dataset = await crawler.get_dataset()
    data = await dataset.get_data()
    assert data.items == [{'foo': 'bar'}]


@pytest.mark.skipif(sys.version_info[:3] < (3, 11), reason='asyncio.Barrier was introduced in Python 3.11.')
async def test_context_use_state_race_condition_in_handlers(key_value_store: KeyValueStore) -> None:
    """Two parallel handlers increment global variable obtained by `use_state` method.

    Result should be incremented by 2.
    Method `use_state` must be implemented in a way that prevents race conditions in such scenario."""
    # Test is skipped in older Python versions.
    from asyncio import Barrier  # type:ignore[attr-defined] # noqa: PLC0415

    crawler = BasicCrawler()
    store = await crawler.get_key_value_store()
    await store.set_value(BasicCrawler._CRAWLEE_STATE_KEY, {'counter': 0})
    handler_barrier = Barrier(2)

    @crawler.router.default_handler
    async def handler(context: BasicCrawlingContext) -> None:
        state = cast('dict[str, int]', await context.use_state())
        await handler_barrier.wait()  # Block until both handlers get the state.
        state['counter'] += 1
        await handler_barrier.wait()  # Block until both handlers increment the state.

    await crawler.run(['https://crawlee.dev/', 'https://crawlee.dev/docs/quick-start'])

    store = await crawler.get_key_value_store()
    # Ensure that local state is pushed back to kvs.
    await store.persist_autosaved_values()
    assert (await store.get_value(BasicCrawler._CRAWLEE_STATE_KEY))['counter'] == 2


@pytest.mark.run_alone
@pytest.mark.skipif(sys.version_info[:3] < (3, 11), reason='asyncio.timeout was introduced in Python 3.11.')
@pytest.mark.parametrize(
    'sleep_type',
    [
        pytest.param('async_sleep'),
        pytest.param('sync_sleep', marks=pytest.mark.skip(reason='https://github.com/apify/crawlee-python/issues/908')),
    ],
)
async def test_timeout_in_handler(sleep_type: str) -> None:
    """Test that timeout from request handler is treated the same way as exception thrown in request handler.

    Handler should be able to time out even if the code causing the timeout is blocking sync code.
    Crawler should attempt to retry it.
    This test creates situation where the request handler times out twice, on third retry it does not time out."""
    # Test is skipped in older Python versions.
    from asyncio import timeout  # type:ignore[attr-defined] # noqa: PLC0415

    handler_timeout = timedelta(seconds=1)
    max_request_retries = 3
    double_handler_timeout_s = handler_timeout.total_seconds() * 2
    handler_sleep = iter([double_handler_timeout_s, double_handler_timeout_s, 0])

    crawler = BasicCrawler(request_handler_timeout=handler_timeout, max_request_retries=max_request_retries)

    mocked_handler_before_sleep = Mock()
    mocked_handler_after_sleep = Mock()

    @crawler.router.default_handler
    async def handler(context: BasicCrawlingContext) -> None:
        mocked_handler_before_sleep()

        if sleep_type == 'async_sleep':
            await asyncio.sleep(next(handler_sleep))
        else:
            time.sleep(next(handler_sleep))  # noqa:ASYNC251  # Using blocking sleep in async function is the test.

        # This will not execute if timeout happens.
        mocked_handler_after_sleep()

    # Timeout in pytest, because previous implementation would run crawler until following:
    # "The request queue seems to be stuck for 300.0s, resetting internal state."
    async with timeout(max_request_retries * double_handler_timeout_s):
        await crawler.run(['https://a.placeholder.com'])

    assert crawler.statistics.state.requests_finished == 1
    assert mocked_handler_before_sleep.call_count == max_request_retries
    assert mocked_handler_after_sleep.call_count == 1


@pytest.mark.parametrize(
    ('keep_alive', 'max_requests_per_crawl', 'expected_handled_requests_count'),
    [
        pytest.param(True, 2, 2, id='keep_alive, 2 requests'),
        pytest.param(True, 1, 1, id='keep_alive, but max_requests_per_crawl achieved after 1 request'),
        pytest.param(False, 2, 0, id='Crawler without keep_alive (default), crawler finished before adding requests'),
    ],
)
async def test_keep_alive(
    *, keep_alive: bool, max_requests_per_crawl: int, expected_handled_requests_count: int
) -> None:
    """Test that crawler can be kept alive without any requests and stopped with `crawler.stop()`.

    Crawler should stop if `max_requests_per_crawl` is reached regardless of the `keep_alive` flag."""
    additional_urls = ['https://a.placeholder.com', 'https://b.placeholder.com']
    expected_handler_calls = [call(url) for url in additional_urls[:expected_handled_requests_count]]

    crawler = BasicCrawler(
        keep_alive=keep_alive,
        max_requests_per_crawl=max_requests_per_crawl,
        # If more request can run in parallel, then max_requests_per_crawl is not deterministic.
        concurrency_settings=ConcurrencySettings(desired_concurrency=1, max_concurrency=1),
    )
    mocked_handler = Mock()

    @crawler.router.default_handler
    async def handler(context: BasicCrawlingContext) -> None:
        mocked_handler(context.request.url)
        if context.request == additional_urls[-1]:
            crawler.stop()

    crawler_run_task = asyncio.create_task(crawler.run())

    # Give some time to crawler to finish(or be in keep_alive state) and add new request.
    # TODO: Replace sleep time by waiting for specific crawler state.
    # https://github.com/apify/crawlee-python/issues/925
    await asyncio.sleep(1)
    assert crawler_run_task.done() != keep_alive
    add_request_task = asyncio.create_task(crawler.add_requests(additional_urls))

    await asyncio.gather(crawler_run_task, add_request_task)

    mocked_handler.assert_has_calls(expected_handler_calls)


@pytest.mark.parametrize(
    ('retire'),
    [
        pytest.param(False, id='without retire'),
        pytest.param(True, id='with retire'),
    ],
)
async def test_session_retire_in_user_handler(*, retire: bool) -> None:
    crawler = BasicCrawler(session_pool=SessionPool(max_pool_size=1))
    sessions = list[str]()

    @crawler.router.default_handler
    async def handler(context: BasicCrawlingContext) -> None:
        if context.session:
            sessions.append(context.session.id)

            context.session.retire() if retire else None

        await context.add_requests(['https://b.placeholder.com'])

    await crawler.run(['https://a.placeholder.com'])

    # The session should differ if `retire` was called and match otherwise since pool size == 1
    if retire:
        assert sessions[1] != sessions[0]
    else:
        assert sessions[1] == sessions[0]


async def test_bound_session_to_request() -> None:
    async with SessionPool() as session_pool:
        check_session: Session = await session_pool.get_session()
        used_sessions = list[str]()
        crawler = BasicCrawler(session_pool=session_pool)

        @crawler.router.default_handler
        async def handler(context: BasicCrawlingContext) -> None:
            if context.session:
                used_sessions.append(context.session.id)

        requests = [
            Request.from_url('https://a.placeholder.com', session_id=check_session.id, always_enqueue=True)
            for _ in range(10)
        ]

        await crawler.run(requests)

        assert len(used_sessions) == 10
        assert set(used_sessions) == {check_session.id}


async def test_bound_sessions_to_same_request() -> None:
    # Use a custom function to avoid errors due to random Session retrieval
    def create_session_function() -> Callable[[], Session]:
        counter = -1

        def create_session() -> Session:
            nonlocal counter
            counter += 1
            return Session(id=str(counter))

        return create_session

    check_sessions = [str(session_id) for session_id in range(10)]
    used_sessions = list[str]()
    crawler = BasicCrawler(session_pool=SessionPool(create_session_function=create_session_function()))

    @crawler.router.default_handler
    async def handler(context: BasicCrawlingContext) -> None:
        if context.session:
            used_sessions.append(context.session.id)

    requests = [
        Request.from_url('https://a.placeholder.com', session_id=str(session_id), use_extended_unique_key=True)
        for session_id in range(10)
    ]

    await crawler.run(requests)

    assert len(used_sessions) == 10
    assert set(used_sessions) == set(check_sessions)


async def test_error_bound_session_to_request() -> None:
    crawler = BasicCrawler(request_handler=AsyncMock())

    requests = [Request.from_url('https://a.placeholder.com', session_id='1', always_enqueue=True) for _ in range(10)]

    stats = await crawler.run(requests)

    assert stats.requests_total == 10
    assert stats.requests_failed == 10
    assert stats.retry_histogram == [10]


async def test_handle_error_bound_session_to_request() -> None:
    error_handler_mock = AsyncMock()
    crawler = BasicCrawler(request_handler=AsyncMock())

    @crawler.failed_request_handler
    async def error_req_hook(context: BasicCrawlingContext, error: Exception) -> None:
        if isinstance(error, RequestCollisionError):
            await error_handler_mock(context, error)

    requests = [Request.from_url('https://a.placeholder.com', session_id='1')]

    await crawler.run(requests)

    assert error_handler_mock.call_count == 1


async def test_handles_session_error_in_failed_request_handler() -> None:
    crawler = BasicCrawler(max_session_rotations=1)
    handler_requests = set()

    @crawler.router.default_handler
    async def handler(context: BasicCrawlingContext) -> None:
        raise SessionError('blocked')

    @crawler.failed_request_handler
    async def failed_request_handler(context: BasicCrawlingContext, error: Exception) -> None:
        handler_requests.add(context.request.url)

    requests = ['https://a.placeholder.com', 'https://b.placeholder.com', 'https://c.placeholder.com']

    await crawler.run(requests)

    assert set(requests) == handler_requests


async def test_lock_with_get_robots_txt_file_for_url(server_url: URL) -> None:
    crawler = BasicCrawler(respect_robots_txt_file=True)

    with patch('crawlee.crawlers._basic._basic_crawler.RobotsTxtFile.find', wraps=RobotsTxtFile.find) as spy:
        await asyncio.gather(
            *[asyncio.create_task(crawler._get_robots_txt_file_for_url(str(server_url))) for _ in range(10)]
        )

        # Check that the lock was acquired only once
        assert spy.call_count == 1


async def test_reduced_logs_from_timed_out_request_handler(caplog: pytest.LogCaptureFixture) -> None:
    caplog.set_level(logging.INFO)
    crawler = BasicCrawler(
        configure_logging=False,
        request_handler_timeout=timedelta(seconds=1),
    )

    @crawler.router.default_handler
    async def handler(context: BasicCrawlingContext) -> None:
        # Intentionally add a delay longer than the timeout to trigger the timeout mechanism
        await asyncio.sleep(10)  # INJECTED DELAY

    # Capture all logs from the 'crawlee' logger at INFO level or higher
    with caplog.at_level(logging.INFO, logger='crawlee'):
        await crawler.run([Request.from_url('https://a.placeholder.com')])

    # Check for the timeout message in any of the logs
    found_timeout_message = False
    for record in caplog.records:
        if record.message and 'timed out after 1.0 seconds' in record.message:
            full_message = (record.message or '') + (record.exc_text or '')
            assert '\n' not in full_message
            assert '# INJECTED DELAY' in full_message
            found_timeout_message = True
            break

    assert found_timeout_message, 'Expected log message about request handler error was not found.'


async def test_status_message_callback() -> None:
    """Test that status message callback is called with the correct message."""
    status_message_callback = AsyncMock()
    states: list[dict[str, StatisticsState | None]] = []

    async def status_callback(
        state: StatisticsState, previous_state: StatisticsState | None, message: str
    ) -> str | None:
        await status_message_callback(message)
        states.append({'state': state, 'previous_state': previous_state})
        return message

    crawler = BasicCrawler(
        status_message_callback=status_callback, status_message_logging_interval=timedelta(seconds=0.01)
    )

    @crawler.router.default_handler
    async def handler(context: BasicCrawlingContext) -> None:
        await asyncio.sleep(0.1)  # Simulate some processing time

    await crawler.run(['https://a.placeholder.com'])

    assert status_message_callback.called

    assert len(states) > 1

    first_call = states[0]
    second_call = states[1]

    # For the first call, `previous_state` is None
    assert first_call['state'] is not None
    assert first_call['previous_state'] is None

    # For second call, `previous_state` is the first state
    assert second_call['state'] is not None
    assert second_call['previous_state'] is not None
    assert second_call['previous_state'] == first_call['state']


async def test_status_message_emit() -> None:
    event_manager = service_locator.get_event_manager()

    status_message_listener = Mock()

    def listener(event_data: EventCrawlerStatusData) -> None:
        status_message_listener(event_data)

    event_manager.on(event=Event.CRAWLER_STATUS, listener=listener)

    crawler = BasicCrawler(request_handler=AsyncMock())

    await crawler.run(['https://a.placeholder.com'])

    event_manager.off(event=Event.CRAWLER_STATUS, listener=listener)

    assert status_message_listener.called


@pytest.mark.parametrize(
    ('queue_name', 'queue_alias', 'by_id'),
    [
        pytest.param('named-queue', None, False, id='with rq_name'),
        pytest.param(None, 'alias-queue', False, id='with rq_alias'),
        pytest.param('id-queue', None, True, id='with rq_id'),
    ],
)
async def test_add_requests_with_rq_param(queue_name: str | None, queue_alias: str | None, *, by_id: bool) -> None:
    crawler = BasicCrawler()
    rq = await RequestQueue.open(name=queue_name, alias=queue_alias)
    if by_id:
        queue_id = rq.id
        queue_name = None
    else:
        queue_id = None
    visit_urls = set()

    check_requests = [
        Request.from_url('https://a.placeholder.com'),
        Request.from_url('https://b.placeholder.com'),
        Request.from_url('https://c.placeholder.com'),
    ]

    @crawler.router.default_handler
    async def handler(context: BasicCrawlingContext) -> None:
        visit_urls.add(context.request.url)
        await context.add_requests(check_requests, rq_id=queue_id, rq_name=queue_name, rq_alias=queue_alias)

    await crawler.run(['https://start.placeholder.com'])

    requests_from_queue = []
    while request := await rq.fetch_next_request():
        requests_from_queue.append(request)

    assert requests_from_queue == check_requests
    assert visit_urls == {'https://start.placeholder.com'}

    await rq.drop()


@pytest.mark.parametrize(
    ('queue_name', 'queue_alias', 'queue_id'),
    [
        pytest.param('named-queue', 'alias-queue', None, id='rq_name and rq_alias'),
        pytest.param('named-queue', None, 'id-queue', id='rq_name and rq_id'),
        pytest.param(None, 'alias-queue', 'id-queue', id='rq_alias and rq_id'),
        pytest.param('named-queue', 'alias-queue', 'id-queue', id='rq_name and rq_alias and rq_id'),
    ],
)
async def test_add_requests_error_with_multi_params(
    queue_id: str | None, queue_name: str | None, queue_alias: str | None
) -> None:
    crawler = BasicCrawler()

    @crawler.router.default_handler
    async def handler(context: BasicCrawlingContext) -> None:
        with pytest.raises(ValueError, match='Only one of `rq_id`, `rq_name` or `rq_alias` can be set'):
            await context.add_requests(
                [Request.from_url('https://a.placeholder.com')],
                rq_id=queue_id,
                rq_name=queue_name,
                rq_alias=queue_alias,
            )

    await crawler.run(['https://start.placeholder.com'])


async def test_crawler_purge_request_queue_uses_same_storage_client() -> None:
    """Make sure that purge on start does not replace the storage client in the underlying storage manager"""

    # Set some different storage_client globally and different for Crawlee.
    service_locator.set_storage_client(FileSystemStorageClient())
    unrelated_rq = await RequestQueue.open()
    unrelated_request = Request.from_url('https://x.placeholder.com')
    await unrelated_rq.add_request(unrelated_request)

    crawler = BasicCrawler(storage_client=MemoryStorageClient())

    @crawler.router.default_handler
    async def handler(context: BasicCrawlingContext) -> None:
        context.log.info(context.request.url)

    for _ in (1, 2):
        await crawler.run(requests=[Request.from_url('https://a.placeholder.com')], purge_request_queue=True)
        assert crawler.statistics.state.requests_finished == 1

    # Crawler should not fall back to the default storage after the purge
    assert await unrelated_rq.fetch_next_request() == unrelated_request


async def _run_crawler(requests: list[str], storage_dir: str) -> StatisticsState:
    """Run crawler and return its statistics state.

    Must be defined like this to be pickable for ProcessPoolExecutor."""
    service_locator.set_configuration(
        Configuration(
            storage_dir=storage_dir,
            purge_on_start=False,
        )
    )

    async def request_handler(context: BasicCrawlingContext) -> None:
        context.log.info(f'Processing {context.request.url} ...')

    crawler = BasicCrawler(
        request_handler=request_handler,
        concurrency_settings=ConcurrencySettings(max_concurrency=1, desired_concurrency=1),
    )

    await crawler.run(requests)
    return crawler.statistics.state


def _process_run_crawler(requests: list[str], storage_dir: str) -> StatisticsState:
    return asyncio.run(_run_crawler(requests=requests, storage_dir=storage_dir))


async def test_crawler_statistics_persistence(tmp_path: Path) -> None:
    """Test that crawler statistics persist and are loaded correctly.

    This test simulates starting the crawler process twice, and checks that the statistics include first run."""

    with concurrent.futures.ProcessPoolExecutor() as executor:
        # Crawl 2 requests in the first run and automatically persist the state.
        first_run_state = executor.submit(
            _process_run_crawler,
            requests=['https://a.placeholder.com', 'https://b.placeholder.com'],
            storage_dir=str(tmp_path),
        ).result()
        assert first_run_state.requests_finished == 2

    # Do not reuse the executor to simulate a fresh process to avoid modified class attributes.
    with concurrent.futures.ProcessPoolExecutor() as executor:
        # Crawl 1 additional requests in the second run, but use previously automatically persisted state.
        second_run_state = executor.submit(
            _process_run_crawler, requests=['https://c.placeholder.com'], storage_dir=str(tmp_path)
        ).result()
        assert second_run_state.requests_finished == 3

    assert first_run_state.crawler_started_at == second_run_state.crawler_started_at
    assert first_run_state.crawler_finished_at
    assert second_run_state.crawler_finished_at

    assert first_run_state.crawler_finished_at < second_run_state.crawler_finished_at
    assert first_run_state.crawler_runtime < second_run_state.crawler_runtime


async def test_crawler_intermediate_statistics() -> None:
    """Test that crawler statistics are correctly updating total runtime on every calculate call."""
    crawler = BasicCrawler()
    check_time = timedelta(seconds=0.1)

    async def wait_for_statistics_initialization() -> None:
        while not crawler.statistics.active:  # noqa: ASYNC110 # It is ok for tests.
            await asyncio.sleep(0.1)

    @crawler.router.default_handler
    async def handler(_: BasicCrawlingContext) -> None:
        await asyncio.sleep(check_time.total_seconds() * 5)

    # Start crawler and wait until statistics are initialized.
    crawler_task = asyncio.create_task(crawler.run(['https://a.placeholder.com']))
    await wait_for_statistics_initialization()

    # Wait some time and check that runtime is updated.
    await asyncio.sleep(check_time.total_seconds())
    crawler.statistics.calculate()
    assert crawler.statistics.state.crawler_runtime >= check_time

    # Wait for crawler to finish
    await crawler_task


<<<<<<< HEAD
async def test_protect_request_and_session_in_run_handlers() -> None:
    """Test that session and request in crawling context are protected in run handlers."""
    request_queue = await RequestQueue.open(name='state-test')

    async with SessionPool(max_pool_size=1) as session_pool:
        session = await session_pool.get_session()
        session.user_data['session_state'] = ['initial']

        request = Request.from_url('https://test.url/', user_data={'request_state': ['initial']}, session_id=session.id)

        crawler = BasicCrawler(session_pool=session_pool, request_manager=request_queue, max_request_retries=0)

        @crawler.router.default_handler
        async def handler(context: BasicCrawlingContext) -> None:
            if context.session:
                context.session.user_data['session_state'].append('modified')
            if isinstance(context.request.user_data['request_state'], list):
                context.request.user_data['request_state'].append('modified')
            raise ValueError('Simulated error after modifying request and session')

        await crawler.run([request])

        check_request = await request_queue.get_request(request.unique_key)
        assert check_request is not None
        assert check_request.user_data['request_state'] == ['initial']

        check_session = await session_pool.get_session()
        assert check_session.user_data['session_state'] == ['initial']

    await request_queue.drop()
=======
async def test_new_request_error_handler() -> None:
    """Test that error in new_request_handler is handled properly."""
    queue = await RequestQueue.open()
    crawler = BasicCrawler(
        request_manager=queue,
    )

    request = Request.from_url('https://a.placeholder.com')

    @crawler.router.default_handler
    async def handler(context: BasicCrawlingContext) -> None:
        if '|test' in context.request.unique_key:
            return
        raise ValueError('This error should not be handled by error handler')

    @crawler.error_handler
    async def error_handler(context: BasicCrawlingContext, error: Exception) -> Request | None:
        return Request.from_url(
            context.request.url,
            unique_key=f'{context.request.unique_key}|test',
        )

    await crawler.run([request])

    original_request = await queue.get_request(request.unique_key)
    error_request = await queue.get_request(f'{request.unique_key}|test')

    assert original_request is not None
    assert original_request.state == RequestState.ERROR_HANDLER
    assert original_request.was_already_handled

    assert error_request is not None
    assert error_request.state == RequestState.REQUEST_HANDLER
    assert error_request.was_already_handled
>>>>>>> 60e39a33
<|MERGE_RESOLUTION|>--- conflicted
+++ resolved
@@ -1797,7 +1797,6 @@
     await crawler_task
 
 
-<<<<<<< HEAD
 async def test_protect_request_and_session_in_run_handlers() -> None:
     """Test that session and request in crawling context are protected in run handlers."""
     request_queue = await RequestQueue.open(name='state-test')
@@ -1828,7 +1827,8 @@
         assert check_session.user_data['session_state'] == ['initial']
 
     await request_queue.drop()
-=======
+
+
 async def test_new_request_error_handler() -> None:
     """Test that error in new_request_handler is handled properly."""
     queue = await RequestQueue.open()
@@ -1862,5 +1862,4 @@
 
     assert error_request is not None
     assert error_request.state == RequestState.REQUEST_HANDLER
-    assert error_request.was_already_handled
->>>>>>> 60e39a33
+    assert error_request.was_already_handled