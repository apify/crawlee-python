# ruff: noqa: ARG001
from __future__ import annotations

import asyncio
import json
import logging
import os
import sys
import time
from collections import Counter
from dataclasses import dataclass
from datetime import timedelta
from typing import TYPE_CHECKING, Any, Literal, cast
from unittest.mock import AsyncMock, Mock, call, patch

import pytest

from crawlee import ConcurrencySettings, Glob, service_locator
from crawlee._request import Request
from crawlee._types import BasicCrawlingContext, EnqueueLinksKwargs, HttpHeaders, HttpMethod
from crawlee._utils.robots import RobotsTxtFile
from crawlee.configuration import Configuration
from crawlee.crawlers import BasicCrawler
from crawlee.errors import RequestCollisionError, SessionError, UserDefinedErrorHandlerError
from crawlee.events._local_event_manager import LocalEventManager
from crawlee.request_loaders import RequestList, RequestManagerTandem
from crawlee.sessions import Session, SessionPool
from crawlee.statistics import FinalStatistics
from crawlee.storage_clients import MemoryStorageClient
from crawlee.storages import Dataset, KeyValueStore, RequestQueue

if TYPE_CHECKING:
    from collections.abc import Callable, Sequence
    from pathlib import Path

    from yarl import URL

    from crawlee._types import JsonSerializable


async def test_processes_requests_from_explicit_queue() -> None:
    queue = await RequestQueue.open()
    await queue.add_requests(['http://a.com/', 'http://b.com/', 'http://c.com/'])

    crawler = BasicCrawler(request_manager=queue)
    calls = list[str]()

    @crawler.router.default_handler
    async def handler(context: BasicCrawlingContext) -> None:
        calls.append(context.request.url)

    await crawler.run()

    assert calls == ['http://a.com/', 'http://b.com/', 'http://c.com/']


async def test_processes_requests_from_request_source_tandem() -> None:
    request_queue = await RequestQueue.open()
    await request_queue.add_requests(['http://a.com/', 'http://b.com/', 'http://c.com/'])

    request_list = RequestList(['http://a.com/', 'http://d.com', 'http://e.com'])

    crawler = BasicCrawler(request_manager=RequestManagerTandem(request_list, request_queue))
    calls = set[str]()

    @crawler.router.default_handler
    async def handler(context: BasicCrawlingContext) -> None:
        calls.add(context.request.url)

    await crawler.run()

    assert calls == {'http://a.com/', 'http://b.com/', 'http://c.com/', 'http://d.com', 'http://e.com'}


async def test_processes_requests_from_run_args() -> None:
    crawler = BasicCrawler()
    calls = list[str]()

    @crawler.router.default_handler
    async def handler(context: BasicCrawlingContext) -> None:
        calls.append(context.request.url)

    await crawler.run(['http://a.com/', 'http://b.com/', 'http://c.com/'])

    assert calls == ['http://a.com/', 'http://b.com/', 'http://c.com/']


async def test_allows_multiple_run_calls() -> None:
    crawler = BasicCrawler()
    calls = list[str]()

    @crawler.router.default_handler
    async def handler(context: BasicCrawlingContext) -> None:
        calls.append(context.request.url)

    await crawler.run(['http://a.com/', 'http://b.com/', 'http://c.com/'])
    await crawler.run(['http://a.com/', 'http://b.com/', 'http://c.com/'])

    assert calls == [
        'http://a.com/',
        'http://b.com/',
        'http://c.com/',
        'http://a.com/',
        'http://b.com/',
        'http://c.com/',
    ]


async def test_retries_failed_requests() -> None:
    crawler = BasicCrawler()
    calls = list[str]()

    @crawler.router.default_handler
    async def handler(context: BasicCrawlingContext) -> None:
        calls.append(context.request.url)

        if context.request.url == 'http://b.com/':
            raise RuntimeError('Arbitrary crash for testing purposes')

    await crawler.run(['http://a.com/', 'http://b.com/', 'http://c.com/'])

    assert calls == [
        'http://a.com/',
        'http://b.com/',
        'http://c.com/',
        'http://b.com/',
        'http://b.com/',
    ]


async def test_respects_no_retry() -> None:
    crawler = BasicCrawler(max_request_retries=3)
    calls = list[str]()

    @crawler.router.default_handler
    async def handler(context: BasicCrawlingContext) -> None:
        calls.append(context.request.url)
        raise RuntimeError('Arbitrary crash for testing purposes')

    await crawler.run(['http://a.com/', 'http://b.com/', Request.from_url(url='http://c.com/', no_retry=True)])

    assert calls == [
        'http://a.com/',
        'http://b.com/',
        'http://c.com/',
        'http://a.com/',
        'http://b.com/',
        'http://a.com/',
        'http://b.com/',
    ]


async def test_respects_request_specific_max_retries() -> None:
    crawler = BasicCrawler(max_request_retries=1)
    calls = list[str]()

    @crawler.router.default_handler
    async def handler(context: BasicCrawlingContext) -> None:
        calls.append(context.request.url)
        raise RuntimeError('Arbitrary crash for testing purposes')

    await crawler.run(
        [
            'http://a.com/',
            'http://b.com/',
            Request.from_url(url='http://c.com/', user_data={'__crawlee': {'maxRetries': 4}}),
        ]
    )

    assert calls == [
        'http://a.com/',
        'http://b.com/',
        'http://c.com/',
        'http://c.com/',
        'http://c.com/',
        'http://c.com/',
    ]


async def test_calls_error_handler() -> None:
    # Data structure to better track the calls to the error handler.
    @dataclass(frozen=True)
    class Call:
        url: str
        error: Exception
        custom_retry_count: int

    # List to store the information of calls to the error handler.
    calls = list[Call]()

    crawler = BasicCrawler(max_request_retries=3)

    @crawler.router.default_handler
    async def handler(context: BasicCrawlingContext) -> None:
        if context.request.url == 'http://b.com/':
            raise RuntimeError('Arbitrary crash for testing purposes')

    @crawler.error_handler
    async def error_handler(context: BasicCrawlingContext, error: Exception) -> Request:
        # Retrieve or initialize the headers, and extract the current custom retry count.
        headers = context.request.headers or HttpHeaders()
        custom_retry_count = int(headers.get('custom_retry_count', '0'))

        # Append the current call information.
        calls.append(Call(context.request.url, error, custom_retry_count))

        # Update the request to include an incremented custom retry count in the headers and return it.
        request = context.request.model_dump()
        request['headers'] = HttpHeaders({'custom_retry_count': str(custom_retry_count + 1)})
        return Request.model_validate(request)

    await crawler.run(['http://a.com/', 'http://b.com/', 'http://c.com/'])

    # Verify that the error handler was called twice
    assert len(calls) == 2

    # Check the first call...
    first_call = calls[0]
    assert first_call.url == 'http://b.com/'
    assert isinstance(first_call.error, RuntimeError)
    assert first_call.custom_retry_count == 0

    # Check the second call...
    second_call = calls[1]
    assert second_call.url == 'http://b.com/'
    assert isinstance(second_call.error, RuntimeError)
    assert second_call.custom_retry_count == 1


async def test_calls_error_handler_for_sesion_errors() -> None:
    crawler = BasicCrawler(
        max_session_rotations=1,
    )

    @crawler.router.default_handler
    async def handler(context: BasicCrawlingContext) -> None:
        raise SessionError('Arbitrary session error for testing purposes')

    error_handler_mock = AsyncMock()

    @crawler.error_handler
    async def error_handler(context: BasicCrawlingContext, error: Exception) -> None:
        await error_handler_mock(context, error)

    await crawler.run(['https://crawlee.dev'])

    assert error_handler_mock.call_count == 1


async def test_handles_error_in_error_handler() -> None:
    crawler = BasicCrawler(max_request_retries=3)

    @crawler.router.default_handler
    async def handler(context: BasicCrawlingContext) -> None:
        if context.request.url == 'http://b.com/':
            raise RuntimeError('Arbitrary crash for testing purposes')

    @crawler.error_handler
    async def error_handler(context: BasicCrawlingContext, error: Exception) -> None:
        raise RuntimeError('Crash in error handler')

    with pytest.raises(UserDefinedErrorHandlerError):
        await crawler.run(['http://a.com/', 'http://b.com/', 'http://c.com/'])


async def test_calls_failed_request_handler() -> None:
    crawler = BasicCrawler(max_request_retries=3)
    calls = list[tuple[BasicCrawlingContext, Exception]]()

    @crawler.router.default_handler
    async def handler(context: BasicCrawlingContext) -> None:
        if context.request.url == 'http://b.com/':
            raise RuntimeError('Arbitrary crash for testing purposes')

    @crawler.failed_request_handler
    async def failed_request_handler(context: BasicCrawlingContext, error: Exception) -> None:
        calls.append((context, error))

    await crawler.run(['http://a.com/', 'http://b.com/', 'http://c.com/'])

    assert len(calls) == 1
    assert calls[0][0].request.url == 'http://b.com/'
    assert isinstance(calls[0][1], RuntimeError)


async def test_handles_error_in_failed_request_handler() -> None:
    crawler = BasicCrawler(max_request_retries=3)

    @crawler.router.default_handler
    async def handler(context: BasicCrawlingContext) -> None:
        if context.request.url == 'http://b.com/':
            raise RuntimeError('Arbitrary crash for testing purposes')

    @crawler.failed_request_handler
    async def failed_request_handler(context: BasicCrawlingContext, error: Exception) -> None:
        raise RuntimeError('Crash in failed request handler')

    with pytest.raises(UserDefinedErrorHandlerError):
        await crawler.run(['http://a.com/', 'http://b.com/', 'http://c.com/'])


@pytest.mark.parametrize(
    ('method', 'path', 'payload'),
    [
        pytest.param('GET', 'get', None, id='get send_request'),
        pytest.param('POST', 'post', b'Hello, world!', id='post send_request'),
    ],
)
async def test_send_request_works(server_url: URL, method: HttpMethod, path: str, payload: None | bytes) -> None:
    response_data: dict[str, Any] = {}

    crawler = BasicCrawler(max_request_retries=3)

    @crawler.router.default_handler
    async def handler(context: BasicCrawlingContext) -> None:
        response = await context.send_request(str(server_url / path), method=method, payload=payload)

        response_data['body'] = json.loads(response.read())
        response_data['headers'] = response.headers

    await crawler.run(['http://a.com/', 'http://b.com/', 'http://c.com/'])

    response_body = response_data.get('body')
    assert response_body is not None
    assert response_body.get('data') == (payload.decode() if payload else None)

    response_headers = response_data.get('headers')
    assert response_headers is not None
    content_type = response_headers.get('content-type')
    assert content_type is not None
    assert content_type == 'application/json'


@dataclass
class AddRequestsTestInput:
    start_url: str
    loaded_url: str
    requests: Sequence[str | Request]
    expected_urls: Sequence[str]
    kwargs: EnqueueLinksKwargs


STRATEGY_TEST_URLS = (
    'https://someplace.com/',
    'http://someplace.com/index.html',
    'https://blog.someplace.com/index.html',
    'https://redirect.someplace.com',
    'https://other.place.com/index.html',
)

INCLUDE_TEST_URLS = (
    'https://someplace.com/',
    'https://someplace.com/blog/category/cats',
    'https://someplace.com/blog/category/boots',
    'https://someplace.com/blog/archive/index.html',
    'https://someplace.com/blog/archive/cats',
)


@pytest.mark.parametrize(
    'test_input',
    argvalues=[
        # Basic use case
        pytest.param(
            AddRequestsTestInput(
                start_url='https://a.com/',
                loaded_url='https://a.com/',
                requests=[
                    'https://a.com/',
                    Request.from_url('http://b.com/'),
                    'http://c.com/',
                ],
                kwargs={},
                expected_urls=['http://b.com/', 'http://c.com/'],
            ),
            id='basic',
        ),
        # Enqueue strategy
        pytest.param(
            AddRequestsTestInput(
                start_url=STRATEGY_TEST_URLS[0],
                loaded_url=STRATEGY_TEST_URLS[0],
                requests=STRATEGY_TEST_URLS,
                kwargs=EnqueueLinksKwargs(),
                expected_urls=STRATEGY_TEST_URLS[1:],
            ),
            id='enqueue_strategy_default',
        ),
        pytest.param(
            AddRequestsTestInput(
                start_url=STRATEGY_TEST_URLS[0],
                loaded_url=STRATEGY_TEST_URLS[0],
                requests=STRATEGY_TEST_URLS,
                kwargs=EnqueueLinksKwargs(strategy='all'),
                expected_urls=STRATEGY_TEST_URLS[1:],
            ),
            id='enqueue_strategy_all',
        ),
        pytest.param(
            AddRequestsTestInput(
                start_url=STRATEGY_TEST_URLS[0],
                loaded_url=STRATEGY_TEST_URLS[0],
                requests=STRATEGY_TEST_URLS[:4],
                kwargs=EnqueueLinksKwargs(strategy='same-domain'),
                expected_urls=STRATEGY_TEST_URLS[1:4],
            ),
            id='enqueue_strategy_same_domain',
        ),
        pytest.param(
            AddRequestsTestInput(
                start_url=STRATEGY_TEST_URLS[0],
                loaded_url=STRATEGY_TEST_URLS[0],
                requests=STRATEGY_TEST_URLS[:4],
                kwargs=EnqueueLinksKwargs(strategy='same-hostname'),
                expected_urls=[STRATEGY_TEST_URLS[1]],
            ),
            id='enqueue_strategy_same_hostname',
        ),
        pytest.param(
            AddRequestsTestInput(
                start_url=STRATEGY_TEST_URLS[0],
                loaded_url=STRATEGY_TEST_URLS[0],
                requests=STRATEGY_TEST_URLS[:4],
                kwargs=EnqueueLinksKwargs(strategy='same-origin'),
                expected_urls=[],
            ),
            id='enqueue_strategy_same_origin',
        ),
        # Enqueue strategy with redirect
        pytest.param(
            AddRequestsTestInput(
                start_url=STRATEGY_TEST_URLS[3],
                loaded_url=STRATEGY_TEST_URLS[0],
                requests=STRATEGY_TEST_URLS,
                kwargs=EnqueueLinksKwargs(),
                expected_urls=STRATEGY_TEST_URLS[:3] + STRATEGY_TEST_URLS[4:],
            ),
            id='redirect_enqueue_strategy_default',
        ),
        pytest.param(
            AddRequestsTestInput(
                start_url=STRATEGY_TEST_URLS[3],
                loaded_url=STRATEGY_TEST_URLS[0],
                requests=STRATEGY_TEST_URLS,
                kwargs=EnqueueLinksKwargs(strategy='all'),
                expected_urls=STRATEGY_TEST_URLS[:3] + STRATEGY_TEST_URLS[4:],
            ),
            id='redirect_enqueue_strategy_all',
        ),
        pytest.param(
            AddRequestsTestInput(
                start_url=STRATEGY_TEST_URLS[3],
                loaded_url=STRATEGY_TEST_URLS[0],
                requests=STRATEGY_TEST_URLS,
                kwargs=EnqueueLinksKwargs(strategy='same-domain'),
                expected_urls=STRATEGY_TEST_URLS[:3],
            ),
            id='redirect_enqueue_strategy_same_domain',
        ),
        pytest.param(
            AddRequestsTestInput(
                start_url=STRATEGY_TEST_URLS[3],
                loaded_url=STRATEGY_TEST_URLS[0],
                requests=STRATEGY_TEST_URLS,
                kwargs=EnqueueLinksKwargs(strategy='same-hostname'),
                expected_urls=[],
            ),
            id='redirect_enqueue_strategy_same_hostname',
        ),
        pytest.param(
            AddRequestsTestInput(
                start_url=STRATEGY_TEST_URLS[3],
                loaded_url=STRATEGY_TEST_URLS[0],
                requests=STRATEGY_TEST_URLS,
                kwargs=EnqueueLinksKwargs(strategy='same-origin'),
                expected_urls=[],
            ),
            id='redirect_enqueue_strategy_same_origin',
        ),
        # Include/exclude
        pytest.param(
            AddRequestsTestInput(
                start_url=INCLUDE_TEST_URLS[0],
                loaded_url=INCLUDE_TEST_URLS[0],
                requests=INCLUDE_TEST_URLS,
                kwargs=EnqueueLinksKwargs(include=[Glob('https://someplace.com/**/cats')]),
                expected_urls=[INCLUDE_TEST_URLS[1], INCLUDE_TEST_URLS[4]],
            ),
            id='include_exclude_1',
        ),
        pytest.param(
            AddRequestsTestInput(
                start_url=INCLUDE_TEST_URLS[0],
                loaded_url=INCLUDE_TEST_URLS[0],
                requests=INCLUDE_TEST_URLS,
                kwargs=EnqueueLinksKwargs(exclude=[Glob('https://someplace.com/**/cats')]),
                expected_urls=[INCLUDE_TEST_URLS[2], INCLUDE_TEST_URLS[3]],
            ),
            id='include_exclude_2',
        ),
        pytest.param(
            AddRequestsTestInput(
                start_url=INCLUDE_TEST_URLS[0],
                loaded_url=INCLUDE_TEST_URLS[0],
                requests=INCLUDE_TEST_URLS,
                kwargs=EnqueueLinksKwargs(
                    include=[Glob('https://someplace.com/**/cats')], exclude=[Glob('https://**/archive/**')]
                ),
                expected_urls=[INCLUDE_TEST_URLS[1]],
            ),
            id='include_exclude_3',
        ),
    ],
)
async def test_enqueue_strategy(test_input: AddRequestsTestInput) -> None:
    visit = Mock()

    crawler = BasicCrawler()

    @crawler.router.handler('start')
    async def start_handler(context: BasicCrawlingContext) -> None:
        # Assign test value to loaded_url - BasicCrawler does not do any navigation by itself
        context.request.loaded_url = test_input.loaded_url
        await context.add_requests(
            test_input.requests,
            **test_input.kwargs,
        )

    @crawler.router.default_handler
    async def handler(context: BasicCrawlingContext) -> None:
        visit(context.request.url)

    await crawler.run([Request.from_url(test_input.start_url, label='start')])

    visited = {call[0][0] for call in visit.call_args_list}
    assert visited == set(test_input.expected_urls)


async def test_session_rotation(server_url: URL) -> None:
    session_ids: list[str | None] = []

    crawler = BasicCrawler(
        max_session_rotations=7,
        max_request_retries=1,
    )

    @crawler.router.default_handler
    async def handler(context: BasicCrawlingContext) -> None:
        session_ids.append(context.session.id if context.session else None)
        raise SessionError('Test error')

    await crawler.run([str(server_url)])

    # exactly 7 handler calls happened
    assert len(session_ids) == 7

    # all session ids are not None
    assert None not in session_ids

    # and each was a different session
    assert len(set(session_ids)) == 7


async def test_final_statistics() -> None:
    crawler = BasicCrawler(max_request_retries=3)

    @crawler.router.default_handler
    async def handler(context: BasicCrawlingContext) -> None:
        id_param = context.request.get_query_param_from_url('id')
        assert id_param is not None
        id = int(id_param)

        await asyncio.sleep(0.001)

        if context.request.retry_count == 0 and id % 2 == 0:
            raise RuntimeError('First crash')

        if context.request.retry_count == 1 and id % 3 == 0:
            raise RuntimeError('Second crash')

        if context.request.retry_count == 2 and id % 4 == 0:
            raise RuntimeError('Third crash')

    final_statistics = await crawler.run(
        [Request.from_url(f'https://someplace.com/?id={id}', label='start') for id in range(50)]
    )

    assert final_statistics.requests_total == 50
    assert final_statistics.requests_finished == 45
    assert final_statistics.requests_failed == 5

    assert final_statistics.retry_histogram == [25, 16, 9]

    assert final_statistics.request_avg_finished_duration is not None
    assert final_statistics.request_avg_finished_duration > timedelta()

    assert final_statistics.request_avg_failed_duration is not None
    assert final_statistics.request_avg_failed_duration > timedelta()

    assert final_statistics.request_total_duration > timedelta()

    assert final_statistics.crawler_runtime > timedelta()

    assert final_statistics.requests_finished_per_minute > 0
    assert final_statistics.requests_failed_per_minute > 0


async def test_crawler_get_storages() -> None:
    crawler = BasicCrawler()

    rp = await crawler.get_request_manager()
    assert isinstance(rp, RequestQueue)

    dataset = await crawler.get_dataset()
    assert isinstance(dataset, Dataset)

    kvs = await crawler.get_key_value_store()
    assert isinstance(kvs, KeyValueStore)


async def test_crawler_run_requests() -> None:
    crawler = BasicCrawler()
    seen_urls = list[str]()

    @crawler.router.default_handler
    async def handler(context: BasicCrawlingContext) -> None:
        seen_urls.append(context.request.url)

    start_urls = [
        'http://test.io/1',
        'http://test.io/2',
        'http://test.io/3',
    ]
    stats = await crawler.run(start_urls)

    assert seen_urls == start_urls
    assert stats.requests_total == 3
    assert stats.requests_finished == 3


async def test_context_push_and_get_data() -> None:
    crawler = BasicCrawler()
    dataset = await Dataset.open()

    await dataset.push_data({'a': 1})
    assert (await crawler.get_data()).items == [{'a': 1}]

    @crawler.router.default_handler
    async def handler(context: BasicCrawlingContext) -> None:
        await context.push_data({'b': 2})

    await dataset.push_data({'c': 3})
    assert (await crawler.get_data()).items == [{'a': 1}, {'c': 3}]

    stats = await crawler.run(['http://test.io/1'])

    assert (await crawler.get_data()).items == [{'a': 1}, {'c': 3}, {'b': 2}]
    assert stats.requests_total == 1
    assert stats.requests_finished == 1


async def test_context_push_and_get_data_handler_error() -> None:
    crawler = BasicCrawler()

    @crawler.router.default_handler
    async def handler(context: BasicCrawlingContext) -> None:
        await context.push_data({'b': 2})
        raise RuntimeError('Watch me crash')

    stats = await crawler.run(['https://a.com'])

    assert (await crawler.get_data()).items == []
    assert stats.requests_total == 1
    assert stats.requests_finished == 0
    assert stats.requests_failed == 1


async def test_crawler_push_and_export_data(tmp_path: Path) -> None:
    crawler = BasicCrawler()
    dataset = await Dataset.open()

    await dataset.push_data([{'id': 0, 'test': 'test'}, {'id': 1, 'test': 'test'}])
    await dataset.push_data({'id': 2, 'test': 'test'})

    await crawler.export_data(path=tmp_path / 'dataset.json')
    await crawler.export_data(path=tmp_path / 'dataset.csv')

    assert json.load((tmp_path / 'dataset.json').open()) == [
        {'id': 0, 'test': 'test'},
        {'id': 1, 'test': 'test'},
        {'id': 2, 'test': 'test'},
    ]
    assert (tmp_path / 'dataset.csv').read_bytes() == b'id,test\r\n0,test\r\n1,test\r\n2,test\r\n'


async def test_context_push_and_export_data(tmp_path: Path) -> None:
    crawler = BasicCrawler()

    @crawler.router.default_handler
    async def handler(context: BasicCrawlingContext) -> None:
        await context.push_data([{'id': 0, 'test': 'test'}, {'id': 1, 'test': 'test'}])
        await context.push_data({'id': 2, 'test': 'test'})

    await crawler.run(['http://test.io/1'])

    await crawler.export_data(path=tmp_path / 'dataset.json')
    await crawler.export_data(path=tmp_path / 'dataset.csv')

    assert json.load((tmp_path / 'dataset.json').open()) == [
        {'id': 0, 'test': 'test'},
        {'id': 1, 'test': 'test'},
        {'id': 2, 'test': 'test'},
    ]

    assert (tmp_path / 'dataset.csv').read_bytes() == b'id,test\r\n0,test\r\n1,test\r\n2,test\r\n'


async def test_context_update_kv_store() -> None:
    crawler = BasicCrawler()

    @crawler.router.default_handler
    async def handler(context: BasicCrawlingContext) -> None:
        store = await context.get_key_value_store()
        await store.set_value('foo', 'bar')

    await crawler.run(['https://hello.world'])

    store = await crawler.get_key_value_store()
    assert (await store.get_value('foo')) == 'bar'


async def test_context_use_state() -> None:
    crawler = BasicCrawler()

    @crawler.router.default_handler
    async def handler(context: BasicCrawlingContext) -> None:
        await context.use_state({'hello': 'world'})

    await crawler.run(['https://hello.world'])

    kvs = await crawler.get_key_value_store()
    value = await kvs.get_value(BasicCrawler._CRAWLEE_STATE_KEY)

    assert value == {'hello': 'world'}


async def test_context_handlers_use_state(key_value_store: KeyValueStore) -> None:
    state_in_handler_one: dict[str, JsonSerializable] = {}
    state_in_handler_two: dict[str, JsonSerializable] = {}
    state_in_handler_three: dict[str, JsonSerializable] = {}

    crawler = BasicCrawler()

    @crawler.router.handler('one')
    async def handler_one(context: BasicCrawlingContext) -> None:
        state = await context.use_state({'hello': 'world'})
        state_in_handler_one.update(state)
        state['hello'] = 'new_world'
        await context.add_requests([Request.from_url('https://crawlee.dev/docs/quick-start', label='two')])

    @crawler.router.handler('two')
    async def handler_two(context: BasicCrawlingContext) -> None:
        state = await context.use_state({'hello': 'world'})
        state_in_handler_two.update(state)
        state['hello'] = 'last_world'

    @crawler.router.handler('three')
    async def handler_three(context: BasicCrawlingContext) -> None:
        state = await context.use_state({'hello': 'world'})
        state_in_handler_three.update(state)

    await crawler.run([Request.from_url('https://crawlee.dev/', label='one')])
    await crawler.run([Request.from_url('https://crawlee.dev/docs/examples', label='three')])

    # The state in handler_one must match the default state
    assert state_in_handler_one == {'hello': 'world'}

    # The state in handler_two must match the state updated in handler_one
    assert state_in_handler_two == {'hello': 'new_world'}

    # The state in handler_three must match the final state updated in previous run
    assert state_in_handler_three == {'hello': 'last_world'}

    store = await crawler.get_key_value_store()

    # The state in the KVS must match with the last set state
    assert (await store.get_value(BasicCrawler._CRAWLEE_STATE_KEY)) == {'hello': 'last_world'}


async def test_max_requests_per_crawl() -> None:
    start_urls = [
        'http://test.io/1',
        'http://test.io/2',
        'http://test.io/3',
        'http://test.io/4',
        'http://test.io/5',
    ]
    processed_urls = []

    # Set max_concurrency to 1 to ensure testing max_requests_per_crawl accurately
    crawler = BasicCrawler(
        concurrency_settings=ConcurrencySettings(max_concurrency=1),
        max_requests_per_crawl=3,
    )

    @crawler.router.default_handler
    async def handler(context: BasicCrawlingContext) -> None:
        processed_urls.append(context.request.url)

    stats = await crawler.run(start_urls)

    # Verify that only 3 out of the 5 provided URLs were made
    assert len(processed_urls) == 3
    assert stats.requests_total == 3
    assert stats.requests_finished == 3


async def test_max_crawl_depth() -> None:
    processed_urls = []

    # Set max_concurrency to 1 to ensure testing max_requests_per_crawl accurately
    crawler = BasicCrawler(
        concurrency_settings=ConcurrencySettings(max_concurrency=1),
        max_crawl_depth=2,
    )

    @crawler.router.handler('start')
    async def start_handler(context: BasicCrawlingContext) -> None:
        processed_urls.append(context.request.url)
        await context.add_requests(['https://someplace.com/too-deep'])

    @crawler.router.default_handler
    async def handler(context: BasicCrawlingContext) -> None:
        processed_urls.append(context.request.url)

    start_request = Request.from_url('https://someplace.com/', label='start')
    start_request.crawl_depth = 2

    stats = await crawler.run([start_request])

    assert len(processed_urls) == 1
    assert stats.requests_total == 1
    assert stats.requests_finished == 1


@pytest.mark.parametrize(
    ('total_requests', 'fail_at_request', 'expected_starts', 'expected_finished'),
    [
        (3, None, 3, 3),
        (3, 2, 2, 1),
    ],
    ids=[
        'all_requests_successful',
        'abort_on_second_request',
    ],
)
async def test_abort_on_error(
    total_requests: int, fail_at_request: int | None, expected_starts: int, expected_finished: int
) -> None:
    starts_urls = []

    crawler = BasicCrawler(concurrency_settings=ConcurrencySettings(max_concurrency=1), abort_on_error=True)

    @crawler.router.default_handler
    async def handler(context: BasicCrawlingContext) -> None:
        starts_urls.append(context.request.url)

        if context.request.user_data.get('n_request') == fail_at_request:
            raise ValueError('Error request')

    stats = await crawler.run(
        [
            Request.from_url('https://crawlee.dev', always_enqueue=True, user_data={'n_request': i + 1})
            for i in range(total_requests)
        ]
    )

    assert len(starts_urls) == expected_starts
    assert stats.requests_finished == expected_finished


def test_crawler_log() -> None:
    crawler = BasicCrawler()
    assert isinstance(crawler.log, logging.Logger)
    crawler.log.info('Test log message')


async def test_consecutive_runs_purge_request_queue() -> None:
    crawler = BasicCrawler()
    visit = Mock()

    @crawler.router.default_handler
    async def handler(context: BasicCrawlingContext) -> None:
        visit(context.request.url)

    await crawler.run(['http://a.com', 'http://b.com', 'http://c.com'])
    await crawler.run(['http://a.com', 'http://b.com', 'http://c.com'])
    await crawler.run(['http://a.com', 'http://b.com', 'http://c.com'])

    counter = Counter(args[0][0] for args in visit.call_args_list)
    assert counter == {
        'http://a.com': 3,
        'http://b.com': 3,
        'http://c.com': 3,
    }


@pytest.mark.skipif(os.name == 'nt' and 'CI' in os.environ, reason='Skipped in Windows CI')
@pytest.mark.parametrize(
    ('statistics_log_format'),
    [
        pytest.param('table', id='With table for logs'),
        pytest.param('inline', id='With inline logs'),
    ],
)
async def test_logs_final_statistics(
    monkeypatch: pytest.MonkeyPatch, caplog: pytest.LogCaptureFixture, statistics_log_format: Literal['table', 'inline']
) -> None:
    # Set the log level to INFO to capture the final statistics log.
    caplog.set_level(logging.INFO)

    crawler = BasicCrawler(configure_logging=False, statistics_log_format=statistics_log_format)

    @crawler.router.default_handler
    async def handler(context: BasicCrawlingContext) -> None:
        await context.push_data({'something': 'something'})

    fake_statistics = FinalStatistics(
        requests_finished=4,
        requests_failed=33,
        retry_histogram=[1, 4, 8],
        request_avg_failed_duration=timedelta(seconds=99),
        request_avg_finished_duration=timedelta(milliseconds=483),
        requests_finished_per_minute=0.33,
        requests_failed_per_minute=0.1,
        request_total_duration=timedelta(minutes=12),
        requests_total=37,
        crawler_runtime=timedelta(minutes=5),
    )

    monkeypatch.setattr(crawler._statistics, 'calculate', lambda: fake_statistics)

    result = await crawler.run()
    assert result is fake_statistics

    final_statistics = next(
        (record for record in caplog.records if record.msg.startswith('Final')),
        None,
    )

    assert final_statistics is not None
    if statistics_log_format == 'table':
        assert final_statistics.msg.splitlines() == [
            'Final request statistics:',
            '┌───────────────────────────────┬───────────┐',
            '│ requests_finished             │ 4         │',
            '│ requests_failed               │ 33        │',
            '│ retry_histogram               │ [1, 4, 8] │',
            '│ request_avg_failed_duration   │ 99.0      │',
            '│ request_avg_finished_duration │ 0.483     │',
            '│ requests_finished_per_minute  │ 0.33      │',
            '│ requests_failed_per_minute    │ 0.1       │',
            '│ request_total_duration        │ 720.0     │',
            '│ requests_total                │ 37        │',
            '│ crawler_runtime               │ 300.0     │',
            '└───────────────────────────────┴───────────┘',
        ]
    else:
        assert final_statistics.msg == 'Final request statistics:'

        # ignore[attr-defined] since `extra` parameters are not defined for `LogRecord`
        assert final_statistics.requests_finished == 4  # type: ignore[attr-defined]
        assert final_statistics.requests_failed == 33  # type: ignore[attr-defined]
        assert final_statistics.retry_histogram == [1, 4, 8]  # type: ignore[attr-defined]
        assert final_statistics.request_avg_failed_duration == 99.0  # type: ignore[attr-defined]
        assert final_statistics.request_avg_finished_duration == 0.483  # type: ignore[attr-defined]
        assert final_statistics.requests_finished_per_minute == 0.33  # type: ignore[attr-defined]
        assert final_statistics.requests_failed_per_minute == 0.1  # type: ignore[attr-defined]
        assert final_statistics.request_total_duration == 720.0  # type: ignore[attr-defined]
        assert final_statistics.requests_total == 37  # type: ignore[attr-defined]
        assert final_statistics.crawler_runtime == 300.0  # type: ignore[attr-defined]


async def test_crawler_manual_stop() -> None:
    """Test that no new requests are handled after crawler.stop() is called."""
    start_urls = [
        'http://test.io/1',
        'http://test.io/2',
        'http://test.io/3',
    ]
    processed_urls = []

    # Set max_concurrency to 1 to ensure testing urls are visited one by one in order.
    crawler = BasicCrawler(concurrency_settings=ConcurrencySettings(max_concurrency=1))

    @crawler.router.default_handler
    async def handler(context: BasicCrawlingContext) -> None:
        processed_urls.append(context.request.url)
        if context.request.url == start_urls[1]:
            crawler.stop()

    stats = await crawler.run(start_urls)

    # Verify that only 2 out of the 3 provided URLs were made
    assert len(processed_urls) == 2
    assert stats.requests_total == 2
    assert stats.requests_finished == 2


@pytest.mark.skipif(sys.version_info[:3] < (3, 11), reason='asyncio.Barrier was introduced in Python 3.11.')
async def test_crawler_multiple_stops_in_parallel() -> None:
    """Test that no new requests are handled after crawler.stop() is called, but ongoing requests can still finish."""

    start_urls = [
        'http://test.io/1',
        'http://test.io/2',
        'http://test.io/3',
    ]
    processed_urls = []

    # Set max_concurrency to 2 to ensure two urls are being visited in parallel.
    crawler = BasicCrawler(concurrency_settings=ConcurrencySettings(max_concurrency=2))

    both_handlers_started = asyncio.Barrier(2)  # type:ignore[attr-defined]  # Test is skipped in older Python versions.
    only_one_handler_at_a_time = asyncio.Semaphore(1)

    @crawler.router.default_handler
    async def handler(context: BasicCrawlingContext) -> None:
        await both_handlers_started.wait()  # Block until both handlers are started.

        async with only_one_handler_at_a_time:
            # Reliably create situation where one handler called `crawler.stop()`, while other handler is still running.
            crawler.stop(reason=f'Stop called on {context.request.url}')
            processed_urls.append(context.request.url)

    stats = await crawler.run(start_urls)

    # Verify that only 2 out of the 3 provided URLs were made
    assert len(processed_urls) == 2
    assert stats.requests_total == 2
    assert stats.requests_finished == 2


async def test_sets_services() -> None:
    custom_configuration = Configuration()
    custom_event_manager = LocalEventManager.from_config(custom_configuration)
    custom_storage_client = MemoryStorageClient()

    _ = BasicCrawler(
        configuration=custom_configuration,
        event_manager=custom_event_manager,
        storage_client=custom_storage_client,
    )

    assert service_locator.get_configuration() is custom_configuration
    assert service_locator.get_event_manager() is custom_event_manager
    assert service_locator.get_storage_client() is custom_storage_client


async def test_allows_storage_client_overwrite_before_run(monkeypatch: pytest.MonkeyPatch) -> None:
    custom_storage_client = MemoryStorageClient()

    crawler = BasicCrawler(
        storage_client=custom_storage_client,
    )

    @crawler.router.default_handler
    async def handler(context: BasicCrawlingContext) -> None:
        await context.push_data({'foo': 'bar'})

    other_storage_client = MemoryStorageClient()
    service_locator.set_storage_client(other_storage_client)

    with monkeypatch.context() as monkey:
        spy = Mock(wraps=service_locator.get_storage_client)
        monkey.setattr(service_locator, 'get_storage_client', spy)
        await crawler.run(['https://does-not-matter.com'])
        assert spy.call_count >= 1

    dataset = await crawler.get_dataset()
    data = await dataset.get_data()
    assert data.items == [{'foo': 'bar'}]


@pytest.mark.skipif(sys.version_info[:3] < (3, 11), reason='asyncio.Barrier was introduced in Python 3.11.')
async def test_context_use_state_race_condition_in_handlers(key_value_store: KeyValueStore) -> None:
    """Two parallel handlers increment global variable obtained by `use_state` method.

    Result should be incremented by 2.
    Method `use_state` must be implemented in a way that prevents race conditions in such scenario."""
    from asyncio import Barrier  # type:ignore[attr-defined]  # Test is skipped in older Python versions.

    crawler = BasicCrawler()
    store = await crawler.get_key_value_store()
    await store.set_value(BasicCrawler._CRAWLEE_STATE_KEY, {'counter': 0})
    handler_barrier = Barrier(2)

    @crawler.router.default_handler
    async def handler(context: BasicCrawlingContext) -> None:
        state = cast('dict[str, int]', await context.use_state())
        await handler_barrier.wait()  # Block until both handlers get the state.
        state['counter'] += 1
        await handler_barrier.wait()  # Block until both handlers increment the state.

    await crawler.run(['https://crawlee.dev/', 'https://crawlee.dev/docs/quick-start'])

    store = await crawler.get_key_value_store()
    # Ensure that local state is pushed back to kvs.
    await store.persist_autosaved_values()
    assert (await store.get_value(BasicCrawler._CRAWLEE_STATE_KEY))['counter'] == 2


<<<<<<< HEAD
# @pytest.mark.skipif(sys.version_info[:3] < (3, 11), reason='asyncio.timeout was introduced in Python 3.11.')
@pytest.mark.skip
=======
@pytest.mark.run_alone
@pytest.mark.skipif(sys.version_info[:3] < (3, 11), reason='asyncio.timeout was introduced in Python 3.11.')
>>>>>>> c25a0a5b
@pytest.mark.parametrize(
    'sleep_type',
    [
        pytest.param('async_sleep'),
        pytest.param('sync_sleep', marks=pytest.mark.skip(reason='https://github.com/apify/crawlee-python/issues/908')),
    ],
)
async def test_timeout_in_handler(sleep_type: str) -> None:
    """Test that timeout from request handler is treated the same way as exception thrown in request handler.

    Handler should be able to time out even if the code causing the timeout is blocking sync code.
    Crawler should attempt to retry it.
    This test creates situation where the request handler times out twice, on third retry it does not time out."""
    from asyncio import timeout  # type:ignore[attr-defined]  # Test is skipped in older Python versions.

    handler_timeout = timedelta(seconds=1)
    max_request_retries = 3
    double_handler_timeout_s = handler_timeout.total_seconds() * 2
    handler_sleep = iter([double_handler_timeout_s, double_handler_timeout_s, 0])

    crawler = BasicCrawler(request_handler_timeout=handler_timeout, max_request_retries=max_request_retries)

    mocked_handler_before_sleep = Mock()
    mocked_handler_after_sleep = Mock()

    @crawler.router.default_handler
    async def handler(context: BasicCrawlingContext) -> None:
        mocked_handler_before_sleep()

        if sleep_type == 'async_sleep':
            await asyncio.sleep(next(handler_sleep))
        else:
            time.sleep(next(handler_sleep))  # noqa:ASYNC251  # Using blocking sleep in async function is the test.

        # This will not execute if timeout happens.
        mocked_handler_after_sleep()

    # Timeout in pytest, because previous implementation would run crawler until following:
    # "The request queue seems to be stuck for 300.0s, resetting internal state."
    async with timeout(max_request_retries * double_handler_timeout_s):
        await crawler.run(['http://a.com/'])

    assert crawler.statistics.state.requests_finished == 1
    assert mocked_handler_before_sleep.call_count == max_request_retries
    assert mocked_handler_after_sleep.call_count == 1


@pytest.mark.parametrize(
    ('keep_alive', 'max_requests_per_crawl', 'expected_handled_requests_count'),
    [
        pytest.param(True, 2, 2, id='keep_alive, 2 requests'),
        pytest.param(True, 1, 1, id='keep_alive, but max_requests_per_crawl achieved after 1 request'),
        pytest.param(False, 2, 0, id='Crawler without keep_alive (default), crawler finished before adding requests'),
    ],
)
async def test_keep_alive(
    *, keep_alive: bool, max_requests_per_crawl: int, expected_handled_requests_count: int
) -> None:
    """Test that crawler can be kept alive without any requests and stopped with `crawler.stop()`.

    Crawler should stop if `max_requests_per_crawl` is reached regardless of the `keep_alive` flag."""
    additional_urls = ['http://a.com/', 'http://b.com/']
    expected_handler_calls = [call(url) for url in additional_urls[:expected_handled_requests_count]]

    crawler = BasicCrawler(
        keep_alive=keep_alive,
        max_requests_per_crawl=max_requests_per_crawl,
        # If more request can run in parallel, then max_requests_per_crawl is not deterministic.
        concurrency_settings=ConcurrencySettings(max_concurrency=1),
    )
    mocked_handler = Mock()

    @crawler.router.default_handler
    async def handler(context: BasicCrawlingContext) -> None:
        mocked_handler(context.request.url)
        if context.request == additional_urls[-1]:
            crawler.stop()

    crawler_run_task = asyncio.create_task(crawler.run())

    # Give some time to crawler to finish(or be in keep_alive state) and add new request.
    # TODO: Replace sleep time by waiting for specific crawler state.
    # https://github.com/apify/crawlee-python/issues/925
    await asyncio.sleep(1)
    assert crawler_run_task.done() != keep_alive
    add_request_task = asyncio.create_task(crawler.add_requests(additional_urls))

    await asyncio.gather(crawler_run_task, add_request_task)

    mocked_handler.assert_has_calls(expected_handler_calls)


@pytest.mark.parametrize(
    ('retire'),
    [
        pytest.param(False, id='without retire'),
        pytest.param(True, id='with retire'),
    ],
)
async def test_session_retire_in_user_handler(*, retire: bool) -> None:
    crawler = BasicCrawler(session_pool=SessionPool(max_pool_size=1))
    sessions = list[str]()

    @crawler.router.default_handler
    async def handler(context: BasicCrawlingContext) -> None:
        if context.session:
            sessions.append(context.session.id)

            context.session.retire() if retire else None

        await context.add_requests(['http://b.com/'])

    await crawler.run(['http://a.com/'])

    # The session should differ if `retire` was called and match otherwise since pool size == 1
    if retire:
        assert sessions[1] != sessions[0]
    else:
        assert sessions[1] == sessions[0]


async def test_bound_session_to_request() -> None:
    async with SessionPool() as session_pool:
        check_session: Session = await session_pool.get_session()
        used_sessions = list[str]()
        crawler = BasicCrawler(session_pool=session_pool)

        @crawler.router.default_handler
        async def handler(context: BasicCrawlingContext) -> None:
            if context.session:
                used_sessions.append(context.session.id)

        requests = [
            Request.from_url('http://a.com/', session_id=check_session.id, always_enqueue=True) for _ in range(10)
        ]

        await crawler.run(requests)

        assert len(used_sessions) == 10
        assert set(used_sessions) == {check_session.id}


async def test_bound_sessions_to_same_request() -> None:
    # Use a custom function to avoid errors due to random Session retrieval
    def create_session_function() -> Callable[[], Session]:
        counter = -1

        def create_session() -> Session:
            nonlocal counter
            counter += 1
            return Session(id=str(counter))

        return create_session

    check_sessions = [str(session_id) for session_id in range(10)]
    used_sessions = list[str]()
    crawler = BasicCrawler(session_pool=SessionPool(create_session_function=create_session_function()))

    @crawler.router.default_handler
    async def handler(context: BasicCrawlingContext) -> None:
        if context.session:
            used_sessions.append(context.session.id)

    requests = [
        Request.from_url('http://a.com/', session_id=str(session_id), use_extended_unique_key=True)
        for session_id in range(10)
    ]

    await crawler.run(requests)

    assert len(used_sessions) == 10
    assert set(used_sessions) == set(check_sessions)


async def test_error_bound_session_to_request() -> None:
    crawler = BasicCrawler(request_handler=AsyncMock())

    requests = [Request.from_url('http://a.com/', session_id='1', always_enqueue=True) for _ in range(10)]

    stats = await crawler.run(requests)

    assert stats.requests_total == 10
    assert stats.requests_failed == 10
    assert stats.retry_histogram == [10]


async def test_handle_error_bound_session_to_request() -> None:
    error_handler_mock = AsyncMock()
    crawler = BasicCrawler(request_handler=AsyncMock())

    @crawler.failed_request_handler
    async def error_req_hook(context: BasicCrawlingContext, error: Exception) -> None:
        if isinstance(error, RequestCollisionError):
            await error_handler_mock(context, error)

    requests = [Request.from_url('http://a.com/', session_id='1')]

    await crawler.run(requests)

    assert error_handler_mock.call_count == 1


async def test_handles_session_error_in_failed_request_handler() -> None:
    crawler = BasicCrawler(max_session_rotations=1)
    handler_requests = set()

    @crawler.router.default_handler
    async def handler(context: BasicCrawlingContext) -> None:
        raise SessionError('blocked')

    @crawler.failed_request_handler
    async def failed_request_handler(context: BasicCrawlingContext, error: Exception) -> None:
        handler_requests.add(context.request.url)

    requests = ['http://a.com/', 'http://b.com/', 'http://c.com/']

    await crawler.run(requests)

    assert set(requests) == handler_requests


async def test_lock_with_get_robots_txt_file_for_url(server_url: URL) -> None:
    crawler = BasicCrawler(respect_robots_txt_file=True)

    with patch('crawlee.crawlers._basic._basic_crawler.RobotsTxtFile.find', wraps=RobotsTxtFile.find) as spy:
        await asyncio.gather(
            *[asyncio.create_task(crawler._get_robots_txt_file_for_url(str(server_url))) for _ in range(10)]
        )

        # Check that the lock was acquired only once
        assert spy.call_count == 1


async def test_reduced_logs_from_timed_out_request_handler(caplog: pytest.LogCaptureFixture) -> None:
    caplog.set_level(logging.INFO)
    crawler = BasicCrawler(
        configure_logging=False,
        request_handler_timeout=timedelta(seconds=1),
    )

    @crawler.router.default_handler
    async def handler(context: BasicCrawlingContext) -> None:
        # Intentionally add a delay longer than the timeout to trigger the timeout mechanism
        await asyncio.sleep(10)  # INJECTED DELAY

    # Capture all logs from the 'crawlee' logger at INFO level or higher
    with caplog.at_level(logging.INFO, logger='crawlee'):
        await crawler.run([Request.from_url('http://a.com/')])

    # Check for the timeout message in any of the logs
    found_timeout_message = False
    for record in caplog.records:
        if record.message and 'timed out after 1.0 seconds' in record.message:
            full_message = (record.message or '') + (record.exc_text or '')
            assert Counter(full_message)['\n'] < 10
            assert '# INJECTED DELAY' in full_message
            found_timeout_message = True
            break

    assert found_timeout_message, 'Expected log message about request handler error was not found.'<|MERGE_RESOLUTION|>--- conflicted
+++ resolved
@@ -1110,13 +1110,8 @@
     assert (await store.get_value(BasicCrawler._CRAWLEE_STATE_KEY))['counter'] == 2
 
 
-<<<<<<< HEAD
-# @pytest.mark.skipif(sys.version_info[:3] < (3, 11), reason='asyncio.timeout was introduced in Python 3.11.')
-@pytest.mark.skip
-=======
 @pytest.mark.run_alone
 @pytest.mark.skipif(sys.version_info[:3] < (3, 11), reason='asyncio.timeout was introduced in Python 3.11.')
->>>>>>> c25a0a5b
 @pytest.mark.parametrize(
     'sleep_type',
     [
