--- conflicted
+++ resolved
@@ -31,12 +31,8 @@
 )
 from crawlee.sessions import SessionPool
 from crawlee.statistics import Statistics
-<<<<<<< HEAD
+from crawlee.storage_clients import SqlStorageClient
 from crawlee.storages import KeyValueStore, RequestQueue
-=======
-from crawlee.storage_clients import SqlStorageClient
-from crawlee.storages import KeyValueStore
->>>>>>> 01f8460a
 
 if TYPE_CHECKING:
     from collections.abc import AsyncGenerator, Iterator
@@ -735,7 +731,6 @@
     mocked_h3_handler.assert_called_once_with(None)
 
 
-<<<<<<< HEAD
 @pytest.mark.parametrize(
     'test_input',
     [
@@ -812,7 +807,8 @@
         assert check_request.user_data.get('request_state') == ['initial', 'handler']
 
         await request_queue.drop()
-=======
+
+
 async def test_adaptive_playwright_crawler_with_sql_storage(test_urls: list[str], tmp_path: Path) -> None:
     """Tests that AdaptivePlaywrightCrawler can be initialized with SqlStorageClient."""
     storage_dir = tmp_path / 'test_table.db'
@@ -830,5 +826,4 @@
 
         await crawler.run(test_urls[:1])
 
-        mocked_handler.assert_called()
->>>>>>> 01f8460a
+        mocked_handler.assert_called()