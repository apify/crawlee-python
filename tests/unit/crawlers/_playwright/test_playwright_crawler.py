# TODO: The current PlaywrightCrawler tests rely on external websites. It means they can fail or take more time
# due to network issues. To enhance test stability and reliability, we should mock the network requests.
# https://github.com/apify/crawlee-python/issues/197

from __future__ import annotations

import json
from typing import TYPE_CHECKING, Any
from unittest import mock

import pytest

from crawlee import ConcurrencySettings, Glob, HttpHeaders, Request, RequestTransformAction
from crawlee._types import EnqueueStrategy
from crawlee.crawlers import PlaywrightCrawler
from crawlee.fingerprint_suite import (
    DefaultFingerprintGenerator,
    HeaderGeneratorOptions,
    ScreenOptions,
<<<<<<< HEAD
=======
)
from crawlee.fingerprint_suite._consts import (
    PW_CHROMIUM_HEADLESS_DEFAULT_SEC_CH_UA,
    PW_CHROMIUM_HEADLESS_DEFAULT_SEC_CH_UA_MOBILE,
    PW_CHROMIUM_HEADLESS_DEFAULT_SEC_CH_UA_PLATFORM,
    PW_CHROMIUM_HEADLESS_DEFAULT_USER_AGENT,
    PW_FIREFOX_HEADLESS_DEFAULT_USER_AGENT,
>>>>>>> 2b156b4b
)
from crawlee.fingerprint_suite._browserforge_adapter import get_available_header_values
from crawlee.fingerprint_suite._consts import BROWSER_TYPE_HEADER_KEYWORD
from crawlee.proxy_configuration import ProxyConfiguration
from crawlee.sessions import SessionPool

if TYPE_CHECKING:
    from yarl import URL

<<<<<<< HEAD
    from crawlee.browsers._types import BrowserType
=======
    from crawlee._request import RequestOptions
>>>>>>> 2b156b4b
    from crawlee.crawlers import PlaywrightCrawlingContext, PlaywrightPreNavCrawlingContext


async def test_basic_request(httpbin: URL) -> None:
    requests = [str(httpbin.with_path('/'))]
    crawler = PlaywrightCrawler()
    result: dict = {}

    @crawler.router.default_handler
    async def request_handler(context: PlaywrightCrawlingContext) -> None:
        assert context.page is not None
        result['request_url'] = context.request.url
        result['page_url'] = context.page.url
        result['page_title'] = await context.page.title()
        result['page_content'] = await context.page.content()

    await crawler.run(requests)

    assert result.get('request_url') == result.get('page_url') == requests[0]
    assert 'httpbin' in result.get('page_title', '')
    assert '<html' in result.get('page_content', '')  # there is some HTML content


async def test_enqueue_links() -> None:
    # www.crawlee.dev create a redirect to crawlee.dev
    requests = ['https://www.crawlee.dev/docs/examples']
    crawler = PlaywrightCrawler(max_requests_per_crawl=11)
    visit = mock.Mock()

    @crawler.router.default_handler
    async def request_handler(context: PlaywrightCrawlingContext) -> None:
        visit(context.request.url)
        await context.enqueue_links(include=[Glob('https://crawlee.dev/docs/examples/**')])

    await crawler.run(requests)

    first_visited = visit.call_args_list[0][0][0]
    visited: set[str] = {call[0][0] for call in visit.call_args_list[1:]}

    # The first link visited use original domain
    assert first_visited == 'https://www.crawlee.dev/docs/examples'
    assert len(visited) >= 10
    # All other links must have a domain name after the redirect
    assert all(url.startswith('https://crawlee.dev/docs/examples') for url in visited)


async def test_enqueue_links_with_transform_request_function() -> None:
    crawler = PlaywrightCrawler()
    visit = mock.Mock()
    headers = []

    def test_transform_request_function(request: RequestOptions) -> RequestOptions | RequestTransformAction:
        if request['url'] == 'https://crawlee.dev/python/docs/introduction':
            request['headers'] = HttpHeaders({'transform-header': 'my-header'})
            return request
        return 'skip'

    @crawler.router.default_handler
    async def request_handler(context: PlaywrightCrawlingContext) -> None:
        visit(context.request.url)
        headers.append(context.request.headers)
        await context.enqueue_links(transform_request_function=test_transform_request_function)

    await crawler.run(['https://crawlee.dev/python'])

    visited = {call[0][0] for call in visit.call_args_list}

    assert visited == {'https://crawlee.dev/python', 'https://crawlee.dev/python/docs/introduction'}

    # all urls added to `enqueue_links` must have a custom header
    assert headers[1]['transform-header'] == 'my-header'


async def test_nonexistent_url_invokes_error_handler() -> None:
    crawler = PlaywrightCrawler(max_request_retries=4)

    error_handler = mock.AsyncMock(return_value=None)
    crawler.error_handler(error_handler)

    failed_handler = mock.AsyncMock(return_value=None)
    crawler.failed_request_handler(failed_handler)

    @crawler.router.default_handler
    async def request_handler(_context: PlaywrightCrawlingContext) -> None:
        pass

    await crawler.run(['https://this-does-not-exist-22343434.com'])
    assert error_handler.call_count == 3
    assert failed_handler.call_count == 1


async def test_redirect_handling(httpbin: URL) -> None:
    # Set up a dummy crawler that tracks visited URLs
    crawler = PlaywrightCrawler()
    handled_urls = set[str]()

    @crawler.router.default_handler
    async def request_handler(context: PlaywrightCrawlingContext) -> None:
        handled_urls.add(context.request.loaded_url or '')

    # Craft a request that points to httpbin initially, but redirects to apify.com
    request = Request.from_url(
        url=str((httpbin / 'redirect-to').update_query(url='https://apify.com')),
    )

    # Ensure that the request uses the SAME_ORIGIN strategy - apify.com will be considered out of scope
    request.crawlee_data.enqueue_strategy = EnqueueStrategy.SAME_ORIGIN

    # No URLs should be visited in the run
    await crawler.run([request])
    assert handled_urls == set()


async def test_chromium_headless_headers(httpbin: URL, header_network: dict) -> None:
    browser_type: BrowserType = 'chromium'
    crawler = PlaywrightCrawler(headless=True, browser_type=browser_type)
    headers = dict[str, str]()

    @crawler.router.default_handler
    async def request_handler(context: PlaywrightCrawlingContext) -> None:
        response = await context.response.text()
        response_headers = dict(json.loads(response)).get('headers', {})

        for key, val in response_headers.items():
            headers[key] = val

    await crawler.run([str(httpbin / 'get')])

    user_agent = headers.get('User-Agent')
    assert user_agent in get_available_header_values(header_network, {'user-agent', 'User-Agent'})
    assert any(keyword in user_agent for keyword in BROWSER_TYPE_HEADER_KEYWORD[browser_type])

    assert headers.get('Sec-Ch-Ua') in get_available_header_values(header_network, 'sec-ch-ua')
    assert headers.get('Sec-Ch-Ua-Mobile') in get_available_header_values(header_network, 'sec-ch-ua-mobile')
    assert headers.get('Sec-Ch-Ua-Platform') in get_available_header_values(header_network, 'sec-ch-ua-platform')

    assert 'headless' not in headers['Sec-Ch-Ua'].lower()
    assert 'headless' not in headers['User-Agent'].lower()


async def test_firefox_headless_headers(httpbin: URL, header_network: dict) -> None:
    browser_type: BrowserType = 'firefox'
    crawler = PlaywrightCrawler(headless=True, browser_type=browser_type)
    headers = dict[str, str]()

    @crawler.router.default_handler
    async def request_handler(context: PlaywrightCrawlingContext) -> None:
        response = await context.response.text()
        response_headers = dict(json.loads(response)).get('headers', {})

        for key, val in response_headers.items():
            headers[key] = val

    await crawler.run([str(httpbin / 'get')])

    assert 'User-Agent' in headers
    assert 'Sec-Ch-Ua' not in headers
    assert 'Sec-Ch-Ua-Mobile' not in headers
    assert 'Sec-Ch-Ua-Platform' not in headers

    assert 'headless' not in headers['User-Agent'].lower()

    user_agent = headers.get('User-Agent')
    assert user_agent in get_available_header_values(header_network, {'user-agent', 'User-Agent'})
    assert any(keyword in user_agent for keyword in BROWSER_TYPE_HEADER_KEYWORD[browser_type])


async def test_custom_headers(httpbin: URL) -> None:
    crawler = PlaywrightCrawler()
    response_headers = dict[str, str]()
    request_headers = {'Power-Header': 'ring', 'Library': 'storm', 'My-Test-Header': 'fuzz'}

    @crawler.router.default_handler
    async def request_handler(context: PlaywrightCrawlingContext) -> None:
        response = await context.response.text()
        context_response_headers = dict(json.loads(response)).get('headers', {})

        for key, val in context_response_headers.items():
            response_headers[key] = val

    await crawler.run([Request.from_url(str(httpbin / 'get'), headers=request_headers)])

    assert response_headers.get('Power-Header') == request_headers['Power-Header']
    assert response_headers.get('Library') == request_headers['Library']
    assert response_headers.get('My-Test-Header') == request_headers['My-Test-Header']


async def test_pre_navigation_hook(httpbin: URL) -> None:
    crawler = PlaywrightCrawler()
    mock_hook = mock.AsyncMock(return_value=None)

    crawler.pre_navigation_hook(mock_hook)

    @crawler.router.default_handler
    async def request_handler(_context: PlaywrightCrawlingContext) -> None:
        pass

    await crawler.run(['https://example.com', str(httpbin)])

    assert mock_hook.call_count == 2


async def test_proxy_set() -> None:
    # Configure crawler with proxy settings
    proxy_value = 'http://1111:1111'
    crawler = PlaywrightCrawler(proxy_configuration=ProxyConfiguration(proxy_urls=[proxy_value]))

    handler_data = {}

    mock_handler = mock.AsyncMock(return_value=None)
    crawler.router.default_handler(mock_handler)

    # Use pre_navigation_hook to verify proxy and configure playwright route
    @crawler.pre_navigation_hook
    async def some_hook(context: PlaywrightPreNavCrawlingContext) -> None:
        if context.proxy_info:
            # Store information about the used proxy
            handler_data['proxy'] = context.proxy_info.url

        # Emulate server response to prevent Playwright from making real requests
        await context.page.route('**/*', lambda route: route.fulfill(status=200))

    await crawler.run(['https://test.com'])

    assert handler_data.get('proxy') == proxy_value


<<<<<<< HEAD
=======
@pytest.mark.parametrize(
    'use_incognito_pages',
    [
        pytest.param(False, id='without use_incognito_pages'),
        pytest.param(True, id='with use_incognito_pages'),
    ],
)
async def test_isolation_cookies(*, use_incognito_pages: bool, httpbin: URL) -> None:
    sessions_ids: list[str] = []
    sessions_cookies: dict[str, dict[str, str]] = {}
    response_cookies: dict[str, dict[str, str]] = {}

    crawler = PlaywrightCrawler(
        session_pool=SessionPool(max_pool_size=1),
        use_incognito_pages=use_incognito_pages,
        concurrency_settings=ConcurrencySettings(max_concurrency=1),
    )

    @crawler.router.default_handler
    async def handler(context: PlaywrightCrawlingContext) -> None:
        if not context.session:
            return

        sessions_ids.append(context.session.id)

        if context.request.unique_key not in {'1', '2'}:
            return

        sessions_cookies[context.session.id] = context.session.cookies
        response_data = json.loads(await context.response.text())
        response_cookies[context.session.id] = response_data.get('cookies')

        if context.request.user_data.get('retire_session'):
            context.session.retire()

    await crawler.run(
        [
            # The first request sets the cookie in the session
            str(httpbin.with_path('/cookies/set').extend_query(a=1)),
            # With the second request, we check the cookies in the session and set retire
            Request.from_url(str(httpbin.with_path('/cookies')), unique_key='1', user_data={'retire_session': True}),
            Request.from_url(str(httpbin.with_path('/cookies')), unique_key='2'),
        ]
    )

    assert len(sessions_cookies) == 2
    assert len(response_cookies) == 2

    assert sessions_ids[0] == sessions_ids[1]

    cookie_session_id = sessions_ids[0]
    clean_session_id = sessions_ids[2]

    assert cookie_session_id != clean_session_id

    # When using `use_incognito_pages` there should be full cookie isolation
    if use_incognito_pages:
        # The initiated cookies must match in both the response and the session store
        assert sessions_cookies[cookie_session_id] == response_cookies[cookie_session_id] == {'a': '1'}

        # For a clean session, the cookie should not be in the sesstion store or in the response
        # This way we can be sure that no cookies are being leaked through the http client
        assert sessions_cookies[clean_session_id] == response_cookies[clean_session_id] == {}
    # Without `use_incognito_pages` we will have access to the session cookie,
    # but there will be a cookie leak via PlaywrightContext
    else:
        # The initiated cookies must match in both the response and the session store
        assert sessions_cookies[cookie_session_id] == response_cookies[cookie_session_id] == {'a': '1'}

        # PlaywrightContext makes cookies shared by all sessions that work with it.
        # So in this case a clean session contains the same cookies
        assert sessions_cookies[clean_session_id] == response_cookies[clean_session_id] == {'a': '1'}


>>>>>>> 2b156b4b
async def test_custom_fingerprint_uses_generator_options(httpbin: URL) -> None:
    min_width = 300
    max_width = 600
    min_height = 500
    max_height = 1200

    fingerprint_generator = DefaultFingerprintGenerator(
        header_options=HeaderGeneratorOptions(browsers=['firefox'], operating_systems=['android']),
        screen_options=ScreenOptions(
            min_width=min_width, max_width=max_width, min_height=min_height, max_height=max_height
        ),
    )

    crawler = PlaywrightCrawler(headless=True, fingerprint_generator=fingerprint_generator)

    response_headers = dict[str, str]()
    fingerprints = dict[str, Any]()

    @crawler.router.default_handler
    async def request_handler(context: PlaywrightCrawlingContext) -> None:
        response = await context.response.text()
        context_response_headers = dict(json.loads(response)).get('headers', {})

        for key, val in context_response_headers.items():
            response_headers[key] = val

        for relevant_key in (
            'window.navigator.userAgent',
            'window.navigator.userAgentData',
            'window.screen.height',
            'window.screen.width',
        ):
            fingerprints[relevant_key] = await context.page.evaluate(f'()=>{relevant_key}')

    await crawler.run([Request.from_url(str(httpbin / 'get'))])

    assert 'Firefox' in fingerprints['window.navigator.userAgent']
    assert fingerprints['window.navigator.userAgentData']['platform'] == 'Android'
    assert min_width <= int(fingerprints['window.screen.width']) <= max_width
    assert min_height <= int(fingerprints['window.screen.height']) <= max_height


async def test_custom_fingerprint_matches_header_user_agent(httpbin: URL) -> None:
    """Test that generated fingerprint and header have matching user agent."""

    crawler = PlaywrightCrawler(headless=True, fingerprint_generator=DefaultFingerprintGenerator())
    response_headers = dict[str, str]()
    fingerprints = dict[str, str]()

    @crawler.router.default_handler
    async def request_handler(context: PlaywrightCrawlingContext) -> None:
        response = await context.response.text()
        context_response_headers = dict(json.loads(response)).get('headers', {})

        response_headers['User-Agent'] = context_response_headers['User-Agent']
        fingerprints['window.navigator.userAgent'] = await context.page.evaluate('()=>window.navigator.userAgent')

    await crawler.run([Request.from_url(str(httpbin / 'get'))])

    assert response_headers['User-Agent'] == fingerprints['window.navigator.userAgent']<|MERGE_RESOLUTION|>--- conflicted
+++ resolved
@@ -17,16 +17,6 @@
     DefaultFingerprintGenerator,
     HeaderGeneratorOptions,
     ScreenOptions,
-<<<<<<< HEAD
-=======
-)
-from crawlee.fingerprint_suite._consts import (
-    PW_CHROMIUM_HEADLESS_DEFAULT_SEC_CH_UA,
-    PW_CHROMIUM_HEADLESS_DEFAULT_SEC_CH_UA_MOBILE,
-    PW_CHROMIUM_HEADLESS_DEFAULT_SEC_CH_UA_PLATFORM,
-    PW_CHROMIUM_HEADLESS_DEFAULT_USER_AGENT,
-    PW_FIREFOX_HEADLESS_DEFAULT_USER_AGENT,
->>>>>>> 2b156b4b
 )
 from crawlee.fingerprint_suite._browserforge_adapter import get_available_header_values
 from crawlee.fingerprint_suite._consts import BROWSER_TYPE_HEADER_KEYWORD
@@ -36,11 +26,8 @@
 if TYPE_CHECKING:
     from yarl import URL
 
-<<<<<<< HEAD
+    from crawlee._request import RequestOptions
     from crawlee.browsers._types import BrowserType
-=======
-    from crawlee._request import RequestOptions
->>>>>>> 2b156b4b
     from crawlee.crawlers import PlaywrightCrawlingContext, PlaywrightPreNavCrawlingContext
 
 
@@ -268,8 +255,6 @@
     assert handler_data.get('proxy') == proxy_value
 
 
-<<<<<<< HEAD
-=======
 @pytest.mark.parametrize(
     'use_incognito_pages',
     [
@@ -344,7 +329,6 @@
         assert sessions_cookies[clean_session_id] == response_cookies[clean_session_id] == {'a': '1'}
 
 
->>>>>>> 2b156b4b
 async def test_custom_fingerprint_uses_generator_options(httpbin: URL) -> None:
     min_width = 300
     max_width = 600
