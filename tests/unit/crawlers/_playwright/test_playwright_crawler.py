--- conflicted
+++ resolved
@@ -498,35 +498,6 @@
     assert 'headless' not in fingerprints['window.navigator.userAgent'].lower()
 
 
-<<<<<<< HEAD
-async def test_send_request(server_url: URL) -> None:
-    """Check that the persist context works with fingerprints."""
-    check_data: dict[str, Any] = {}
-
-    crawler = PlaywrightCrawler()
-
-    @crawler.router.default_handler
-    async def request_handler(context: PlaywrightCrawlingContext) -> None:
-        response = await context.response.text()
-        check_data['default'] = dict(json.loads(response))
-        send_request_response = await context.send_request(str(server_url / 'user-agent'))
-        check_data['send_request'] = dict(json.loads(send_request_response.read()))
-
-    await crawler.run([str(server_url / 'user-agent')])
-
-    assert check_data['default'].get('user-agent') is not None
-    assert check_data['send_request'].get('user-agent') is not None
-
-    assert check_data['default'] == check_data['send_request']
-
-
-async def test_send_request_with_client(server_url: URL) -> None:
-    """Check that the persist context works with fingerprints."""
-    check_data: dict[str, Any] = {}
-
-    crawler = PlaywrightCrawler(
-        http_client=HttpxHttpClient(header_generator=None, headers={'user-agent': 'My User-Agent'})
-=======
 async def test_get_snapshot(server_url: URL) -> None:
     crawler = PlaywrightCrawler()
 
@@ -559,24 +530,10 @@
     max_retries = 2
     crawler = PlaywrightCrawler(
         statistics=Statistics.with_default_state(save_error_snapshots=True), max_request_retries=max_retries
->>>>>>> 49a93c32
-    )
-
-    @crawler.router.default_handler
-    async def request_handler(context: PlaywrightCrawlingContext) -> None:
-<<<<<<< HEAD
-        response = await context.response.text()
-        check_data['default'] = dict(json.loads(response))
-        send_request_response = await context.send_request(str(server_url / 'user-agent'))
-        check_data['send_request'] = dict(json.loads(send_request_response.read()))
-
-    await crawler.run([str(server_url / 'user-agent')])
-
-    assert check_data['default'].get('user-agent') is not None
-    assert check_data['send_request']['user-agent'] == 'My User-Agent'
-
-    assert check_data['default'] != check_data['send_request']
-=======
+    )
+
+    @crawler.router.default_handler
+    async def request_handler(context: PlaywrightCrawlingContext) -> None:
         if 'page' in context.request.url:
             raise RuntimeError('page error')
         if 'headers' in context.request.url:
@@ -607,4 +564,47 @@
     assert crawler.statistics.error_tracker.total == 3 * max_retries
     assert crawler.statistics.error_tracker.unique_error_count == 2
     assert len(kvs_content) == 4
->>>>>>> 49a93c32
+
+
+async def test_send_request(server_url: URL) -> None:
+    """Check that the persist context works with fingerprints."""
+    check_data: dict[str, Any] = {}
+
+    crawler = PlaywrightCrawler()
+
+    @crawler.router.default_handler
+    async def request_handler(context: PlaywrightCrawlingContext) -> None:
+        response = await context.response.text()
+        check_data['default'] = dict(json.loads(response))
+        send_request_response = await context.send_request(str(server_url / 'user-agent'))
+        check_data['send_request'] = dict(json.loads(send_request_response.read()))
+
+    await crawler.run([str(server_url / 'user-agent')])
+
+    assert check_data['default'].get('user-agent') is not None
+    assert check_data['send_request'].get('user-agent') is not None
+
+    assert check_data['default'] == check_data['send_request']
+
+
+async def test_send_request_with_client(server_url: URL) -> None:
+    """Check that the persist context works with fingerprints."""
+    check_data: dict[str, Any] = {}
+
+    crawler = PlaywrightCrawler(
+        http_client=HttpxHttpClient(header_generator=None, headers={'user-agent': 'My User-Agent'})
+    )
+
+    @crawler.router.default_handler
+    async def request_handler(context: PlaywrightCrawlingContext) -> None:
+        response = await context.response.text()
+        check_data['default'] = dict(json.loads(response))
+        send_request_response = await context.send_request(str(server_url / 'user-agent'))
+        check_data['send_request'] = dict(json.loads(send_request_response.read()))
+
+    await crawler.run([str(server_url / 'user-agent')])
+
+    assert check_data['default'].get('user-agent') is not None
+    assert check_data['send_request']['user-agent'] == 'My User-Agent'
+
+    assert check_data['default'] != check_data['send_request']