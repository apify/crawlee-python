# TODO: The current PlaywrightCrawler tests rely on external websites. It means they can fail or take more time
# due to network issues. To enhance test stability and reliability, we should mock the network requests.
# https://github.com/apify/crawlee-python/issues/197

from __future__ import annotations

import json
from typing import TYPE_CHECKING, Any
from unittest import mock
from unittest.mock import Mock

import pytest

from crawlee import ConcurrencySettings, Glob, HttpHeaders, Request, RequestTransformAction
from crawlee._types import EnqueueStrategy
from crawlee.crawlers import PlaywrightCrawler
from crawlee.fingerprint_suite import (
    DefaultFingerprintGenerator,
    HeaderGeneratorOptions,
    ScreenOptions,
)
from crawlee.fingerprint_suite._consts import (
    PW_CHROMIUM_HEADLESS_DEFAULT_SEC_CH_UA,
    PW_CHROMIUM_HEADLESS_DEFAULT_SEC_CH_UA_MOBILE,
    PW_CHROMIUM_HEADLESS_DEFAULT_SEC_CH_UA_PLATFORM,
    PW_CHROMIUM_HEADLESS_DEFAULT_USER_AGENT,
    PW_FIREFOX_HEADLESS_DEFAULT_USER_AGENT,
)
from crawlee.proxy_configuration import ProxyConfiguration
from crawlee.sessions import SessionPool

if TYPE_CHECKING:
    from yarl import URL

    from crawlee._request import RequestOptions
    from crawlee.crawlers import PlaywrightCrawlingContext, PlaywrightPreNavCrawlingContext


async def test_basic_request(httpbin: URL) -> None:
    requests = [str(httpbin.with_path('/'))]
    crawler = PlaywrightCrawler()
    result: dict = {}

    @crawler.router.default_handler
    async def request_handler(context: PlaywrightCrawlingContext) -> None:
        assert context.page is not None
        result['request_url'] = context.request.url
        result['page_url'] = context.page.url
        result['page_title'] = await context.page.title()
        result['page_content'] = await context.page.content()

    await crawler.run(requests)

    assert result.get('request_url') == result.get('page_url') == requests[0]
    assert 'httpbin' in result.get('page_title', '')
    assert '<html' in result.get('page_content', '')  # there is some HTML content


async def test_enqueue_links() -> None:
    # www.crawlee.dev create a redirect to crawlee.dev
    requests = ['https://www.crawlee.dev/docs/examples']
    crawler = PlaywrightCrawler(max_requests_per_crawl=11)
    visit = mock.Mock()

    @crawler.router.default_handler
    async def request_handler(context: PlaywrightCrawlingContext) -> None:
        visit(context.request.url)
        await context.enqueue_links(include=[Glob('https://crawlee.dev/docs/examples/**')])

    await crawler.run(requests)

    first_visited = visit.call_args_list[0][0][0]
    visited: set[str] = {call[0][0] for call in visit.call_args_list[1:]}

    # The first link visited use original domain
    assert first_visited == 'https://www.crawlee.dev/docs/examples'
    assert len(visited) >= 10
    # All other links must have a domain name after the redirect
    assert all(url.startswith('https://crawlee.dev/docs/examples') for url in visited)


async def test_enqueue_links_with_transform_request_function() -> None:
    crawler = PlaywrightCrawler()
    visit = mock.Mock()
    headers = []

    def test_transform_request_function(request: RequestOptions) -> RequestOptions | RequestTransformAction:
        if request['url'] == 'https://crawlee.dev/python/docs/introduction':
            request['headers'] = HttpHeaders({'transform-header': 'my-header'})
            return request
        return 'skip'

    @crawler.router.default_handler
    async def request_handler(context: PlaywrightCrawlingContext) -> None:
        visit(context.request.url)
        headers.append(context.request.headers)
        await context.enqueue_links(transform_request_function=test_transform_request_function)

    await crawler.run(['https://crawlee.dev/python'])

    visited = {call[0][0] for call in visit.call_args_list}

    assert visited == {'https://crawlee.dev/python', 'https://crawlee.dev/python/docs/introduction'}

    # all urls added to `enqueue_links` must have a custom header
    assert headers[1]['transform-header'] == 'my-header'


async def test_nonexistent_url_invokes_error_handler() -> None:
    crawler = PlaywrightCrawler(max_request_retries=4)

    error_handler = mock.AsyncMock(return_value=None)
    crawler.error_handler(error_handler)

    failed_handler = mock.AsyncMock(return_value=None)
    crawler.failed_request_handler(failed_handler)

    @crawler.router.default_handler
    async def request_handler(_context: PlaywrightCrawlingContext) -> None:
        pass

    await crawler.run(['https://this-does-not-exist-22343434.com'])
    assert error_handler.call_count == 3
    assert failed_handler.call_count == 1


async def test_redirect_handling(httpbin: URL) -> None:
    # Set up a dummy crawler that tracks visited URLs
    crawler = PlaywrightCrawler()
    handled_urls = set[str]()

    @crawler.router.default_handler
    async def request_handler(context: PlaywrightCrawlingContext) -> None:
        handled_urls.add(context.request.loaded_url or '')

    # Craft a request that points to httpbin initially, but redirects to apify.com
    request = Request.from_url(
        url=str((httpbin / 'redirect-to').update_query(url='https://apify.com')),
    )

    # Ensure that the request uses the SAME_ORIGIN strategy - apify.com will be considered out of scope
    request.crawlee_data.enqueue_strategy = EnqueueStrategy.SAME_ORIGIN

    # No URLs should be visited in the run
    await crawler.run([request])
    assert handled_urls == set()


async def test_chromium_headless_headers(httpbin: URL) -> None:
    crawler = PlaywrightCrawler(headless=True, browser_type='chromium')
    headers = dict[str, str]()

    @crawler.router.default_handler
    async def request_handler(context: PlaywrightCrawlingContext) -> None:
        response = await context.response.text()
        response_headers = dict(json.loads(response)).get('headers', {})

        for key, val in response_headers.items():
            headers[key] = val

    await crawler.run([str(httpbin / 'get')])

    assert 'User-Agent' in headers
    assert 'Sec-Ch-Ua' in headers
    assert 'Sec-Ch-Ua-Mobile' in headers
    assert 'Sec-Ch-Ua-Platform' in headers

    assert 'headless' not in headers['Sec-Ch-Ua'].lower()
    assert 'headless' not in headers['User-Agent'].lower()

    assert headers['Sec-Ch-Ua'] == PW_CHROMIUM_HEADLESS_DEFAULT_SEC_CH_UA
    assert headers['Sec-Ch-Ua-Mobile'] == PW_CHROMIUM_HEADLESS_DEFAULT_SEC_CH_UA_MOBILE
    assert headers['Sec-Ch-Ua-Platform'] == PW_CHROMIUM_HEADLESS_DEFAULT_SEC_CH_UA_PLATFORM
    assert headers['User-Agent'] == PW_CHROMIUM_HEADLESS_DEFAULT_USER_AGENT


async def test_firefox_headless_headers(httpbin: URL) -> None:
    crawler = PlaywrightCrawler(headless=True, browser_type='firefox')
    headers = dict[str, str]()

    @crawler.router.default_handler
    async def request_handler(context: PlaywrightCrawlingContext) -> None:
        response = await context.response.text()
        response_headers = dict(json.loads(response)).get('headers', {})

        for key, val in response_headers.items():
            headers[key] = val

    await crawler.run([str(httpbin / 'get')])

    assert 'User-Agent' in headers
    assert 'Sec-Ch-Ua' not in headers
    assert 'Sec-Ch-Ua-Mobile' not in headers
    assert 'Sec-Ch-Ua-Platform' not in headers

    assert 'headless' not in headers['User-Agent'].lower()

    assert headers['User-Agent'] == PW_FIREFOX_HEADLESS_DEFAULT_USER_AGENT


async def test_custom_headers(httpbin: URL) -> None:
    crawler = PlaywrightCrawler()
    response_headers = dict[str, str]()
    request_headers = {'Power-Header': 'ring', 'Library': 'storm', 'My-Test-Header': 'fuzz'}

    @crawler.router.default_handler
    async def request_handler(context: PlaywrightCrawlingContext) -> None:
        response = await context.response.text()
        context_response_headers = dict(json.loads(response)).get('headers', {})

        for key, val in context_response_headers.items():
            response_headers[key] = val

    await crawler.run([Request.from_url(str(httpbin / 'get'), headers=request_headers)])

    assert response_headers.get('Power-Header') == request_headers['Power-Header']
    assert response_headers.get('Library') == request_headers['Library']
    assert response_headers.get('My-Test-Header') == request_headers['My-Test-Header']


async def test_pre_navigation_hook(httpbin: URL) -> None:
    crawler = PlaywrightCrawler()
    mock_hook = mock.AsyncMock(return_value=None)

    crawler.pre_navigation_hook(mock_hook)

    @crawler.router.default_handler
    async def request_handler(_context: PlaywrightCrawlingContext) -> None:
        pass

    await crawler.run(['https://example.com', str(httpbin)])

    assert mock_hook.call_count == 2


async def test_proxy_set() -> None:
    # Configure crawler with proxy settings
    proxy_value = 'http://1111:1111'
    crawler = PlaywrightCrawler(proxy_configuration=ProxyConfiguration(proxy_urls=[proxy_value]))

    handler_data = {}

    mock_handler = mock.AsyncMock(return_value=None)
    crawler.router.default_handler(mock_handler)

    # Use pre_navigation_hook to verify proxy and configure playwright route
    @crawler.pre_navigation_hook
    async def some_hook(context: PlaywrightPreNavCrawlingContext) -> None:
        if context.proxy_info:
            # Store information about the used proxy
            handler_data['proxy'] = context.proxy_info.url

        # Emulate server response to prevent Playwright from making real requests
        await context.page.route('**/*', lambda route: route.fulfill(status=200))

    await crawler.run(['https://test.com'])

    assert handler_data.get('proxy') == proxy_value


@pytest.mark.parametrize(
    'use_incognito_pages',
    [
        pytest.param(False, id='without use_incognito_pages'),
        pytest.param(True, id='with use_incognito_pages'),
    ],
)
async def test_isolation_cookies(*, use_incognito_pages: bool, httpbin: URL) -> None:
    sessions_ids: list[str] = []
    sessions_cookies: dict[str, dict[str, str]] = {}
    response_cookies: dict[str, dict[str, str]] = {}

    crawler = PlaywrightCrawler(
        session_pool=SessionPool(max_pool_size=1),
        use_incognito_pages=use_incognito_pages,
        concurrency_settings=ConcurrencySettings(max_concurrency=1),
    )

    @crawler.router.default_handler
    async def handler(context: PlaywrightCrawlingContext) -> None:
        if not context.session:
            return

        sessions_ids.append(context.session.id)

        if context.request.unique_key not in {'1', '2'}:
            return

        sessions_cookies[context.session.id] = context.session.cookies
        response_data = json.loads(await context.response.text())
        response_cookies[context.session.id] = response_data.get('cookies')

        if context.request.user_data.get('retire_session'):
            context.session.retire()

    await crawler.run(
        [
            # The first request sets the cookie in the session
            str(httpbin.with_path('/cookies/set').extend_query(a=1)),
            # With the second request, we check the cookies in the session and set retire
            Request.from_url(str(httpbin.with_path('/cookies')), unique_key='1', user_data={'retire_session': True}),
            Request.from_url(str(httpbin.with_path('/cookies')), unique_key='2'),
        ]
    )

    assert len(sessions_cookies) == 2
    assert len(response_cookies) == 2

    assert sessions_ids[0] == sessions_ids[1]

    cookie_session_id = sessions_ids[0]
    clean_session_id = sessions_ids[2]

    assert cookie_session_id != clean_session_id

    # When using `use_incognito_pages` there should be full cookie isolation
    if use_incognito_pages:
        # The initiated cookies must match in both the response and the session store
        assert sessions_cookies[cookie_session_id] == response_cookies[cookie_session_id] == {'a': '1'}

        # For a clean session, the cookie should not be in the sesstion store or in the response
        # This way we can be sure that no cookies are being leaked through the http client
        assert sessions_cookies[clean_session_id] == response_cookies[clean_session_id] == {}
    # Without `use_incognito_pages` we will have access to the session cookie,
    # but there will be a cookie leak via PlaywrightContext
    else:
        # The initiated cookies must match in both the response and the session store
        assert sessions_cookies[cookie_session_id] == response_cookies[cookie_session_id] == {'a': '1'}

        # PlaywrightContext makes cookies shared by all sessions that work with it.
        # So in this case a clean session contains the same cookies
        assert sessions_cookies[clean_session_id] == response_cookies[clean_session_id] == {'a': '1'}


<<<<<<< HEAD
async def test_ignore_http_error_status_codes() -> None:
    """Test that error codes that would normally trigger session error can be ignored."""
    crawler = PlaywrightCrawler(ignore_http_error_status_codes={403})

    mocked_handler = Mock()

    @crawler.router.default_handler
    async def request_handler(context: PlaywrightCrawlingContext) -> None:
        mocked_handler(context.request.url)

    @crawler.pre_navigation_hook
    async def some_hook(context: PlaywrightPreNavCrawlingContext) -> None:
        # Emulate server response to prevent Playwright from making real requests
        await context.page.route('**/*', lambda route: route.fulfill(status=403))

    await crawler.run(['https://test.com'])

    mocked_handler.assert_called_once_with('https://test.com')


async def test_additional_http_error_status_codes() -> None:
    """Test that use of `additional_http_error_status_codes` can raise error on common status code."""
    crawler = PlaywrightCrawler(additional_http_error_status_codes={200})

    mocked_handler = Mock()

    @crawler.router.default_handler
    async def request_handler(context: PlaywrightCrawlingContext) -> None:
        mocked_handler(context.request.url)

    @crawler.pre_navigation_hook
    async def some_hook(context: PlaywrightPreNavCrawlingContext) -> None:
        # Emulate server response to prevent Playwright from making real requests
        await context.page.route('**/*', lambda route: route.fulfill(status=200))

    await crawler.run(['https://test.com'])

    mocked_handler.assert_not_called()
=======
async def test_custom_fingerprint_uses_generator_options(httpbin: URL) -> None:
    min_width = 300
    max_width = 600
    min_height = 500
    max_height = 1200

    fingerprint_generator = DefaultFingerprintGenerator(
        header_options=HeaderGeneratorOptions(browsers=['firefox'], operating_systems=['android']),
        screen_options=ScreenOptions(
            min_width=min_width, max_width=max_width, min_height=min_height, max_height=max_height
        ),
    )

    crawler = PlaywrightCrawler(headless=True, fingerprint_generator=fingerprint_generator)

    response_headers = dict[str, str]()
    fingerprints = dict[str, Any]()

    @crawler.router.default_handler
    async def request_handler(context: PlaywrightCrawlingContext) -> None:
        response = await context.response.text()
        context_response_headers = dict(json.loads(response)).get('headers', {})

        for key, val in context_response_headers.items():
            response_headers[key] = val

        for relevant_key in (
            'window.navigator.userAgent',
            'window.navigator.userAgentData',
            'window.screen.height',
            'window.screen.width',
        ):
            fingerprints[relevant_key] = await context.page.evaluate(f'()=>{relevant_key}')

    await crawler.run([Request.from_url(str(httpbin / 'get'))])

    assert 'Firefox' in fingerprints['window.navigator.userAgent']
    assert fingerprints['window.navigator.userAgentData']['platform'] == 'Android'
    assert min_width <= int(fingerprints['window.screen.width']) <= max_width
    assert min_height <= int(fingerprints['window.screen.height']) <= max_height


async def test_custom_fingerprint_matches_header_user_agent(httpbin: URL) -> None:
    """Test that generated fingerprint and header have matching user agent."""

    crawler = PlaywrightCrawler(headless=True, fingerprint_generator=DefaultFingerprintGenerator())
    response_headers = dict[str, str]()
    fingerprints = dict[str, str]()

    @crawler.router.default_handler
    async def request_handler(context: PlaywrightCrawlingContext) -> None:
        response = await context.response.text()
        context_response_headers = dict(json.loads(response)).get('headers', {})

        response_headers['User-Agent'] = context_response_headers['User-Agent']
        fingerprints['window.navigator.userAgent'] = await context.page.evaluate('()=>window.navigator.userAgent')

    await crawler.run([Request.from_url(str(httpbin / 'get'))])

    assert response_headers['User-Agent'] == fingerprints['window.navigator.userAgent']
>>>>>>> d3578416
<|MERGE_RESOLUTION|>--- conflicted
+++ resolved
@@ -332,46 +332,6 @@
         assert sessions_cookies[clean_session_id] == response_cookies[clean_session_id] == {'a': '1'}
 
 
-<<<<<<< HEAD
-async def test_ignore_http_error_status_codes() -> None:
-    """Test that error codes that would normally trigger session error can be ignored."""
-    crawler = PlaywrightCrawler(ignore_http_error_status_codes={403})
-
-    mocked_handler = Mock()
-
-    @crawler.router.default_handler
-    async def request_handler(context: PlaywrightCrawlingContext) -> None:
-        mocked_handler(context.request.url)
-
-    @crawler.pre_navigation_hook
-    async def some_hook(context: PlaywrightPreNavCrawlingContext) -> None:
-        # Emulate server response to prevent Playwright from making real requests
-        await context.page.route('**/*', lambda route: route.fulfill(status=403))
-
-    await crawler.run(['https://test.com'])
-
-    mocked_handler.assert_called_once_with('https://test.com')
-
-
-async def test_additional_http_error_status_codes() -> None:
-    """Test that use of `additional_http_error_status_codes` can raise error on common status code."""
-    crawler = PlaywrightCrawler(additional_http_error_status_codes={200})
-
-    mocked_handler = Mock()
-
-    @crawler.router.default_handler
-    async def request_handler(context: PlaywrightCrawlingContext) -> None:
-        mocked_handler(context.request.url)
-
-    @crawler.pre_navigation_hook
-    async def some_hook(context: PlaywrightPreNavCrawlingContext) -> None:
-        # Emulate server response to prevent Playwright from making real requests
-        await context.page.route('**/*', lambda route: route.fulfill(status=200))
-
-    await crawler.run(['https://test.com'])
-
-    mocked_handler.assert_not_called()
-=======
 async def test_custom_fingerprint_uses_generator_options(httpbin: URL) -> None:
     min_width = 300
     max_width = 600
@@ -432,4 +392,43 @@
     await crawler.run([Request.from_url(str(httpbin / 'get'))])
 
     assert response_headers['User-Agent'] == fingerprints['window.navigator.userAgent']
->>>>>>> d3578416
+
+
+async def test_ignore_http_error_status_codes() -> None:
+    """Test that error codes that would normally trigger session error can be ignored."""
+    crawler = PlaywrightCrawler(ignore_http_error_status_codes={403})
+
+    mocked_handler = Mock()
+
+    @crawler.router.default_handler
+    async def request_handler(context: PlaywrightCrawlingContext) -> None:
+        mocked_handler(context.request.url)
+
+    @crawler.pre_navigation_hook
+    async def some_hook(context: PlaywrightPreNavCrawlingContext) -> None:
+        # Emulate server response to prevent Playwright from making real requests
+        await context.page.route('**/*', lambda route: route.fulfill(status=403))
+
+    await crawler.run(['https://test.com'])
+
+    mocked_handler.assert_called_once_with('https://test.com')
+
+
+async def test_additional_http_error_status_codes() -> None:
+    """Test that use of `additional_http_error_status_codes` can raise error on common status code."""
+    crawler = PlaywrightCrawler(additional_http_error_status_codes={200})
+
+    mocked_handler = Mock()
+
+    @crawler.router.default_handler
+    async def request_handler(context: PlaywrightCrawlingContext) -> None:
+        mocked_handler(context.request.url)
+
+    @crawler.pre_navigation_hook
+    async def some_hook(context: PlaywrightPreNavCrawlingContext) -> None:
+        # Emulate server response to prevent Playwright from making real requests
+        await context.page.route('**/*', lambda route: route.fulfill(status=200))
+
+    await crawler.run(['https://test.com'])
+
+    mocked_handler.assert_not_called()