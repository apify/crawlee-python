# TODO: The current PlaywrightCrawler tests rely on external websites. It means they can fail or take more time
# due to network issues. To enhance test stability and reliability, we should mock the network requests.
# https://github.com/apify/crawlee-python/issues/197

from __future__ import annotations

import json
from typing import TYPE_CHECKING, Any, Literal
from unittest import mock
from unittest.mock import Mock

import pytest

from crawlee import ConcurrencySettings, HttpHeaders, Request, RequestTransformAction
from crawlee.crawlers import PlaywrightCrawler
from crawlee.fingerprint_suite import (
    DefaultFingerprintGenerator,
    FingerprintGenerator,
    HeaderGeneratorOptions,
    ScreenOptions,
)
from crawlee.fingerprint_suite._browserforge_adapter import get_available_header_values
from crawlee.fingerprint_suite._consts import BROWSER_TYPE_HEADER_KEYWORD
from crawlee.http_clients import HttpxHttpClient
from crawlee.proxy_configuration import ProxyConfiguration
from crawlee.sessions import Session, SessionPool
from crawlee.statistics import Statistics
from crawlee.statistics._error_snapshotter import ErrorSnapshotter
from tests.unit.server_endpoints import GENERIC_RESPONSE, HELLO_WORLD

if TYPE_CHECKING:
    from pathlib import Path

    from yarl import URL

    from crawlee._request import RequestOptions
    from crawlee.browsers._types import BrowserType
    from crawlee.crawlers import PlaywrightCrawlingContext, PlaywrightPreNavCrawlingContext


async def test_basic_request(server_url: URL) -> None:
    requests = [str(server_url)]
    crawler = PlaywrightCrawler()
    result: dict = {}

    @crawler.router.default_handler
    async def request_handler(context: PlaywrightCrawlingContext) -> None:
        assert context.page is not None
        result['request_url'] = context.request.url
        result['page_url'] = context.page.url
        result['page_title'] = await context.page.title()
        result['page_content'] = await context.page.content()

    await crawler.run(requests)

    assert result.get('request_url') == result.get('page_url') == requests[0]
    assert 'Hello, world!' in result.get('page_title', '')
    assert '<html' in result.get('page_content', '')  # there is some HTML content


async def test_enqueue_links(redirect_server_url: URL, server_url: URL) -> None:
    redirect_target = str(server_url / 'start_enqueue')
    redirect_url = str(redirect_server_url.with_path('redirect').with_query(url=redirect_target))
    requests = [redirect_url]
    crawler = PlaywrightCrawler()
    visit = mock.Mock()

    @crawler.router.default_handler
    async def request_handler(context: PlaywrightCrawlingContext) -> None:
        visit(context.request.url)
        await context.enqueue_links()

    await crawler.run(requests)

    first_visited = visit.call_args_list[0][0][0]
    visited = {call[0][0] for call in visit.call_args_list[1:]}

    assert first_visited == redirect_url
    assert visited == {
        str(server_url / 'sub_index'),
        str(server_url / 'page_1'),
        str(server_url / 'page_2'),
        str(server_url / 'page_3'),
    }


async def test_enqueue_links_with_incompatible_kwargs_raises_error() -> None:
    """Call `enqueue_links` with arguments that can't be used together."""
    requests = ['https://www.something.com']
    crawler = PlaywrightCrawler(max_request_retries=1)
    exceptions = []

    @crawler.pre_navigation_hook
    async def some_hook(context: PlaywrightPreNavCrawlingContext) -> None:
        await context.page.route('**/*', lambda route: route.fulfill(status=200))

    @crawler.router.default_handler
    async def request_handler(context: PlaywrightCrawlingContext) -> None:
        try:
            await context.enqueue_links(requests=[Request.from_url('https://www.whatever.com')], selector='a')  # type:ignore[call-overload]  # Testing runtime enforcement of the overloads.
        except Exception as e:
            exceptions.append(e)

    await crawler.run(requests)

    assert len(exceptions) == 1
    assert type(exceptions[0]) is ValueError


async def test_enqueue_links_with_transform_request_function(server_url: URL) -> None:
    crawler = PlaywrightCrawler()
    visit = mock.Mock()
    headers = []

    def test_transform_request_function(request: RequestOptions) -> RequestOptions | RequestTransformAction:
        if request['url'] == str(server_url / 'sub_index'):
            request['headers'] = HttpHeaders({'transform-header': 'my-header'})
            return request
        return 'skip'

    @crawler.router.default_handler
    async def request_handler(context: PlaywrightCrawlingContext) -> None:
        visit(context.request.url)
        headers.append(context.request.headers)
        await context.enqueue_links(transform_request_function=test_transform_request_function)

    await crawler.run([str(server_url / 'start_enqueue')])

    visited = {call[0][0] for call in visit.call_args_list}

    assert visited == {str(server_url / 'start_enqueue'), str(server_url / 'sub_index')}

    # all urls added to `enqueue_links` must have a custom header
    assert headers[1]['transform-header'] == 'my-header'


async def test_nonexistent_url_invokes_error_handler() -> None:
    crawler = PlaywrightCrawler(max_request_retries=4, request_handler=mock.AsyncMock())

    error_handler = mock.AsyncMock(return_value=None)
    crawler.error_handler(error_handler)

    failed_handler = mock.AsyncMock(return_value=None)
    crawler.failed_request_handler(failed_handler)

    await crawler.run(['https://this-does-not-exist-22343434.com'])
    assert error_handler.call_count == 3
    assert failed_handler.call_count == 1


async def test_redirect_handling(server_url: URL, redirect_server_url: URL) -> None:
    # Set up a dummy crawler that tracks visited URLs
    crawler = PlaywrightCrawler()
    handled_urls = set[str]()

    redirect_target = str(server_url / 'start_enqueue')
    redirect_url = str(redirect_server_url.with_path('redirect').with_query(url=redirect_target))

    @crawler.router.default_handler
    async def request_handler(context: PlaywrightCrawlingContext) -> None:
        handled_urls.add(context.request.loaded_url or '')

    # Request with redirects
    request = Request.from_url(url=redirect_url)

    # Ensure that the request uses the same origin strategy - `redirect_target` will be considered out of scope
    request.crawlee_data.enqueue_strategy = 'same-origin'

    # No URLs should be visited in the run
    await crawler.run([request])
    assert handled_urls == set()


@pytest.mark.parametrize(
    'fingerprint_generator',
    [
        pytest.param(None, id='No fingerprint generator. Headers generated by header generator.'),
        pytest.param(
            DefaultFingerprintGenerator(header_options=HeaderGeneratorOptions(browsers=['chromium'])),
            id='Explicitly passed fingerprint generator.',
        ),
        pytest.param('default', id='Default fingerprint generator.'),
    ],
)
async def test_chromium_headless_headers(
    header_network: dict, fingerprint_generator: None | FingerprintGenerator | Literal['default'], server_url: URL
) -> None:
    browser_type: BrowserType = 'chromium'
    crawler = PlaywrightCrawler(headless=True, browser_type=browser_type, fingerprint_generator=fingerprint_generator)
    headers = dict[str, str]()

    @crawler.router.default_handler
    async def request_handler(context: PlaywrightCrawlingContext) -> None:
        response = await context.response.text()
        response_headers = json.loads(response)

        for key, val in response_headers.items():
            headers[key] = val

    await crawler.run([str(server_url / 'headers')])

    user_agent = headers.get('user-agent')
    assert user_agent in get_available_header_values(header_network, {'user-agent', 'User-Agent'})
    assert any(keyword in user_agent for keyword in BROWSER_TYPE_HEADER_KEYWORD[browser_type]), user_agent

    assert headers.get('sec-ch-ua') in get_available_header_values(header_network, 'sec-ch-ua')
    assert headers.get('sec-ch-ua-mobile') in get_available_header_values(header_network, 'sec-ch-ua-mobile')
    assert headers.get('sec-ch-ua-platform') in get_available_header_values(header_network, 'sec-ch-ua-platform')

    assert 'headless' not in headers['sec-ch-ua'].lower()
    assert 'headless' not in headers['user-agent'].lower()


async def test_firefox_headless_headers(header_network: dict, server_url: URL) -> None:
    browser_type: BrowserType = 'firefox'
    crawler = PlaywrightCrawler(headless=True, browser_type=browser_type)
    headers = dict[str, str]()

    @crawler.router.default_handler
    async def request_handler(context: PlaywrightCrawlingContext) -> None:
        response = await context.response.text()
        response_headers = json.loads(response)

        for key, val in response_headers.items():
            headers[key] = val

    await crawler.run([str(server_url / 'headers')])

    assert 'user-agent' in headers
    assert 'sec-ch-ua' not in headers
    assert 'sec-ch-ua-mobile' not in headers
    assert 'sec-ch-ua-platform' not in headers

    assert 'headless' not in headers['user-agent'].lower()

    user_agent = headers.get('user-agent')
    assert user_agent in get_available_header_values(header_network, {'user-agent', 'User-Agent'})
    assert any(keyword in user_agent for keyword in BROWSER_TYPE_HEADER_KEYWORD[browser_type])


async def test_custom_headers(server_url: URL) -> None:
    crawler = PlaywrightCrawler()
    response_headers = dict[str, str]()
    request_headers = {'Power-Header': 'ring', 'Library': 'storm', 'My-Test-Header': 'fuzz'}

    @crawler.router.default_handler
    async def request_handler(context: PlaywrightCrawlingContext) -> None:
        response = await context.response.text()
        context_response_headers = json.loads(response)
        for key, val in context_response_headers.items():
            response_headers[key] = val

    await crawler.run([Request.from_url(str(server_url / 'headers'), headers=request_headers)])

    assert response_headers.get('power-header') == request_headers['Power-Header']
    assert response_headers.get('library') == request_headers['Library']
    assert response_headers.get('my-test-header') == request_headers['My-Test-Header']


async def test_pre_navigation_hook() -> None:
    crawler = PlaywrightCrawler(request_handler=mock.AsyncMock())
    visit = mock.Mock()

    @crawler.pre_navigation_hook
    async def some_hook(context: PlaywrightPreNavCrawlingContext) -> None:
        visit()
        await context.page.route('**/*', lambda route: route.fulfill(status=200))

    await crawler.run(['https://test.com', 'https://test.io'])

    assert visit.call_count == 2


async def test_proxy_set() -> None:
    # Configure crawler with proxy settings
    proxy_value = 'http://1111:1111'
    crawler = PlaywrightCrawler(proxy_configuration=ProxyConfiguration(proxy_urls=[proxy_value]))

    handler_data = {}

    mock_handler = mock.AsyncMock(return_value=None)
    crawler.router.default_handler(mock_handler)

    # Use pre_navigation_hook to verify proxy and configure playwright route
    @crawler.pre_navigation_hook
    async def some_hook(context: PlaywrightPreNavCrawlingContext) -> None:
        if context.proxy_info:
            # Store information about the used proxy
            handler_data['proxy'] = context.proxy_info.url

        # Emulate server response to prevent Playwright from making real requests
        await context.page.route('**/*', lambda route: route.fulfill(status=200))

    await crawler.run(['https://test.com'])

    assert handler_data.get('proxy') == proxy_value


@pytest.mark.parametrize(
    'use_incognito_pages',
    [
        pytest.param(False, id='without use_incognito_pages'),
        pytest.param(True, id='with use_incognito_pages'),
    ],
)
async def test_isolation_cookies(*, use_incognito_pages: bool, server_url: URL) -> None:
    sessions_ids: list[str] = []
    sessions: dict[str, Session] = {}
    sessions_cookies: dict[str, dict[str, str]] = {}
    response_cookies: dict[str, dict[str, str]] = {}

    crawler = PlaywrightCrawler(
        session_pool=SessionPool(max_pool_size=1),
        use_incognito_pages=use_incognito_pages,
        concurrency_settings=ConcurrencySettings(max_concurrency=1),
    )

    @crawler.router.default_handler
    async def handler(context: PlaywrightCrawlingContext) -> None:
        if not context.session:
            return

        sessions_ids.append(context.session.id)
        sessions[context.session.id] = context.session

        if context.request.unique_key not in {'1', '2'}:
            return

        response_data = json.loads(await context.response.text())
        response_cookies[context.session.id] = response_data.get('cookies')

        if context.request.user_data.get('retire_session'):
            context.session.retire()

    await crawler.run(
        [
            # The first request sets the cookie in the session
            str(server_url.with_path('set_cookies').extend_query(a=1)),
            # With the second request, we check the cookies in the session and set retire
            Request.from_url(str(server_url.with_path('/cookies')), unique_key='1', user_data={'retire_session': True}),
            # The third request is made with a new session to make sure it does not use another session's cookies
            Request.from_url(str(server_url.with_path('/cookies')), unique_key='2'),
        ]
    )

    assert len(response_cookies) == 2
    assert len(sessions) == 2

    assert sessions_ids[0] == sessions_ids[1]

    sessions_cookies = {
        sessions_id: {
            cookie['name']: cookie['value'] for cookie in sessions[sessions_id].cookies.get_cookies_as_dicts()
        }
        for sessions_id in sessions_ids
    }

    assert len(sessions_cookies) == 2

    cookie_session_id = sessions_ids[0]
    clean_session_id = sessions_ids[2]

    assert cookie_session_id != clean_session_id

    # When using `use_incognito_pages` there should be full cookie isolation
    if use_incognito_pages:
        # The initiated cookies must match in both the response and the session store
        assert sessions_cookies[cookie_session_id] == response_cookies[cookie_session_id] == {'a': '1'}

        # For a clean session, the cookie should not be in the sesstion store or in the response
        # This way we can be sure that no cookies are being leaked through the http client
        assert sessions_cookies[clean_session_id] == response_cookies[clean_session_id] == {}
    # Without `use_incognito_pages` we will have access to the session cookie,
    # but there will be a cookie leak via PlaywrightContext
    else:
        # The initiated cookies must match in both the response and the session store
        assert sessions_cookies[cookie_session_id] == response_cookies[cookie_session_id] == {'a': '1'}

        # PlaywrightContext makes cookies shared by all sessions that work with it.
        # So in this case a clean session contains the same cookies
        assert sessions_cookies[clean_session_id] == response_cookies[clean_session_id] == {'a': '1'}


async def test_save_cookies_after_handler_processing(server_url: URL) -> None:
    """Test that cookies are saved correctly."""
    async with SessionPool(max_pool_size=1) as session_pool:
        crawler = PlaywrightCrawler(session_pool=session_pool)

        session_ids = []

        @crawler.router.default_handler
        async def request_handler(context: PlaywrightCrawlingContext) -> None:
            # Simulate cookies installed from an external source in the browser
            await context.page.context.add_cookies([{'name': 'check', 'value': 'test', 'url': str(server_url)}])

            if context.session:
                session_ids.append(context.session.id)

        await crawler.run([str(server_url)])

        assert len(session_ids) == 1

        check_session = await session_pool.get_session()

        assert check_session.id == session_ids[0]
        session_cookies = {cookie['name']: cookie['value'] for cookie in check_session.cookies.get_cookies_as_dicts()}

        assert session_cookies == {'check': 'test'}


async def test_custom_fingerprint_uses_generator_options(server_url: URL) -> None:
    min_width = 300
    max_width = 600
    min_height = 500
    max_height = 1200

    fingerprint_generator = DefaultFingerprintGenerator(
        header_options=HeaderGeneratorOptions(browsers=['firefox'], operating_systems=['android']),
        screen_options=ScreenOptions(
            min_width=min_width, max_width=max_width, min_height=min_height, max_height=max_height
        ),
    )

    crawler = PlaywrightCrawler(headless=True, fingerprint_generator=fingerprint_generator)

    fingerprints = dict[str, Any]()

    @crawler.router.default_handler
    async def request_handler(context: PlaywrightCrawlingContext) -> None:
        for relevant_key in (
            'window.navigator.userAgent',
            'window.navigator.userAgentData',
            'window.screen.height',
            'window.screen.width',
        ):
            fingerprints[relevant_key] = await context.page.evaluate(f'()=>{relevant_key}')

    await crawler.run([str(server_url)])

    assert 'Firefox' in fingerprints['window.navigator.userAgent']
    assert fingerprints['window.navigator.userAgentData']['platform'] == 'Android'
    assert min_width <= int(fingerprints['window.screen.width']) <= max_width
    assert min_height <= int(fingerprints['window.screen.height']) <= max_height


async def test_custom_fingerprint_matches_header_user_agent(server_url: URL) -> None:
    """Test that generated fingerprint and header have matching user agent."""

    crawler = PlaywrightCrawler(headless=True, fingerprint_generator=DefaultFingerprintGenerator())
    response_headers = dict[str, str]()
    fingerprints = dict[str, str]()

    @crawler.router.default_handler
    async def request_handler(context: PlaywrightCrawlingContext) -> None:
        response = await context.response.text()
        context_response_headers = dict(json.loads(response))

        response_headers['User-Agent'] = context_response_headers['user-agent']
        fingerprints['window.navigator.userAgent'] = await context.page.evaluate('()=>window.navigator.userAgent')

    await crawler.run([str(server_url / 'headers')])

    assert response_headers['User-Agent'] == fingerprints['window.navigator.userAgent']


async def test_ignore_http_error_status_codes(server_url: URL) -> None:
    """Test that error codes that would normally trigger session error can be ignored."""
    crawler = PlaywrightCrawler(ignore_http_error_status_codes={403})
    target_url = str(server_url / 'status/403')
    mocked_handler = Mock()

    @crawler.router.default_handler
    async def request_handler(context: PlaywrightCrawlingContext) -> None:
        mocked_handler(context.request.url)

    await crawler.run([target_url])

    mocked_handler.assert_called_once_with(target_url)


async def test_additional_http_error_status_codes(server_url: URL) -> None:
    """Test that use of `additional_http_error_status_codes` can raise error on common status code."""
    crawler = PlaywrightCrawler(additional_http_error_status_codes={200})

    mocked_handler = Mock()

    @crawler.router.default_handler
    async def request_handler(context: PlaywrightCrawlingContext) -> None:
        mocked_handler(context.request.url)

    await crawler.run([str(server_url)])

    mocked_handler.assert_not_called()


async def test_launch_with_user_data_dir(tmp_path: Path, server_url: URL) -> None:
    """Check that the persist context is created in the specified folder in `user_data_dir`."""
    check_path = tmp_path / 'Default'
    crawler = PlaywrightCrawler(
        headless=True, user_data_dir=tmp_path, request_handler=mock.AsyncMock(return_value=None)
    )

    assert not check_path.exists()

    await crawler.run([str(server_url)])

    assert check_path.exists()


async def test_launch_with_user_data_dir_and_fingerprint(tmp_path: Path, server_url: URL) -> None:
    """Check that the persist context works with fingerprints."""
    check_path = tmp_path / 'Default'
    fingerprints = dict[str, str]()

    crawler = PlaywrightCrawler(
        headless=True,
        user_data_dir=tmp_path,
        request_handler=mock.AsyncMock(return_value=None),
        fingerprint_generator=DefaultFingerprintGenerator(),
    )

    @crawler.pre_navigation_hook
    async def some_hook(context: PlaywrightPreNavCrawlingContext) -> None:
        fingerprints['window.navigator.userAgent'] = await context.page.evaluate('()=>window.navigator.userAgent')

    assert not check_path.exists()

    await crawler.run([str(server_url)])

    assert check_path.exists()

    assert fingerprints['window.navigator.userAgent']
    assert 'headless' not in fingerprints['window.navigator.userAgent'].lower()


async def test_get_snapshot(server_url: URL) -> None:
    crawler = PlaywrightCrawler()

    snapshot = None

    @crawler.router.default_handler
    async def request_handler(context: PlaywrightCrawlingContext) -> None:
        nonlocal snapshot
        snapshot = await context.get_snapshot()

    await crawler.run([str(server_url)])

    assert snapshot is not None
    assert snapshot.html is not None
    assert snapshot.screenshot is not None
    # Check at least jpeg start and end expected bytes. Content is not relevant for the test.
    assert snapshot.screenshot.startswith(b'\xff\xd8')
    assert snapshot.screenshot.endswith(b'\xff\xd9')
    assert snapshot.html == HELLO_WORLD.decode('utf-8')


async def test_error_snapshot_through_statistics(server_url: URL) -> None:
    """Test correct use of error snapshotter by the Playwright crawler.

    In this test the crawler will visit 4 pages.
    - 2 x page endpoints will return the same error
    - homepage endpoint will return unique error
    - headers endpoint will return no error
    """
    max_retries = 2
    crawler = PlaywrightCrawler(
        statistics=Statistics.with_default_state(save_error_snapshots=True), max_request_retries=max_retries
    )

    @crawler.router.default_handler
    async def request_handler(context: PlaywrightCrawlingContext) -> None:
        if 'page' in context.request.url:
            raise RuntimeError('page error')
        if 'headers' in context.request.url:
            return
        raise RuntimeError('home error')

    await crawler.run(
        [str(server_url), str(server_url / 'page_1'), str(server_url / 'page_2'), str(server_url / 'headers')]
    )

    kvs = await crawler.get_key_value_store()
    kvs_content = {}

    async for key_info in kvs.iterate_keys():
        kvs_content[key_info.key] = await kvs.get_value(key_info.key)

        assert set(key_info.key).issubset(ErrorSnapshotter.ALLOWED_CHARACTERS)
        if key_info.key.endswith('.jpg'):
            # Check at least jpeg start and end expected bytes. Content is not relevant for the test.
            assert kvs_content[key_info.key].startswith(b'\xff\xd8')
            assert kvs_content[key_info.key].endswith(b'\xff\xd9')
        elif 'page' in key_info.key:
            assert kvs_content[key_info.key] == GENERIC_RESPONSE.decode('utf-8')
        else:
            assert kvs_content[key_info.key] == HELLO_WORLD.decode('utf-8')

    # Three errors twice retried errors, but only 2 unique -> 4 (2 x (html and jpg)) artifacts expected.
    assert crawler.statistics.error_tracker.total == 3 * max_retries
    assert crawler.statistics.error_tracker.unique_error_count == 2
    assert len(kvs_content) == 4


<<<<<<< HEAD
async def test_send_request(server_url: URL) -> None:
    """Check that the persist context works with fingerprints."""
    check_data: dict[str, Any] = {}

    crawler = PlaywrightCrawler()

    @crawler.pre_navigation_hook
    async def some_hook(context: PlaywrightPreNavCrawlingContext) -> None:
        send_request_response = await context.send_request(str(server_url / 'user-agent'))
        check_data['pre_send_request'] = dict(json.loads(send_request_response.read()))

    @crawler.router.default_handler
    async def request_handler(context: PlaywrightCrawlingContext) -> None:
        response = await context.response.text()
        check_data['default'] = dict(json.loads(response))
        send_request_response = await context.send_request(str(server_url / 'user-agent'))
        check_data['send_request'] = dict(json.loads(send_request_response.read()))

    await crawler.run([str(server_url / 'user-agent')])

    assert check_data['default'].get('user-agent') is not None
    assert check_data['send_request'].get('user-agent') is not None
    assert check_data['pre_send_request'] == check_data['send_request']

    assert check_data['default'] == check_data['send_request']


async def test_send_request_with_client(server_url: URL) -> None:
    """Check that the persist context works with fingerprints."""
    check_data: dict[str, Any] = {}

    crawler = PlaywrightCrawler(
        http_client=HttpxHttpClient(header_generator=None, headers={'user-agent': 'My User-Agent'})
    )

    @crawler.router.default_handler
    async def request_handler(context: PlaywrightCrawlingContext) -> None:
        response = await context.response.text()
        check_data['default'] = dict(json.loads(response))
        send_request_response = await context.send_request(str(server_url / 'user-agent'))
        check_data['send_request'] = dict(json.loads(send_request_response.read()))

    await crawler.run([str(server_url / 'user-agent')])

    assert check_data['default'].get('user-agent') is not None
    assert check_data['send_request']['user-agent'] == 'My User-Agent'

    assert check_data['default'] != check_data['send_request']
=======
async def test_respect_robots_txt(server_url: URL) -> None:
    crawler = PlaywrightCrawler(respect_robots_txt_file=True)
    visit = mock.Mock()

    @crawler.router.default_handler
    async def request_handler(context: PlaywrightCrawlingContext) -> None:
        visit(context.request.url)
        await context.enqueue_links()

    await crawler.run([str(server_url / 'start_enqueue')])
    visited = {call[0][0] for call in visit.call_args_list}

    assert visited == {
        str(server_url / 'start_enqueue'),
        str(server_url / 'sub_index'),
    }
>>>>>>> 5ddeec5d
<|MERGE_RESOLUTION|>--- conflicted
+++ resolved
@@ -601,7 +601,24 @@
     assert len(kvs_content) == 4
 
 
-<<<<<<< HEAD
+async def test_respect_robots_txt(server_url: URL) -> None:
+    crawler = PlaywrightCrawler(respect_robots_txt_file=True)
+    visit = mock.Mock()
+
+    @crawler.router.default_handler
+    async def request_handler(context: PlaywrightCrawlingContext) -> None:
+        visit(context.request.url)
+        await context.enqueue_links()
+
+    await crawler.run([str(server_url / 'start_enqueue')])
+    visited = {call[0][0] for call in visit.call_args_list}
+
+    assert visited == {
+        str(server_url / 'start_enqueue'),
+        str(server_url / 'sub_index'),
+    }
+
+
 async def test_send_request(server_url: URL) -> None:
     """Check that the persist context works with fingerprints."""
     check_data: dict[str, Any] = {}
@@ -649,22 +666,4 @@
     assert check_data['default'].get('user-agent') is not None
     assert check_data['send_request']['user-agent'] == 'My User-Agent'
 
-    assert check_data['default'] != check_data['send_request']
-=======
-async def test_respect_robots_txt(server_url: URL) -> None:
-    crawler = PlaywrightCrawler(respect_robots_txt_file=True)
-    visit = mock.Mock()
-
-    @crawler.router.default_handler
-    async def request_handler(context: PlaywrightCrawlingContext) -> None:
-        visit(context.request.url)
-        await context.enqueue_links()
-
-    await crawler.run([str(server_url / 'start_enqueue')])
-    visited = {call[0][0] for call in visit.call_args_list}
-
-    assert visited == {
-        str(server_url / 'start_enqueue'),
-        str(server_url / 'sub_index'),
-    }
->>>>>>> 5ddeec5d
+    assert check_data['default'] != check_data['send_request']