--- conflicted
+++ resolved
@@ -257,68 +257,6 @@
     assert handler_data.get('proxy') == proxy_value
 
 
-<<<<<<< HEAD
-async def test_custom_fingerprint_uses_generator_options(httpbin: URL) -> None:
-    min_width = 300
-    max_width = 600
-    min_height = 500
-    max_height = 1200
-
-    fingerprint_generator = DefaultFingerprintGenerator(
-        header_options=HeaderGeneratorOptions(browsers=['firefox'], operating_systems=['android']),
-        screen_options=ScreenOptions(
-            min_width=min_width, max_width=max_width, min_height=min_height, max_height=max_height
-        ),
-    )
-
-    crawler = PlaywrightCrawler(headless=True, fingerprint_generator=fingerprint_generator)
-
-    response_headers = dict[str, str]()
-    fingerprints = dict[str, Any]()
-
-    @crawler.router.default_handler
-    async def request_handler(context: PlaywrightCrawlingContext) -> None:
-        response = await context.response.text()
-        context_response_headers = dict(json.loads(response)).get('headers', {})
-
-        for key, val in context_response_headers.items():
-            response_headers[key] = val
-
-        for relevant_key in (
-            'window.navigator.userAgent',
-            'window.navigator.userAgentData',
-            'window.screen.height',
-            'window.screen.width',
-        ):
-            fingerprints[relevant_key] = await context.page.evaluate(f'()=>{relevant_key}')
-
-    await crawler.run([Request.from_url(str(httpbin / 'get'))])
-
-    assert 'Firefox' in fingerprints['window.navigator.userAgent']
-    assert fingerprints['window.navigator.userAgentData']['platform'] == 'Android'
-    assert min_width <= int(fingerprints['window.screen.width']) <= max_width
-    assert min_height <= int(fingerprints['window.screen.height']) <= max_height
-
-
-async def test_custom_fingerprint_matches_header_user_agent(httpbin: URL) -> None:
-    """Test that generated fingerprint and header have matching user agent."""
-
-    crawler = PlaywrightCrawler(headless=True, fingerprint_generator=DefaultFingerprintGenerator())
-    response_headers = dict[str, str]()
-    fingerprints = dict[str, str]()
-
-    @crawler.router.default_handler
-    async def request_handler(context: PlaywrightCrawlingContext) -> None:
-        response = await context.response.text()
-        context_response_headers = dict(json.loads(response)).get('headers', {})
-
-        response_headers['User-Agent'] = context_response_headers['User-Agent']
-        fingerprints['window.navigator.userAgent'] = await context.page.evaluate('()=>window.navigator.userAgent')
-
-    await crawler.run([Request.from_url(str(httpbin / 'get'))])
-
-    assert response_headers['User-Agent'] == fingerprints['window.navigator.userAgent']
-=======
 @pytest.mark.parametrize(
     'use_incognito_pages',
     [
@@ -391,4 +329,65 @@
         # PlaywrightContext makes cookies shared by all sessions that work with it.
         # So in this case a clean session contains the same cookies
         assert sessions_cookies[clean_session_id] == response_cookies[clean_session_id] == {'a': '1'}
->>>>>>> 4c362cbf
+
+
+async def test_custom_fingerprint_uses_generator_options(httpbin: URL) -> None:
+    min_width = 300
+    max_width = 600
+    min_height = 500
+    max_height = 1200
+
+    fingerprint_generator = DefaultFingerprintGenerator(
+        header_options=HeaderGeneratorOptions(browsers=['firefox'], operating_systems=['android']),
+        screen_options=ScreenOptions(
+            min_width=min_width, max_width=max_width, min_height=min_height, max_height=max_height
+        ),
+    )
+
+    crawler = PlaywrightCrawler(headless=True, fingerprint_generator=fingerprint_generator)
+
+    response_headers = dict[str, str]()
+    fingerprints = dict[str, Any]()
+
+    @crawler.router.default_handler
+    async def request_handler(context: PlaywrightCrawlingContext) -> None:
+        response = await context.response.text()
+        context_response_headers = dict(json.loads(response)).get('headers', {})
+
+        for key, val in context_response_headers.items():
+            response_headers[key] = val
+
+        for relevant_key in (
+            'window.navigator.userAgent',
+            'window.navigator.userAgentData',
+            'window.screen.height',
+            'window.screen.width',
+        ):
+            fingerprints[relevant_key] = await context.page.evaluate(f'()=>{relevant_key}')
+
+    await crawler.run([Request.from_url(str(httpbin / 'get'))])
+
+    assert 'Firefox' in fingerprints['window.navigator.userAgent']
+    assert fingerprints['window.navigator.userAgentData']['platform'] == 'Android'
+    assert min_width <= int(fingerprints['window.screen.width']) <= max_width
+    assert min_height <= int(fingerprints['window.screen.height']) <= max_height
+
+
+async def test_custom_fingerprint_matches_header_user_agent(httpbin: URL) -> None:
+    """Test that generated fingerprint and header have matching user agent."""
+
+    crawler = PlaywrightCrawler(headless=True, fingerprint_generator=DefaultFingerprintGenerator())
+    response_headers = dict[str, str]()
+    fingerprints = dict[str, str]()
+
+    @crawler.router.default_handler
+    async def request_handler(context: PlaywrightCrawlingContext) -> None:
+        response = await context.response.text()
+        context_response_headers = dict(json.loads(response)).get('headers', {})
+
+        response_headers['User-Agent'] = context_response_headers['User-Agent']
+        fingerprints['window.navigator.userAgent'] = await context.page.evaluate('()=>window.navigator.userAgent')
+
+    await crawler.run([Request.from_url(str(httpbin / 'get'))])
+
+    assert response_headers['User-Agent'] == fingerprints['window.navigator.userAgent']