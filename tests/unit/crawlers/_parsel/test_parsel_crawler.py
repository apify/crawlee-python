--- conflicted
+++ resolved
@@ -63,8 +63,7 @@
     }
 
 
-<<<<<<< HEAD
-async def test_enqueue_links_with_incompatible_kwargs_raises_error(server: respx.MockRouter) -> None:
+async def test_enqueue_links_with_incompatible_kwargs_raises_error(server_url: URL) -> None:
     """Call `enqueue_links` with arguments that can't be used together."""
     requests = ['https://www.test.io/']
     crawler = ParselCrawler(max_request_retries=1)
@@ -73,23 +72,18 @@
     @crawler.router.default_handler
     async def request_handler(context: ParselCrawlingContext) -> None:
         try:
-            await context.enqueue_links(requests=[Request.from_url('https://test.io/asdf')], selector='a')  # type:ignore[call-overload]  # Testing runtime enforcement of the overloads.
+            await context.enqueue_links(requests=[Request.from_url(str(server_url / 'start_enqueue'))], selector='a')  # type:ignore[call-overload]  # Testing runtime enforcement of the overloads.
         except Exception as e:
             exceptions.append(e)
 
     await crawler.run(requests)
 
-    assert server['index_endpoint'].called
     assert len(exceptions) == 1
     assert type(exceptions[0]) is ValueError
 
 
-async def test_enqueue_links_selector(server: respx.MockRouter) -> None:
-    crawler = ParselCrawler()
-=======
 async def test_enqueue_links_selector(server_url: URL, http_client: HttpClient) -> None:
     crawler = ParselCrawler(http_client=http_client)
->>>>>>> 64ba2926
     visit = mock.Mock()
 
     @crawler.router.default_handler
