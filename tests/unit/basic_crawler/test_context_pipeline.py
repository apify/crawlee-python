--- conflicted
+++ resolved
@@ -32,13 +32,10 @@
 
     pipeline = ContextPipeline()
     context = BasicCrawlingContext(
-<<<<<<< HEAD
         request=Request.from_url(url='aaa'),
+        send_request=AsyncMock(),
+        add_requests=AsyncMock(),
         session=Session(),
-        send_request=AsyncMock(),
-=======
-        request=Request.from_url(url='aaa'), send_request=AsyncMock(), add_requests=AsyncMock()
->>>>>>> dc850a57
     )
 
     await pipeline(context, consumer)
@@ -56,42 +53,33 @@
     async def middleware_a(context: BasicCrawlingContext) -> AsyncGenerator[EnhancedCrawlingContext, None]:
         events.append('middleware_a_in')
         yield EnhancedCrawlingContext(
-<<<<<<< HEAD
             request=context.request,
-            session=context.session,
             foo='foo',
             send_request=AsyncMock(),
-=======
-            request=context.request, foo='foo', send_request=AsyncMock(), add_requests=AsyncMock()
->>>>>>> dc850a57
+            add_requests=AsyncMock(),
+            session=context.session,
         )
         events.append('middleware_a_out')
 
     async def middleware_b(context: EnhancedCrawlingContext) -> AsyncGenerator[MoreEnhancedCrawlingContext, None]:
         events.append('middleware_b_in')
         yield MoreEnhancedCrawlingContext(
-<<<<<<< HEAD
             request=context.request,
-            session=context.session,
             foo=context.foo,
             bar=4,
             send_request=AsyncMock(),
-=======
-            request=context.request, foo=context.foo, bar=4, send_request=AsyncMock(), add_requests=AsyncMock()
->>>>>>> dc850a57
+            add_requests=AsyncMock(),
+            session=context.session,
         )
         events.append('middleware_b_out')
 
     pipeline = ContextPipeline[BasicCrawlingContext]().compose(middleware_a).compose(middleware_b)
 
     context = BasicCrawlingContext(
-<<<<<<< HEAD
         request=Request.from_url(url='aaa'),
+        send_request=AsyncMock(),
+        add_requests=AsyncMock(),
         session=Session(),
-        send_request=AsyncMock(),
-=======
-        request=Request.from_url(url='aaa'), send_request=AsyncMock(), add_requests=AsyncMock()
->>>>>>> dc850a57
     )
     await pipeline(context, consumer)
 
@@ -109,13 +97,10 @@
 
     pipeline = ContextPipeline()
     context = BasicCrawlingContext(
-<<<<<<< HEAD
         request=Request.from_url(url='aaa'),
+        send_request=AsyncMock(),
+        add_requests=AsyncMock(),
         session=Session(),
-        send_request=AsyncMock(),
-=======
-        request=Request.from_url(url='aaa'), send_request=AsyncMock(), add_requests=AsyncMock()
->>>>>>> dc850a57
     )
 
     with pytest.raises(RequestHandlerError):
@@ -136,13 +121,10 @@
 
     pipeline = ContextPipeline().compose(step_1).compose(step_2)
     context = BasicCrawlingContext(
-<<<<<<< HEAD
         request=Request.from_url(url='aaa'),
+        send_request=AsyncMock(),
+        add_requests=AsyncMock(),
         session=Session(),
-        send_request=AsyncMock(),
-=======
-        request=Request.from_url(url='aaa'), send_request=AsyncMock(), add_requests=AsyncMock()
->>>>>>> dc850a57
     )
 
     with pytest.raises(ContextPipelineInitializationError):
@@ -166,13 +148,10 @@
 
     pipeline = ContextPipeline().compose(step_1).compose(step_2)
     context = BasicCrawlingContext(
-<<<<<<< HEAD
         request=Request.from_url(url='aaa'),
+        send_request=AsyncMock(),
+        add_requests=AsyncMock(),
         session=Session(),
-        send_request=AsyncMock(),
-=======
-        request=Request.from_url(url='aaa'), send_request=AsyncMock(), add_requests=AsyncMock()
->>>>>>> dc850a57
     )
 
     with pytest.raises(ContextPipelineFinalizationError):
