# ruff: noqa: ARG001
from __future__ import annotations

import asyncio
import json
import logging
from collections import Counter
from dataclasses import dataclass
from datetime import timedelta
from pathlib import Path
from typing import TYPE_CHECKING, Any
from unittest.mock import AsyncMock, Mock

import httpx
import pytest

from crawlee import ConcurrencySettings, EnqueueStrategy, Glob
from crawlee._request import BaseRequestData, Request
from crawlee._types import AddRequestsKwargs, BasicCrawlingContext, HttpHeaders
from crawlee.basic_crawler import BasicCrawler
from crawlee.configuration import Configuration
from crawlee.errors import SessionError, UserDefinedErrorHandlerError
from crawlee.statistics import FinalStatistics
from crawlee.storages import Dataset, KeyValueStore, RequestList, RequestQueue

if TYPE_CHECKING:
    from collections.abc import Sequence

    import respx


async def test_processes_requests() -> None:
    crawler = BasicCrawler(request_provider=RequestList(['http://a.com/', 'http://b.com/', 'http://c.com/']))
    calls = list[str]()

    @crawler.router.default_handler
    async def handler(context: BasicCrawlingContext) -> None:
        calls.append(context.request.url)

    await crawler.run()

    assert calls == ['http://a.com/', 'http://b.com/', 'http://c.com/']


async def test_processes_requests_from_run_args() -> None:
    crawler = BasicCrawler(request_provider=RequestList())
    calls = list[str]()

    @crawler.router.default_handler
    async def handler(context: BasicCrawlingContext) -> None:
        calls.append(context.request.url)

    await crawler.run(['http://a.com/', 'http://b.com/', 'http://c.com/'])

    assert calls == ['http://a.com/', 'http://b.com/', 'http://c.com/']


async def test_allows_multiple_run_calls() -> None:
    crawler = BasicCrawler(request_provider=RequestList())
    calls = list[str]()

    @crawler.router.default_handler
    async def handler(context: BasicCrawlingContext) -> None:
        calls.append(context.request.url)

    await crawler.run(['http://a.com/', 'http://b.com/', 'http://c.com/'])
    await crawler.run(['http://a.com/', 'http://b.com/', 'http://c.com/'])

    assert calls == [
        'http://a.com/',
        'http://b.com/',
        'http://c.com/',
        'http://a.com/',
        'http://b.com/',
        'http://c.com/',
    ]


async def test_retries_failed_requests() -> None:
    crawler = BasicCrawler(request_provider=RequestList(['http://a.com/', 'http://b.com/', 'http://c.com/']))
    calls = list[str]()

    @crawler.router.default_handler
    async def handler(context: BasicCrawlingContext) -> None:
        calls.append(context.request.url)

        if context.request.url == 'http://b.com/':
            raise RuntimeError('Arbitrary crash for testing purposes')

    await crawler.run()

    assert calls == [
        'http://a.com/',
        'http://b.com/',
        'http://c.com/',
        'http://b.com/',
        'http://b.com/',
    ]


async def test_respects_no_retry() -> None:
    crawler = BasicCrawler(
        request_provider=RequestList(
            ['http://a.com/', 'http://b.com/', Request.from_url(url='http://c.com/', no_retry=True)]
        ),
        max_request_retries=3,
    )
    calls = list[str]()

    @crawler.router.default_handler
    async def handler(context: BasicCrawlingContext) -> None:
        calls.append(context.request.url)
        raise RuntimeError('Arbitrary crash for testing purposes')

    await crawler.run()

    assert calls == [
        'http://a.com/',
        'http://b.com/',
        'http://c.com/',
        'http://a.com/',
        'http://b.com/',
        'http://a.com/',
        'http://b.com/',
    ]


async def test_respects_request_specific_max_retries() -> None:
    crawler = BasicCrawler(
        request_provider=RequestList(
            [
                'http://a.com/',
                'http://b.com/',
                Request.from_url(url='http://c.com/', user_data={'__crawlee': {'maxRetries': 4}}),
            ]
        ),
        max_request_retries=1,
    )
    calls = list[str]()

    @crawler.router.default_handler
    async def handler(context: BasicCrawlingContext) -> None:
        calls.append(context.request.url)
        raise RuntimeError('Arbitrary crash for testing purposes')

    await crawler.run()

    assert calls == [
        'http://a.com/',
        'http://b.com/',
        'http://c.com/',
        'http://c.com/',
        'http://c.com/',
        'http://c.com/',
    ]


async def test_calls_error_handler() -> None:
    # Data structure to better track the calls to the error handler.
    @dataclass(frozen=True)
    class Call:
        url: str
        error: Exception
        custom_retry_count: int

    # List to store the information of calls to the error handler.
    calls = list[Call]()

    crawler = BasicCrawler(
        request_provider=RequestList(['http://a.com/', 'http://b.com/', 'http://c.com/']),
        max_request_retries=3,
    )

    @crawler.router.default_handler
    async def handler(context: BasicCrawlingContext) -> None:
        if context.request.url == 'http://b.com/':
            raise RuntimeError('Arbitrary crash for testing purposes')

    @crawler.error_handler
    async def error_handler(context: BasicCrawlingContext, error: Exception) -> Request:
        # Retrieve or initialize the headers, and extract the current custom retry count.
        headers = context.request.headers or HttpHeaders()
        custom_retry_count = int(headers.get('custom_retry_count', '0'))

        # Append the current call information.
        calls.append(Call(context.request.url, error, custom_retry_count))

        # Update the request to include an incremented custom retry count in the headers and return it.
        request = context.request.model_dump()
        request['headers'] = HttpHeaders({'custom_retry_count': str(custom_retry_count + 1)})
        return Request.model_validate(request)

    await crawler.run()

    # Verify that the error handler was called twice
    assert len(calls) == 2

    # Check the first call...
    first_call = calls[0]
    assert first_call.url == 'http://b.com/'
    assert isinstance(first_call.error, RuntimeError)
    assert first_call.custom_retry_count == 0

    # Check the second call...
    second_call = calls[1]
    assert second_call.url == 'http://b.com/'
    assert isinstance(second_call.error, RuntimeError)
    assert second_call.custom_retry_count == 1


async def test_calls_error_handler_for_sesion_errors() -> None:
    crawler = BasicCrawler(
        max_session_rotations=1,
    )

    @crawler.router.default_handler
    async def handler(context: BasicCrawlingContext) -> None:
        raise SessionError('Arbitrary session error for testing purposes')

    error_handler_mock = AsyncMock()

    @crawler.error_handler
    async def error_handler(context: BasicCrawlingContext, error: Exception) -> None:
        await error_handler_mock(context, error)

    await crawler.run(['https://crawlee.dev'])

    assert error_handler_mock.call_count == 1


async def test_handles_error_in_error_handler() -> None:
    crawler = BasicCrawler(
        request_provider=RequestList(['http://a.com/', 'http://b.com/', 'http://c.com/']),
        max_request_retries=3,
    )

    @crawler.router.default_handler
    async def handler(context: BasicCrawlingContext) -> None:
        if context.request.url == 'http://b.com/':
            raise RuntimeError('Arbitrary crash for testing purposes')

    @crawler.error_handler
    async def error_handler(context: BasicCrawlingContext, error: Exception) -> None:
        raise RuntimeError('Crash in error handler')

    with pytest.raises(UserDefinedErrorHandlerError):
        await crawler.run()


async def test_calls_failed_request_handler() -> None:
    crawler = BasicCrawler(
        request_provider=RequestList(['http://a.com/', 'http://b.com/', 'http://c.com/']),
        max_request_retries=3,
    )
    calls = list[tuple[BasicCrawlingContext, Exception]]()

    @crawler.router.default_handler
    async def handler(context: BasicCrawlingContext) -> None:
        if context.request.url == 'http://b.com/':
            raise RuntimeError('Arbitrary crash for testing purposes')

    @crawler.failed_request_handler
    async def failed_request_handler(context: BasicCrawlingContext, error: Exception) -> None:
        calls.append((context, error))

    await crawler.run()

    assert len(calls) == 1
    assert calls[0][0].request.url == 'http://b.com/'
    assert isinstance(calls[0][1], RuntimeError)


async def test_handles_error_in_failed_request_handler() -> None:
    crawler = BasicCrawler(
        request_provider=RequestList(['http://a.com/', 'http://b.com/', 'http://c.com/']),
        max_request_retries=3,
    )

    @crawler.router.default_handler
    async def handler(context: BasicCrawlingContext) -> None:
        if context.request.url == 'http://b.com/':
            raise RuntimeError('Arbitrary crash for testing purposes')

    @crawler.failed_request_handler
    async def failed_request_handler(context: BasicCrawlingContext, error: Exception) -> None:
        raise RuntimeError('Crash in failed request handler')

    with pytest.raises(UserDefinedErrorHandlerError):
        await crawler.run()


async def test_send_request_works(respx_mock: respx.MockRouter) -> None:
    respx_mock.get('http://b.com/', name='test_endpoint').return_value = httpx.Response(
        status_code=200, json={'hello': 'world'}
    )

    response_body: Any = None
    response_headers: HttpHeaders | None = None

    crawler = BasicCrawler(
        request_provider=RequestList(['http://a.com/']),
        max_request_retries=3,
    )

    @crawler.router.default_handler
    async def handler(context: BasicCrawlingContext) -> None:
        nonlocal response_body, response_headers

        response = await context.send_request('http://b.com/')
        response_body = response.read()
        response_headers = response.headers

    await crawler.run()
    assert respx_mock['test_endpoint'].called

    assert json.loads(response_body) == {'hello': 'world'}

    assert response_headers is not None
    content_type = response_headers.get('content-type')
    assert content_type is not None
    assert content_type.endswith('/json')


@dataclass
class AddRequestsTestInput:
    start_url: str
    requests: Sequence[str | BaseRequestData]
    expected_urls: Sequence[str]
    kwargs: AddRequestsKwargs


STRATEGY_TEST_URLS = (
    'https://someplace.com/index.html',
    'http://someplace.com/index.html',
    'https://blog.someplace.com/index.html',
    'https://other.place.com/index.html',
)

INCLUDE_TEST_URLS = (
    'https://someplace.com/',
    'https://someplace.com/blog/category/cats',
    'https://someplace.com/blog/category/boots',
    'https://someplace.com/blog/archive/index.html',
    'https://someplace.com/blog/archive/cats',
)


@pytest.mark.parametrize(
    'test_input',
    argvalues=[
        # Basic use case
        AddRequestsTestInput(
            start_url='https://a.com/',
            requests=[
                'https://a.com/',
                BaseRequestData.from_url('http://b.com/'),
                'http://c.com/',
            ],
            kwargs={},
            expected_urls=['https://a.com/', 'http://b.com/', 'http://c.com/'],
        ),
        # Enqueue strategy
        AddRequestsTestInput(
            start_url=STRATEGY_TEST_URLS[0],
            requests=STRATEGY_TEST_URLS,
            kwargs=AddRequestsKwargs(),
            expected_urls=STRATEGY_TEST_URLS,
        ),
        AddRequestsTestInput(
            start_url=STRATEGY_TEST_URLS[0],
            requests=STRATEGY_TEST_URLS,
            kwargs=AddRequestsKwargs(strategy=EnqueueStrategy.ALL),
            expected_urls=STRATEGY_TEST_URLS,
        ),
        AddRequestsTestInput(
            start_url=STRATEGY_TEST_URLS[0],
            requests=STRATEGY_TEST_URLS,
            kwargs=AddRequestsKwargs(strategy=EnqueueStrategy.SAME_DOMAIN),
            expected_urls=STRATEGY_TEST_URLS[:3],
        ),
        AddRequestsTestInput(
            start_url=STRATEGY_TEST_URLS[0],
            requests=STRATEGY_TEST_URLS,
            kwargs=AddRequestsKwargs(strategy=EnqueueStrategy.SAME_HOSTNAME),
            expected_urls=STRATEGY_TEST_URLS[:2],
        ),
        AddRequestsTestInput(
            start_url=STRATEGY_TEST_URLS[0],
            requests=STRATEGY_TEST_URLS,
            kwargs=AddRequestsKwargs(strategy=EnqueueStrategy.SAME_ORIGIN),
            expected_urls=STRATEGY_TEST_URLS[:1],
        ),
        # Include/exclude
        AddRequestsTestInput(
            start_url=INCLUDE_TEST_URLS[0],
            requests=INCLUDE_TEST_URLS,
            kwargs=AddRequestsKwargs(include=[Glob('https://someplace.com/**/cats')]),
            expected_urls=[INCLUDE_TEST_URLS[1], INCLUDE_TEST_URLS[4]],
        ),
        AddRequestsTestInput(
            start_url=INCLUDE_TEST_URLS[0],
            requests=INCLUDE_TEST_URLS,
            kwargs=AddRequestsKwargs(exclude=[Glob('https://someplace.com/**/cats')]),
            expected_urls=[INCLUDE_TEST_URLS[0], INCLUDE_TEST_URLS[2], INCLUDE_TEST_URLS[3]],
        ),
        AddRequestsTestInput(
            start_url=INCLUDE_TEST_URLS[0],
            requests=INCLUDE_TEST_URLS,
            kwargs=AddRequestsKwargs(
                include=[Glob('https://someplace.com/**/cats')], exclude=[Glob('https://**/archive/**')]
            ),
            expected_urls=[INCLUDE_TEST_URLS[1]],
        ),
    ],
    ids=[
        'basic',
        'enqueue_strategy_1',
        'enqueue_strategy_2',
        'enqueue_strategy_3',
        'enqueue_strategy_4',
        'enqueue_strategy_5',
        'include_exclude_1',
        'include_exclude_2',
        'include_exclude_3',
    ],
)
async def test_enqueue_strategy(test_input: AddRequestsTestInput) -> None:
    visit = Mock()
    crawler = BasicCrawler(request_provider=RequestList([Request.from_url('https://someplace.com/', label='start')]))

    @crawler.router.handler('start')
    async def start_handler(context: BasicCrawlingContext) -> None:
        await context.add_requests(
            test_input.requests,
            **test_input.kwargs,
        )

    @crawler.router.default_handler
    async def handler(context: BasicCrawlingContext) -> None:
        visit(context.request.url)

    await crawler.run()

    visited = {call[0][0] for call in visit.call_args_list}
    assert visited == set(test_input.expected_urls)


async def test_session_rotation() -> None:
    track_session_usage = Mock()
    crawler = BasicCrawler(
        request_provider=RequestList([Request.from_url('https://someplace.com/', label='start')]),
        max_session_rotations=7,
        max_request_retries=1,
    )

    @crawler.router.default_handler
    async def handler(context: BasicCrawlingContext) -> None:
        track_session_usage(context.session.id if context.session else None)
        raise SessionError('Test error')

    await crawler.run()
    assert track_session_usage.call_count == 7

    session_ids = {call[0][0] for call in track_session_usage.call_args_list}
    assert len(session_ids) == 7
    assert None not in session_ids


async def test_final_statistics() -> None:
    crawler = BasicCrawler(
        request_provider=RequestList(
            [Request.from_url(f'https://someplace.com/?id={id}', label='start') for id in range(50)]
        ),
        max_request_retries=3,
    )

    @crawler.router.default_handler
    async def handler(context: BasicCrawlingContext) -> None:
        id_param = context.request.get_query_param_from_url('id')
        assert id_param is not None
        id = int(id_param)

        await asyncio.sleep(0.001)

        if context.request.retry_count == 0 and id % 2 == 0:
            raise RuntimeError('First crash')

        if context.request.retry_count == 1 and id % 3 == 0:
            raise RuntimeError('Second crash')

        if context.request.retry_count == 2 and id % 4 == 0:
            raise RuntimeError('Third crash')

    final_statistics = await crawler.run()

    assert final_statistics.requests_total == 50
    assert final_statistics.requests_finished == 45
    assert final_statistics.requests_failed == 5

    assert final_statistics.retry_histogram == [25, 16, 9]

    assert final_statistics.request_avg_finished_duration is not None
    assert final_statistics.request_avg_finished_duration > timedelta()

    assert final_statistics.request_avg_failed_duration is not None
    assert final_statistics.request_avg_failed_duration > timedelta()

    assert final_statistics.request_total_duration > timedelta()

    assert final_statistics.crawler_runtime > timedelta()

    assert final_statistics.requests_finished_per_minute > 0
    assert final_statistics.requests_failed_per_minute > 0


async def test_crawler_get_storages() -> None:
    crawler = BasicCrawler()

    rp = await crawler.get_request_provider()
    assert isinstance(rp, RequestQueue)

    dataset = await crawler.get_dataset()
    assert isinstance(dataset, Dataset)

    kvs = await crawler.get_key_value_store()
    assert isinstance(kvs, KeyValueStore)


async def test_crawler_run_requests(httpbin: str) -> None:
    crawler = BasicCrawler()
    seen_urls = list[str]()

    @crawler.router.default_handler
    async def handler(context: BasicCrawlingContext) -> None:
        seen_urls.append(context.request.url)

    stats = await crawler.run([f'{httpbin}/1', f'{httpbin}/2', f'{httpbin}/3'])

    assert seen_urls == [f'{httpbin}/1', f'{httpbin}/2', f'{httpbin}/3']
    assert stats.requests_total == 3
    assert stats.requests_finished == 3


async def test_context_push_and_get_data(httpbin: str) -> None:
    crawler = BasicCrawler()
    dataset = await Dataset.open()

    await dataset.push_data('{"a": 1}')
    assert (await crawler.get_data()).items == [{'a': 1}]

    @crawler.router.default_handler
    async def handler(context: BasicCrawlingContext) -> None:
        await context.push_data('{"b": 2}')

    await dataset.push_data('{"c": 3}')
    assert (await crawler.get_data()).items == [{'a': 1}, {'c': 3}]

    stats = await crawler.run([f'{httpbin}/1'])

    assert (await crawler.get_data()).items == [{'a': 1}, {'c': 3}, {'b': 2}]
    assert stats.requests_total == 1
    assert stats.requests_finished == 1


async def test_context_push_and_get_data_handler_error() -> None:
    crawler = BasicCrawler()

    @crawler.router.default_handler
    async def handler(context: BasicCrawlingContext) -> None:
        await context.push_data('{"b": 2}')
        raise RuntimeError('Watch me crash')

    stats = await crawler.run(['https://a.com'])

    assert (await crawler.get_data()).items == []
    assert stats.requests_total == 1
    assert stats.requests_finished == 0
    assert stats.requests_failed == 1


async def test_crawler_push_and_export_data(tmp_path: Path) -> None:
    crawler = BasicCrawler()
    dataset = await Dataset.open()

    await dataset.push_data([{'id': 0, 'test': 'test'}, {'id': 1, 'test': 'test'}])
    await dataset.push_data({'id': 2, 'test': 'test'})

    await crawler.export_data_json(path=tmp_path / 'dataset.json')
    await crawler.export_data_csv(path=tmp_path / 'dataset.csv')

    assert json.load((tmp_path / 'dataset.json').open()) == [
        {'id': 0, 'test': 'test'},
        {'id': 1, 'test': 'test'},
        {'id': 2, 'test': 'test'},
    ]
    assert (tmp_path / 'dataset.csv').read_bytes() == b'id,test\r\n0,test\r\n1,test\r\n2,test\r\n'


async def test_context_push_and_export_data(httpbin: str, tmp_path: Path) -> None:
    crawler = BasicCrawler()

    @crawler.router.default_handler
    async def handler(context: BasicCrawlingContext) -> None:
        await context.push_data([{'id': 0, 'test': 'test'}, {'id': 1, 'test': 'test'}])
        await context.push_data({'id': 2, 'test': 'test'})

    await crawler.run([f'{httpbin}/1'])

    await crawler.export_data_json(path=tmp_path / 'dataset.json')
    await crawler.export_data_csv(path=tmp_path / 'dataset.csv')

    assert json.load((tmp_path / 'dataset.json').open()) == [
        {'id': 0, 'test': 'test'},
        {'id': 1, 'test': 'test'},
        {'id': 2, 'test': 'test'},
    ]

    assert (tmp_path / 'dataset.csv').read_bytes() == b'id,test\r\n0,test\r\n1,test\r\n2,test\r\n'


<<<<<<< HEAD
async def test_crawler_push_and_export_data_and_json_dump_parameter(httpbin: str, tmp_path: Path) -> None:
    crawler = BasicCrawler()

    @crawler.router.default_handler
    async def handler(context: BasicCrawlingContext) -> None:
        await context.push_data([{'id': 0, 'test': 'test'}, {'id': 1, 'test': 'test'}])
        await context.push_data({'id': 2, 'test': 'test'})

    await crawler.run([f'{httpbin}/1'])

    await crawler.export_data_json(path=tmp_path / 'dataset.json', indent=3)

    with (tmp_path / 'dataset.json').open() as json_file:
        exported_json_str = json_file.read()

    # Expected data in JSON format with 3 spaces indent
    expected_data = [
        {'id': 0, 'test': 'test'},
        {'id': 1, 'test': 'test'},
        {'id': 2, 'test': 'test'},
    ]
    expected_json_str = json.dumps(expected_data, indent=3)

    # Assert that the exported JSON string matches the expected JSON string
    assert exported_json_str == expected_json_str


=======
>>>>>>> abff9028
async def test_context_update_kv_store() -> None:
    crawler = BasicCrawler()

    @crawler.router.default_handler
    async def handler(context: BasicCrawlingContext) -> None:
        store = await context.get_key_value_store()
        await store.set_value('foo', 'bar')

    await crawler.run(['https://hello.world'])

    store = await crawler.get_key_value_store()
    assert (await store.get_value('foo')) == 'bar'


<<<<<<< HEAD
async def test_crawler_push_and_export_data_and_json_dump_parameter(httpbin: str, tmp_path: Path) -> None:
    crawler = BasicCrawler()

    @crawler.router.default_handler
    async def handler(context: BasicCrawlingContext) -> None:
        await context.push_data([{'id': 0, 'test': 'test'}, {'id': 1, 'test': 'test'}])
        await context.push_data({'id': 2, 'test': 'test'})

    await crawler.run([f'{httpbin}/1'])

    await crawler.export_data_json(tmp_path / 'dataset.json', indent=3)

    with (tmp_path / 'dataset.json').open() as json_file:
        exported_json_str = json_file.read()

    # Expected data in JSON format with 3 spaces indent
    expected_data = [
        {'id': 0, 'test': 'test'},
        {'id': 1, 'test': 'test'},
        {'id': 2, 'test': 'test'},
    ]
    expected_json_str = json.dumps(expected_data, indent=3)

    # Assert that the exported JSON string matches the expected JSON string
    assert exported_json_str == expected_json_str


=======
>>>>>>> abff9028
async def test_max_requests_per_crawl(httpbin: str) -> None:
    start_urls = [f'{httpbin}/1', f'{httpbin}/2', f'{httpbin}/3', f'{httpbin}/4', f'{httpbin}/5']
    processed_urls = []

    # Set max_concurrency to 1 to ensure testing max_requests_per_crawl accurately
    crawler = BasicCrawler(
        concurrency_settings=ConcurrencySettings(max_concurrency=1),
        max_requests_per_crawl=3,
    )

    @crawler.router.default_handler
    async def handler(context: BasicCrawlingContext) -> None:
        processed_urls.append(context.request.url)

    stats = await crawler.run(start_urls)

    # Verify that only 3 out of the 5 provided URLs were made
    assert len(processed_urls) == 3
    assert stats.requests_total == 3
    assert stats.requests_finished == 3


def test_crawler_log() -> None:
    crawler = BasicCrawler()
    assert isinstance(crawler.log, logging.Logger)
    crawler.log.info('Test log message')


async def test_consecutive_runs_purge_request_queue() -> None:
    crawler = BasicCrawler()
    visit = Mock()

    @crawler.router.default_handler
    async def handler(context: BasicCrawlingContext) -> None:
        visit(context.request.url)

    await crawler.run(['http://a.com', 'http://b.com', 'http://c.com'])
    await crawler.run(['http://a.com', 'http://b.com', 'http://c.com'])
    await crawler.run(['http://a.com', 'http://b.com', 'http://c.com'])

    counter = Counter(args[0][0] for args in visit.call_args_list)
    assert counter == {
        'http://a.com': 3,
        'http://b.com': 3,
        'http://c.com': 3,
    }


async def test_passes_configuration_to_storages() -> None:
    configuration = Configuration(persist_storage=False, purge_on_start=True)

    crawler = BasicCrawler(configuration=configuration)

    dataset = await crawler.get_dataset()
    assert dataset._configuration is configuration

    key_value_store = await crawler.get_key_value_store()
    assert key_value_store._configuration is configuration

    request_provider = await crawler.get_request_provider()
    assert isinstance(request_provider, RequestQueue)
    assert request_provider._configuration is configuration


async def test_respects_no_persist_storage() -> None:
    configuration = Configuration(persist_storage=False)
    crawler = BasicCrawler(configuration=configuration)

    @crawler.router.default_handler
    async def handler(context: BasicCrawlingContext) -> None:
        await context.push_data({'something': 'something'})

    datasets_path = Path(configuration.storage_dir) / 'datasets' / 'default'
    assert not datasets_path.exists() or list(datasets_path.iterdir()) == []


async def test_logs_final_statistics(monkeypatch: pytest.MonkeyPatch, caplog: pytest.LogCaptureFixture) -> None:
    # Set the log level to INFO to capture the final statistics log.
    caplog.set_level(logging.INFO)

    crawler = BasicCrawler(configure_logging=False)

    @crawler.router.default_handler
    async def handler(context: BasicCrawlingContext) -> None:
        await context.push_data({'something': 'something'})

    fake_statistics = FinalStatistics(
        requests_finished=4,
        requests_failed=33,
        retry_histogram=[1, 4, 8],
        request_avg_failed_duration=timedelta(seconds=99),
        request_avg_finished_duration=timedelta(milliseconds=483),
        requests_finished_per_minute=0.33,
        requests_failed_per_minute=0.1,
        request_total_duration=timedelta(minutes=12),
        requests_total=37,
        crawler_runtime=timedelta(minutes=5),
    )

    monkeypatch.setattr(crawler._statistics, 'calculate', lambda: fake_statistics)

    result = await crawler.run()
    assert result is fake_statistics

    final_statistics = next(
        (record for record in caplog.records if record.msg.startswith('Final')),
        None,
    )

    assert final_statistics is not None
    assert final_statistics.msg.splitlines() == [
        'Final request statistics:',
        '┌───────────────────────────────┬───────────┐',
        '│ requests_finished             │ 4         │',
        '│ requests_failed               │ 33        │',
        '│ retry_histogram               │ [1, 4, 8] │',
        '│ request_avg_failed_duration   │ 99.0      │',
        '│ request_avg_finished_duration │ 0.483     │',
        '│ requests_finished_per_minute  │ 0.33      │',
        '│ requests_failed_per_minute    │ 0.1       │',
        '│ request_total_duration        │ 720.0     │',
        '│ requests_total                │ 37        │',
        '│ crawler_runtime               │ 300.0     │',
        '└───────────────────────────────┴───────────┘',
    ]<|MERGE_RESOLUTION|>--- conflicted
+++ resolved
@@ -618,7 +618,6 @@
     assert (tmp_path / 'dataset.csv').read_bytes() == b'id,test\r\n0,test\r\n1,test\r\n2,test\r\n'
 
 
-<<<<<<< HEAD
 async def test_crawler_push_and_export_data_and_json_dump_parameter(httpbin: str, tmp_path: Path) -> None:
     crawler = BasicCrawler()
 
@@ -646,8 +645,6 @@
     assert exported_json_str == expected_json_str
 
 
-=======
->>>>>>> abff9028
 async def test_context_update_kv_store() -> None:
     crawler = BasicCrawler()
 
@@ -662,36 +659,6 @@
     assert (await store.get_value('foo')) == 'bar'
 
 
-<<<<<<< HEAD
-async def test_crawler_push_and_export_data_and_json_dump_parameter(httpbin: str, tmp_path: Path) -> None:
-    crawler = BasicCrawler()
-
-    @crawler.router.default_handler
-    async def handler(context: BasicCrawlingContext) -> None:
-        await context.push_data([{'id': 0, 'test': 'test'}, {'id': 1, 'test': 'test'}])
-        await context.push_data({'id': 2, 'test': 'test'})
-
-    await crawler.run([f'{httpbin}/1'])
-
-    await crawler.export_data_json(tmp_path / 'dataset.json', indent=3)
-
-    with (tmp_path / 'dataset.json').open() as json_file:
-        exported_json_str = json_file.read()
-
-    # Expected data in JSON format with 3 spaces indent
-    expected_data = [
-        {'id': 0, 'test': 'test'},
-        {'id': 1, 'test': 'test'},
-        {'id': 2, 'test': 'test'},
-    ]
-    expected_json_str = json.dumps(expected_data, indent=3)
-
-    # Assert that the exported JSON string matches the expected JSON string
-    assert exported_json_str == expected_json_str
-
-
-=======
->>>>>>> abff9028
 async def test_max_requests_per_crawl(httpbin: str) -> None:
     start_urls = [f'{httpbin}/1', f'{httpbin}/2', f'{httpbin}/3', f'{httpbin}/4', f'{httpbin}/5']
     processed_urls = []
