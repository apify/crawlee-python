--- conflicted
+++ resolved
@@ -590,7 +590,6 @@
     crawler.log.info('Test log message')
 
 
-<<<<<<< HEAD
 async def test_consecutive_runs_purge_request_queue() -> None:
     crawler = BasicCrawler()
     visit = Mock()
@@ -609,7 +608,8 @@
         'http://b.com': 3,
         'http://c.com': 3,
     }
-=======
+
+
 async def test_passes_configuration_to_storages() -> None:
     configuration = Configuration(persist_storage=False, purge_on_start=True)
 
@@ -623,5 +623,4 @@
 
     request_provider = await crawler.get_request_provider()
     assert isinstance(request_provider, RequestQueue)
-    assert request_provider._configuration is configuration
->>>>>>> b2d3a527
+    assert request_provider._configuration is configuration