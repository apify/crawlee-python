from __future__ import annotations

import asyncio
import base64
import gzip
import json
import sys
import threading
import time
from collections.abc import Awaitable, Callable, Coroutine, Iterator
from typing import TYPE_CHECKING, Any
from urllib.parse import parse_qs

from uvicorn.server import Server
from yarl import URL

from tests.unit.server_endpoints import (
    GENERIC_RESPONSE,
    HELLO_WORLD,
    INCAPSULA,
    INFINITE_SCROLL,
    PROBLEMATIC_LINKS,
    RESOURCE_LOADING_PAGE,
    ROBOTS_TXT,
    SECONDARY_INDEX,
    START_ENQUEUE,
)

if TYPE_CHECKING:
    from socket import socket

Receive = Callable[[], Awaitable[dict[str, Any]]]
Send = Callable[[dict[str, Any]], Coroutine[None, None, None]]
PathHandler = Callable[[dict[str, Any], Receive, Send], Coroutine[None, None, None]]


def get_headers_dict(scope: dict[str, Any]) -> dict[str, str]:
    """Extract request headers and return them as a dictionary."""
    headers = {}
    for name, value in scope.get('headers', []):
        headers[name.decode()] = value.decode()
    return headers


def get_query_params(query_string: bytes) -> dict[str, str]:
    """Extract and parse query parameters from the request."""
    args = parse_qs(query_string.decode(), keep_blank_values=True)
    result_args = {}

    for key, values in args.items():
        if values:
            result_args[key] = values[0]

    return result_args


def get_cookies_from_headers(headers: dict[str, Any]) -> dict[str, str]:
    """Extract cookies from request headers."""
    cookies = {}
    cookie_header: str = headers.get('cookie', '')
    if cookie_header:
        for cookie in cookie_header.split(';'):
            name, value = cookie.strip().split('=')
            cookies[name] = value
    return cookies


async def send_json_response(send: Send, data: Any, status: int = 200) -> None:
    """Send a JSON response to the client."""
    await send(
        {
            'type': 'http.response.start',
            'status': status,
            'headers': [[b'content-type', b'application/json']],
        }
    )
    await send({'type': 'http.response.body', 'body': json.dumps(data, indent=2).encode()})


async def send_html_response(send: Send, html_content: bytes, status: int = 200) -> None:
    """Send an HTML response to the client."""
    await send(
        {
            'type': 'http.response.start',
            'status': status,
            'headers': [[b'content-type', b'text/html; charset=utf-8']],
        }
    )
    await send({'type': 'http.response.body', 'body': html_content})


async def app(scope: dict[str, Any], receive: Receive, send: Send) -> None:
    """Main ASGI application handler that routes requests to specific handlers.

    Args:
        scope: The ASGI connection scope.
        receive: The ASGI receive function.
        send: The ASGI send function.
    """
    assert scope['type'] == 'http'
    paths: dict[str, PathHandler] = {
        'start_enqueue': start_enqueue_endpoint,
        'sub_index': secondary_index_endpoint,
        'incapsula': incapsula_endpoint,
        'page_1': generic_response_endpoint,
        'page_2': generic_response_endpoint,
        'page_3': generic_response_endpoint,
        'problematic_links': problematic_links_endpoint,
        'set_cookies': set_cookies,
        'set_complex_cookies': set_complex_cookies,
        'cookies': get_cookies,
        'status': echo_status,
        'headers': echo_headers,
        'user-agent': echo_user_agent,
        'echo_content': echo_content,
        'sitemap.txt': echo_content,
        'sitemap.xml': echo_content,
        'sitemap.xml.gz': echo_content,
        'get': get_echo,
        'post': post_echo,
        'redirect': redirect_to_url,
        'json': hello_world_json,
        'xml': hello_world_xml,
        'robots.txt': robots_txt,
        'get_compressed': get_compressed,
<<<<<<< HEAD
        'slow': slow_response,
=======
        'infinite_scroll': infinite_scroll_endpoint,
        'resource_loading_page': resource_loading_endpoint,
>>>>>>> ce191cab
    }
    path = URL(scope['path']).parts[1]
    # Route requests to appropriate handlers
    if path in paths:
        path_func = paths[path]
        await path_func(scope, receive, send)
    else:
        await hello_world(scope, receive, send)


async def get_cookies(scope: dict[str, Any], _receive: Receive, send: Send) -> None:
    """Handle requests to retrieve cookies sent in the request."""
    headers = get_headers_dict(scope)
    cookies = get_cookies_from_headers(headers)
    await send_json_response(send, {'cookies': cookies})


async def set_cookies(scope: dict[str, Any], _receive: Receive, send: Send) -> None:
    """Handle requests to set cookies from query parameters and redirect."""

    query_params = get_query_params(scope.get('query_string', b''))

    headers = [
        [b'content-type', b'text/plain; charset=utf-8'],
        [b'location', b'/cookies'],  # Redirect header
    ]

    for key, values in query_params.items():
        if values:  # Only add if there's at least one value
            cookie_value = f'{key}={values[0]}; Path=/'
            headers.append([b'set-cookie', cookie_value.encode()])

    await send(
        {
            'type': 'http.response.start',
            'status': 302,  # 302 Found for redirect
            'headers': headers,
        }
    )
    await send({'type': 'http.response.body', 'body': b'Redirecting to get_cookies...'})


async def hello_world(_scope: dict[str, Any], _receive: Receive, send: Send) -> None:
    """Handle basic requests with a simple HTML response."""
    await send_html_response(
        send,
        HELLO_WORLD,
    )


async def hello_world_json(_scope: dict[str, Any], _receive: Receive, send: Send) -> None:
    """Handle basic requests with a simple JSON response."""
    await send_json_response(
        send,
        {'hello': 'world'},
    )


async def hello_world_xml(_scope: dict[str, Any], _receive: Receive, send: Send) -> None:
    """Handle basic requests with a simple XML response."""
    await send_html_response(
        send,
        b"""<?xml version="1.0"?>
            <hello>world</hello>""",
    )


async def post_echo(scope: dict[str, Any], receive: Receive, send: Send) -> None:
    """Echo back POST request details similar to httpbin.org/post."""
    # Extract basic request info
    path = scope.get('path', '')
    query_string = scope.get('query_string', b'')
    args = get_query_params(query_string)

    # Extract headers and cookies
    headers = get_headers_dict(scope)

    # Read the request body
    body = b''
    form = {}
    json_data = None
    more_body = True

    while more_body:
        message = await receive()
        if message['type'] == 'http.request':
            body += message.get('body', b'')
            more_body = message.get('more_body', False)

    # Parse body based on content type
    content_type = headers.get('content-type', '').lower()

    if body and 'application/json' in content_type:
        json_data = json.loads(body.decode())

    if body and 'application/x-www-form-urlencoded' in content_type:
        form_data = parse_qs(body.decode())
        for key, values in form_data.items():
            form[key] = values[0] if len(values) == 1 else values

    body_text = '' if form else body.decode('utf-8', errors='replace')

    # Prepare response
    response = {
        'args': args,
        'data': body_text,
        'files': {},  # Not handling multipart file uploads
        'form': form,
        'headers': headers,
        'json': json_data,
        'origin': headers.get('host', ''),
        'url': f'http://{headers["host"]}{path}',
    }

    await send_json_response(send, response)


async def echo_status(scope: dict[str, Any], _receive: Receive, send: Send) -> None:
    """Echo the status code from the URL path."""
    status_code = int(scope['path'].replace('/status/', ''))
    await send(
        {
            'type': 'http.response.start',
            'status': status_code,
            'headers': [[b'content-type', b'text/plain']],
        }
    )
    await send({'type': 'http.response.body', 'body': b''})


async def echo_headers(scope: dict[str, Any], _receive: Receive, send: Send) -> None:
    """Echo back the request headers as JSON."""
    headers = get_headers_dict(scope)
    await send_json_response(send, headers)


async def start_enqueue_endpoint(_scope: dict[str, Any], _receive: Receive, send: Send) -> None:
    """Handle requests for the main page with links."""
    await send_html_response(
        send,
        START_ENQUEUE,
    )


async def secondary_index_endpoint(_scope: dict[str, Any], _receive: Receive, send: Send) -> None:
    """Handle requests for the secondary page with links."""
    await send_html_response(
        send,
        SECONDARY_INDEX,
    )


async def incapsula_endpoint(_scope: dict[str, Any], _receive: Receive, send: Send) -> None:
    """Handle requests for a page with an incapsula iframe."""
    await send_html_response(
        send,
        INCAPSULA,
    )


async def generic_response_endpoint(_scope: dict[str, Any], _receive: Receive, send: Send) -> None:
    """Handle requests with a generic HTML response."""
    await send_html_response(
        send,
        GENERIC_RESPONSE,
    )


async def problematic_links_endpoint(_scope: dict[str, Any], _receive: Receive, send: Send) -> None:
    """Handle requests with a page containing problematic links."""
    await send_html_response(
        send,
        PROBLEMATIC_LINKS,
    )


async def redirect_to_url(scope: dict[str, Any], _receive: Receive, send: Send) -> None:
    """Handle requests that should redirect to a specified full URL."""
    query_params = get_query_params(scope.get('query_string', b''))

    target_url = query_params.get('url', 'http://example.com')
    status_code = int(query_params.get('status', 302))

    await send(
        {
            'type': 'http.response.start',
            'status': status_code,
            'headers': [
                [b'content-type', b'text/plain; charset=utf-8'],
                [b'location', target_url.encode()],
            ],
        }
    )
    await send({'type': 'http.response.body', 'body': f'Redirecting to {target_url}...'.encode()})


async def echo_user_agent(scope: dict[str, Any], _receive: Receive, send: Send) -> None:
    """Echo back the user agent header as a response."""
    headers = get_headers_dict(scope)
    user_agent = headers.get('user-agent', 'Not provided')
    await send_json_response(send, {'user-agent': user_agent})


async def get_echo(scope: dict[str, Any], _receive: Receive, send: Send) -> None:
    """Echo back GET request details similar to httpbin.org/get."""
    path = scope.get('path', '')
    query_string = scope.get('query_string', b'')
    args = get_query_params(query_string)
    headers = get_headers_dict(scope)

    origin = scope.get('client', ('unknown', 0))[0]

    host = headers.get('host', 'localhost')
    scheme = headers.get('x-forwarded-proto', 'http')
    url = f'{scheme}://{host}{path}'
    if query_string:
        url += f'?{query_string}'

    response = {
        'args': args,
        'headers': headers,
        'origin': origin,
        'url': url,
    }

    await send_json_response(send, response)


async def set_complex_cookies(_scope: dict[str, Any], _receive: Receive, send: Send) -> None:
    """Handle requests to set specific cookies with various attributes."""

    headers = [
        [b'content-type', b'text/plain; charset=utf-8'],
        [b'set-cookie', b'basic=1; Path=/; HttpOnly; SameSite=Lax'],
        [b'set-cookie', b'withpath=2; Path=/html; SameSite=None'],
        [b'set-cookie', b'strict=3; Path=/; SameSite=Strict'],
        [b'set-cookie', b'secure=4; Path=/; HttpOnly; Secure; SameSite=Strict; Partitioned'],
        [b'set-cookie', b'short=5; Path=/;'],
        [b'set-cookie', b'domain=6; Path=/; Domain=.127.0.0.1;'],
    ]

    await send(
        {
            'type': 'http.response.start',
            'status': 200,
            'headers': headers,
        }
    )
    await send({'type': 'http.response.body', 'body': b'Cookies have been set!'})


async def echo_content(scope: dict[str, Any], _receive: Receive, send: Send) -> None:
    """Echo back content (plain text or base64) with specified content-type."""
    query_params = get_query_params(scope.get('query_string', b''))

    content = query_params.get('content', '')
    base64_content = query_params.get('base64', '')
    c_type = query_params.get('c_type', 'text/html; charset=utf-8')

    out_content = base64.b64decode(base64_content) if base64_content else content.encode()

    await send(
        {
            'type': 'http.response.start',
            'status': 200,
            'headers': [[b'content-type', c_type.encode()]],
        }
    )

    await send({'type': 'http.response.body', 'body': out_content})


async def robots_txt(_scope: dict[str, Any], _receive: Receive, send: Send) -> None:
    """Handle requests for the robots.txt file."""
    await send_html_response(send, ROBOTS_TXT)


async def get_compressed(_scope: dict[str, Any], _receive: Receive, send: Send) -> None:
    """Return large gzip compressed content."""

    await send(
        {
            'type': 'http.response.start',
            'status': 200,
            'headers': [[b'content-encoding', b'gzip']],
        }
    )
    await send({'type': 'http.response.body', 'body': gzip.compress(HELLO_WORLD * 1000)})


<<<<<<< HEAD
async def slow_response(scope: dict[str, Any], _receive: Receive, send: Send) -> None:
    """Handle requests with a configurable delay to test timeouts."""
    query_params = get_query_params(scope.get('query_string', b''))
    delay = float(query_params.get('delay', '5'))  # Default 5 second delay

    await asyncio.sleep(delay)
    await send_html_response(send, HELLO_WORLD)
=======
async def infinite_scroll_endpoint(_scope: dict[str, Any], _receive: Receive, send: Send) -> None:
    """Handle requests for the infinite scroll page."""
    await send_html_response(
        send,
        INFINITE_SCROLL,
    )


async def resource_loading_endpoint(_scope: dict[str, Any], _receive: Receive, send: Send) -> None:
    """Handle requests for the resource loading page."""
    await send_html_response(
        send,
        RESOURCE_LOADING_PAGE,
    )
>>>>>>> ce191cab


class TestServer(Server):
    """A test HTTP server implementation based on Uvicorn Server."""

    @property
    def url(self) -> URL:
        """Get the base URL of the server.

        Returns:
            A URL instance with the server's base URL.
        """
        protocol = 'https' if self.config.is_ssl else 'http'
        return URL(f'{protocol}://{self.config.host}:{self.config.port}/')

    async def serve(self, sockets: list[socket] | None = None) -> None:
        """Run the server and set up restart capability.

        Args:
            sockets: Optional list of sockets to bind to.
        """
        self.restart_requested = asyncio.Event()

        loop = asyncio.get_event_loop()
        tasks = {
            loop.create_task(super().serve(sockets=sockets)),
            loop.create_task(self.watch_restarts()),
        }
        await asyncio.wait(tasks)

    async def restart(self) -> None:
        """Request server restart and wait for it to complete.

        This method can be called from a different thread than the one the server
        is running on, and from a different async environment.
        """
        self.started = False
        self.restart_requested.set()
        while not self.started:  # noqa: ASYNC110
            await asyncio.sleep(0.2)

    async def watch_restarts(self) -> None:
        """Watch for and handle restart requests."""
        while True:
            if self.should_exit:
                return

            try:
                await asyncio.wait_for(self.restart_requested.wait(), timeout=0.1)
            except asyncio.TimeoutError:
                continue

            self.restart_requested.clear()
            await self.shutdown()
            await self.startup()

    def run(self, sockets: list[socket] | None = None) -> None:
        """Run the server."""
        # Set the event loop policy in thread with server for Windows and Python 3.12+.
        # This is necessary because there are problems with closing connections when using `ProactorEventLoop`
        if sys.version_info >= (3, 12) and sys.platform == 'win32':
            return asyncio.run(self.serve(sockets=sockets), loop_factory=asyncio.SelectorEventLoop)
        super().run(sockets=sockets)
        return None


def serve_in_thread(server: TestServer) -> Iterator[TestServer]:
    """Run a server in a background thread and yield it."""
    thread = threading.Thread(target=server.run)
    thread.start()
    try:
        while not server.started:
            time.sleep(1e-3)
        yield server
    finally:
        server.should_exit = True
        thread.join()<|MERGE_RESOLUTION|>--- conflicted
+++ resolved
@@ -123,12 +123,9 @@
         'xml': hello_world_xml,
         'robots.txt': robots_txt,
         'get_compressed': get_compressed,
-<<<<<<< HEAD
         'slow': slow_response,
-=======
         'infinite_scroll': infinite_scroll_endpoint,
         'resource_loading_page': resource_loading_endpoint,
->>>>>>> ce191cab
     }
     path = URL(scope['path']).parts[1]
     # Route requests to appropriate handlers
@@ -419,7 +416,6 @@
     await send({'type': 'http.response.body', 'body': gzip.compress(HELLO_WORLD * 1000)})
 
 
-<<<<<<< HEAD
 async def slow_response(scope: dict[str, Any], _receive: Receive, send: Send) -> None:
     """Handle requests with a configurable delay to test timeouts."""
     query_params = get_query_params(scope.get('query_string', b''))
@@ -427,7 +423,8 @@
 
     await asyncio.sleep(delay)
     await send_html_response(send, HELLO_WORLD)
-=======
+
+
 async def infinite_scroll_endpoint(_scope: dict[str, Any], _receive: Receive, send: Send) -> None:
     """Handle requests for the infinite scroll page."""
     await send_html_response(
@@ -442,7 +439,6 @@
         send,
         RESOURCE_LOADING_PAGE,
     )
->>>>>>> ce191cab
 
 
 class TestServer(Server):
