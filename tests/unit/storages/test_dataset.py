--- conflicted
+++ resolved
@@ -10,7 +10,7 @@
 
 from crawlee import service_locator
 from crawlee.configuration import Configuration
-from crawlee.storage_clients import FileSystemStorageClient, MemoryStorageClient, RedisStorageClient
+from crawlee.storage_clients import FileSystemStorageClient, MemoryStorageClient
 from crawlee.storages import Dataset, KeyValueStore
 from crawlee.storages._storage_instance_manager import StorageInstanceManager
 
@@ -19,39 +19,9 @@
     from pathlib import Path
     from typing import Any
 
-    from fakeredis import FakeAsyncRedis
-
     from crawlee.storage_clients import StorageClient
 
 
-<<<<<<< HEAD
-@pytest.fixture(params=['memory', 'file_system', 'redis'])
-def storage_client(
-    request: pytest.FixtureRequest,
-    redis_client: FakeAsyncRedis,
-    suppress_user_warning: None,  # noqa: ARG001
-) -> StorageClient:
-    """Parameterized fixture to test with different storage clients."""
-    if request.param == 'memory':
-        return MemoryStorageClient()
-
-    if request.param == 'redis':
-        return RedisStorageClient(redis=redis_client)
-
-    return FileSystemStorageClient()
-
-
-@pytest.fixture
-def configuration(tmp_path: Path) -> Configuration:
-    """Provide a configuration with a temporary storage directory."""
-    return Configuration(
-        crawlee_storage_dir=str(tmp_path),  # type: ignore[call-arg]
-        purge_on_start=True,
-    )
-
-
-=======
->>>>>>> e4dac477
 @pytest.fixture
 async def dataset(
     storage_client: StorageClient,
