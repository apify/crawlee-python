--- conflicted
+++ resolved
@@ -1066,45 +1066,6 @@
 
 
 @pytest.mark.parametrize(
-<<<<<<< HEAD
-    'tested_storage_client',
-    [
-        pytest.param(MemoryStorageClient(), id='tested=MemoryStorageClient'),
-        pytest.param(FileSystemStorageClient(), id='tested=FileSystemStorageClient'),
-        pytest.param(SqlStorageClient(), id='tested=SqlStorageClient'),
-    ],
-)
-@pytest.mark.parametrize(
-    'global_storage_client',
-    [
-        pytest.param(MemoryStorageClient(), id='global=MemoryStorageClient'),
-        pytest.param(FileSystemStorageClient(), id='global=FileSystemStorageClient'),
-        pytest.param(SqlStorageClient(), id='global=SqlStorageClient'),
-    ],
-)
-async def test_get_auto_saved_value_various_global_clients(
-    tmp_path: Path, tested_storage_client: StorageClient, global_storage_client: StorageClient
-) -> None:
-    """Ensure that persistence is working for all clients regardless of what is set in service locator."""
-    service_locator.set_configuration(
-        Configuration(
-            crawlee_storage_dir=str(tmp_path),  # type: ignore[call-arg]
-            purge_on_start=True,
-        )
-    )
-    service_locator.set_storage_client(global_storage_client)
-
-    kvs = await KeyValueStore.open(storage_client=tested_storage_client)
-    values_kvs = {'key': 'some_value'}
-    test_key = 'test_key'
-
-    autosaved_value_kvs = await kvs.get_auto_saved_value(test_key)
-    assert autosaved_value_kvs == {}
-    autosaved_value_kvs.update(values_kvs)
-    await kvs.persist_autosaved_values()
-
-    assert await kvs.get_value(test_key) == autosaved_value_kvs
-=======
     ('name', 'is_valid'),
     [
         pytest.param('F', True, id='single-char'),
@@ -1134,4 +1095,43 @@
     else:
         with pytest.raises(ValueError, match=rf'Invalid storage name "{name}".*'):
             await KeyValueStore.open(name=name, storage_client=storage_client)
->>>>>>> b9d9152c
+
+
+@pytest.mark.parametrize(
+    'tested_storage_client',
+    [
+        pytest.param(MemoryStorageClient(), id='tested=MemoryStorageClient'),
+        pytest.param(FileSystemStorageClient(), id='tested=FileSystemStorageClient'),
+        pytest.param(SqlStorageClient(), id='tested=SqlStorageClient'),
+    ],
+)
+@pytest.mark.parametrize(
+    'global_storage_client',
+    [
+        pytest.param(MemoryStorageClient(), id='global=MemoryStorageClient'),
+        pytest.param(FileSystemStorageClient(), id='global=FileSystemStorageClient'),
+        pytest.param(SqlStorageClient(), id='global=SqlStorageClient'),
+    ],
+)
+async def test_get_auto_saved_value_various_global_clients(
+    tmp_path: Path, tested_storage_client: StorageClient, global_storage_client: StorageClient
+) -> None:
+    """Ensure that persistence is working for all clients regardless of what is set in service locator."""
+    service_locator.set_configuration(
+        Configuration(
+            crawlee_storage_dir=str(tmp_path),  # type: ignore[call-arg]
+            purge_on_start=True,
+        )
+    )
+    service_locator.set_storage_client(global_storage_client)
+
+    kvs = await KeyValueStore.open(storage_client=tested_storage_client)
+    values_kvs = {'key': 'some_value'}
+    test_key = 'test_key'
+
+    autosaved_value_kvs = await kvs.get_auto_saved_value(test_key)
+    assert autosaved_value_kvs == {}
+    autosaved_value_kvs.update(values_kvs)
+    await kvs.persist_autosaved_values()
+
+    assert await kvs.get_value(test_key) == autosaved_value_kvs