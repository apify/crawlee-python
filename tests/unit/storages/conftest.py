from __future__ import annotations

from typing import TYPE_CHECKING

import pytest

from crawlee import service_locator
<<<<<<< HEAD
from crawlee.storage_clients import FileSystemStorageClient, MemoryStorageClient, RedisStorageClient, StorageClient

if TYPE_CHECKING:
    from fakeredis import FakeAsyncRedis


@pytest.fixture(params=['memory', 'file_system', 'redis'])
def storage_client(
    request: pytest.FixtureRequest,
    redis_client: FakeAsyncRedis,
=======
from crawlee.storage_clients import FileSystemStorageClient, MemoryStorageClient, SqlStorageClient, StorageClient


@pytest.fixture(params=['memory', 'file_system', 'sql'])
def storage_client(
    request: pytest.FixtureRequest,
>>>>>>> 04776e0b
    suppress_user_warning: None,  # noqa: ARG001
) -> StorageClient:
    """Parameterized fixture to test with different storage clients."""
    storage_client: StorageClient
    if request.param == 'memory':
        storage_client = MemoryStorageClient()
<<<<<<< HEAD
    elif request.param == 'redis':
        storage_client = RedisStorageClient(redis=redis_client)
=======
    elif request.param == 'sql':
        storage_client = SqlStorageClient()
>>>>>>> 04776e0b
    else:
        storage_client = FileSystemStorageClient()
    service_locator.set_storage_client(storage_client)
    return storage_client<|MERGE_RESOLUTION|>--- conflicted
+++ resolved
@@ -5,38 +5,32 @@
 import pytest
 
 from crawlee import service_locator
-<<<<<<< HEAD
-from crawlee.storage_clients import FileSystemStorageClient, MemoryStorageClient, RedisStorageClient, StorageClient
+from crawlee.storage_clients import (
+    FileSystemStorageClient,
+    MemoryStorageClient,
+    RedisStorageClient,
+    SqlStorageClient,
+    StorageClient,
+)
 
 if TYPE_CHECKING:
     from fakeredis import FakeAsyncRedis
 
 
-@pytest.fixture(params=['memory', 'file_system', 'redis'])
+@pytest.fixture(params=['memory', 'file_system', 'sql', 'redis'])
 def storage_client(
     request: pytest.FixtureRequest,
     redis_client: FakeAsyncRedis,
-=======
-from crawlee.storage_clients import FileSystemStorageClient, MemoryStorageClient, SqlStorageClient, StorageClient
-
-
-@pytest.fixture(params=['memory', 'file_system', 'sql'])
-def storage_client(
-    request: pytest.FixtureRequest,
->>>>>>> 04776e0b
     suppress_user_warning: None,  # noqa: ARG001
 ) -> StorageClient:
     """Parameterized fixture to test with different storage clients."""
     storage_client: StorageClient
     if request.param == 'memory':
         storage_client = MemoryStorageClient()
-<<<<<<< HEAD
+    elif request.param == 'sql':
+        storage_client = SqlStorageClient()
     elif request.param == 'redis':
         storage_client = RedisStorageClient(redis=redis_client)
-=======
-    elif request.param == 'sql':
-        storage_client = SqlStorageClient()
->>>>>>> 04776e0b
     else:
         storage_client = FileSystemStorageClient()
     service_locator.set_storage_client(storage_client)
